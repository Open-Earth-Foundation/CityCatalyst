--- conflicted
+++ resolved
@@ -55,11 +55,7 @@
   hasActivityData: boolean;
   inventoryId: string;
   methodology: any;
-<<<<<<< HEAD
-  selectedActivity?: string;
-=======
   selectedActivity?: SuggestedActivity;
->>>>>>> 01eb2721
 }
 
 export type Inputs = {
