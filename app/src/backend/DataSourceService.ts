import { db } from "@/models";
import { DataSourceI18n as DataSource } from "@/models/DataSourceI18n";
import { Inventory } from "@/models/Inventory";
import { randomUUID } from "crypto";
import createHttpError from "http-errors";
import Decimal from "decimal.js";
import { decimalToBigInt } from "@/util/big_int";
<<<<<<< HEAD
import type { SubSector } from "@/models/SubSector";
import { DataSourceActivityDataRecord } from "@/app/[lng]/[inventory]/data/[step]/types";
=======
import { SubSector } from "@/models/SubSector";
import { DataSourceActivityDataRecord } from "@/app/[lng]/[inventory]/data/[step]/types";
import { InventoryValue } from "@/models/InventoryValue";
import { Publisher } from "@/models/Publisher";
import { Scope } from "@/models/Scope";
import { SubCategory } from "@/models/SubCategory";
import { logger } from "@/services/logger";
import { findClosestYear, PopulationEntry } from "@/util/helpers";
import { PopulationAttributes } from "@/models/Population";
import { maxPopulationYearDifference } from "@/util/constants";
import { Op } from "sequelize";
>>>>>>> f457ea7e

const EARTH_LOCATION = "EARTH";

export type RemovedSourceResult = { source: DataSource; reason: string };
export type FailedSourceResult = { source: DataSource; error: string };
export type FilterSourcesResult = {
  applicableSources: DataSource[];
  removedSources: RemovedSourceResult[];
};
export type ApplySourceResult = {
  id: string;
  success: boolean;
  issue?: string;
};
export type PopulationScaleFactorResponse = {
  countryPopulationScaleFactor: number;
  regionPopulationScaleFactor: number;
  populationIssue: string | null;
};

export const downscaledByCountryPopulation =
  "global_api_downscaled_by_population";
export const downscaledByRegionPopulation =
  "global_api_downscaled_by_region_population";
export const populationScalingRetrievalMethods = [
  downscaledByCountryPopulation,
  downscaledByRegionPopulation,
];

export default class DataSourceService {
  public static async findAllSources(
    inventoryId: string,
  ): Promise<DataSource[]> {
    const include = [
      {
        model: DataSource,
        as: "dataSources",
        include: [
          { model: Scope, as: "scopes" },
          { model: Publisher, as: "publisher" },
          {
            model: InventoryValue,
            as: "inventoryValues",
            required: false,
            where: { inventoryId },
          },
          { model: SubSector, as: "subSector" },
          {
            model: SubCategory,
            as: "subCategory",
            include: [
              { model: SubSector, as: "subsector" },
              { model: Scope, as: "scope" },
            ],
          },
        ],
      },
    ];

    const sectors = await db.models.Sector.findAll({ include });
    const subSectors = await db.models.SubSector.findAll({ include });
    const subCategories = await db.models.SubCategory.findAll({ include });

    const sectorSources = sectors.flatMap((sector) => sector.dataSources);
    const subSectorSources = subSectors.flatMap(
      (subSector) => subSector.dataSources,
    );
    const subCategorySources = subCategories.flatMap(
      (subCategory) => subCategory.dataSources,
    );

    const sources = sectorSources
      .concat(subSectorSources)
      .concat(subCategorySources);

    return sources;
  }

  public static async findPopulationScaleFactors(
    inventory: Inventory,
    sources: DataSource[],
  ) {
    let countryPopulationScaleFactor = 1;
    let regionPopulationScaleFactor = 1;
    let populationIssue: string | null = null;
    if (
      sources.some((source) =>
        populationScalingRetrievalMethods.includes(
          source.retrievalMethod ?? "",
        ),
      )
    ) {
      const populations = await db.models.Population.findAll({
        where: {
          cityId: inventory.cityId,
          year: {
            [Op.between]: [
              inventory.year! - maxPopulationYearDifference,
              inventory.year! + maxPopulationYearDifference,
            ],
          },
        },
        order: [["year", "DESC"]], // favor more recent population entries
      });
      const cityPopulations = populations.filter((pop) => !!pop.population);
      const cityPopulation = findClosestYear(
        cityPopulations as PopulationEntry[],
        inventory.year!,
      );
      const countryPopulations = populations.filter(
        (pop) => !!pop.countryPopulation,
      );
      const countryPopulation = findClosestYear(
        countryPopulations as PopulationEntry[],
        inventory.year!,
      ) as PopulationAttributes;
      const regionPopulations = populations.filter(
        (pop) => !!pop.regionPopulation,
      );
      const regionPopulation = findClosestYear(
        regionPopulations as PopulationEntry[],
        inventory.year!,
      ) as PopulationAttributes;
      // TODO allow country downscaling to work if there is no region population?
      if (!cityPopulation || !countryPopulation || !regionPopulation) {
        // City is missing population/ region population/ country population for a year close to the inventory year
        populationIssue = "missing-population"; // translation key
      } else {
        countryPopulationScaleFactor =
          cityPopulation.population / countryPopulation.countryPopulation!;
        regionPopulationScaleFactor =
          cityPopulation.population / regionPopulation.regionPopulation!;
      }
    }

    return {
      countryPopulationScaleFactor,
      regionPopulationScaleFactor,
      populationIssue,
    };
  }

  public static async applySource(
    source: DataSource,
    inventory: Inventory,
    populationScaleFactors: PopulationScaleFactorResponse, // obtained from findPopulationScaleFactors
  ): Promise<ApplySourceResult> {
    const result: ApplySourceResult = {
      id: source.datasourceId,
      success: true,
      issue: undefined,
    };

    const {
      countryPopulationScaleFactor,
      regionPopulationScaleFactor,
      populationIssue,
    } = populationScaleFactors;

    if (source.retrievalMethod === "global_api") {
      const sourceStatus = await DataSourceService.applyGlobalAPISource(
        source,
        inventory,
      );
      if (typeof sourceStatus === "string") {
        result.issue = sourceStatus;
        result.success = false;
      }
    } else if (
      populationScalingRetrievalMethods.includes(source.retrievalMethod ?? "")
    ) {
      if (populationIssue) {
        result.issue = populationIssue;
        result.success = false;
        return result;
      }
      let scaleFactor = 1.0;
      if (source.retrievalMethod === downscaledByCountryPopulation) {
        scaleFactor = countryPopulationScaleFactor;
      } else if (source.retrievalMethod === downscaledByRegionPopulation) {
        scaleFactor = regionPopulationScaleFactor;
      }
      const sourceStatus = await DataSourceService.applyGlobalAPISource(
        source,
        inventory,
        scaleFactor,
      );
      if (typeof sourceStatus === "string") {
        result.issue = sourceStatus;
        result.success = false;
      }
    } else {
      result.issue = `Unsupported retrieval method ${source.retrievalMethod} for data source ${source.datasourceId}`;
      logger.error(result.issue);
      result.success = false;
    }

    return result;
  }

  public static filterSources(
    inventory: Inventory,
    dataSources: DataSource[],
  ): FilterSourcesResult {
    if (!inventory.city) {
      throw createHttpError.InternalServerError(
        "Inventory doesn't contain city data!",
      );
    }
    if (!inventory.year) {
      throw createHttpError.InternalServerError(
        "Inventory doesn't contain year!",
      );
    }
    const { city } = inventory;

    const removedSources: RemovedSourceResult[] = [];
    const applicableSources = dataSources.filter((source) => {
      const locations = source.geographicalLocation?.split(",");
      if (locations?.includes(EARTH_LOCATION)) {
        return true;
      }

      if (!source.startYear || !source.endYear) {
        removedSources.push({
          source,
          reason: "startYear or endYear missing in source",
        });
        return false;
      }
      const isMatchingYearRange =
        source.startYear <= inventory.year! &&
        source.endYear >= inventory.year!;
      if (!isMatchingYearRange) {
        removedSources.push({
          source,
          reason: "inventory year not in [startYear, endYear] range of source",
        });
        return false;
      }

      // TODO store locode for country and region as separate columns in City
      const countryLocode = city.locode?.split(" ")[0];
      const isCountry = countryLocode && locations?.includes(countryLocode);
      const isRegion = city.region && locations?.includes(city.region);
      const isCity = city.locode && locations?.includes(city.locode);
      const isMatchingLocation = isCountry || isRegion || isCity;

      if (!isMatchingLocation) {
        removedSources.push({
          source,
          reason: "geographicalLocation doesn't match inventory locodes",
        });
        return false;
      }

      return true;
    });

    return { applicableSources, removedSources };
  }

  public static async retrieveGlobalAPISource(
    source: DataSource,
    inventory: Inventory,
  ): Promise<any | string> {
    const referenceNumber =
      source.subCategory?.referenceNumber || source.subSector?.referenceNumber;
    if (
      !source.apiEndpoint ||
      !inventory.city.locode ||
      inventory.year == null ||
      !(source.subsectorId || source.subcategoryId) ||
      !referenceNumber
    ) {
      return "Missing reference data in inventory";
    }

    const url = source.apiEndpoint
      .replace(":locode", inventory.city.locode.replace("-", " "))
      .replace(":country", inventory.city.locode.slice(0, 2))
      .replace(":year", inventory.year.toString())
      .replace(":gpcReferenceNumber", referenceNumber);

    let data;
    try {
      const response = await fetch(url);
      data = await response.json();
    } catch (err) {
      const message = `Failed to query data source ${source.datasourceId} at URL ${url}:`;
      console.error(message, err);
      return message;
    }

    if (typeof data.totals !== "object") {
      if (data.detail === "No data available") {
        return "Source doesn't have data available for this input";
      } else {
        const message = "Incorrect response from Global API for URL: " + url;
        console.error(message, data);
        return message;
      }
    }

    return data;
  }

  public static async applyGlobalAPISource(
    source: DataSource,
    inventory: Inventory,
    scaleFactor: number = 1.0,
  ): Promise<string | boolean> {
    // TODO adjust into if/ else statement once global_api_activity_data is implemented (then we will need to check for an ActivityValue with a connected source as well for collisions)
    if (source.retrievalMethod === "global_api_activity_data") {
      throw new createHttpError.BadRequest(
        "Data source of retrieval method global_api_activity_data, not yet supported",
      );
    }

    let gpcReferenceNumber: string | undefined;
    let subSector: SubSector | undefined;
    if (source.subcategoryId) {
      const subCategory = await db.models.SubCategory.findOne({
        where: { subcategoryId: source.subcategoryId },
        include: [{ model: db.models.SubSector, as: "subsector" }],
      });

      if (!subCategory) {
        throw new createHttpError.InternalServerError(
          "Sub-category for source not found",
        );
      }
      gpcReferenceNumber = subCategory.referenceNumber;
      subSector = subCategory.subsector;
    } else if (source.subsectorId) {
      subSector =
        (await db.models.SubSector.findOne({
          where: { subsectorId: source.subsectorId },
        })) ?? undefined;

      if (!subSector) {
        throw new createHttpError.InternalServerError(
          "Sub-sector for source not found",
        );
      }
      gpcReferenceNumber = subSector.referenceNumber;
    } else {
      throw new createHttpError.InternalServerError(
        "Sub-category or sub-sector not set in source data",
      );
    }

    // check for another already connected data source with the same GPC refno to prevent overwriting data or surplus emissions
    const existingInventoryValue = await db.models.InventoryValue.findOne({
      where: {
        gpcReferenceNumber,
        inventoryId: inventory.inventoryId,
      },
    });
    if (existingInventoryValue) {
      // TODO do we need a "force" parameter that overrides this check and deletes the existing value?
      throw new createHttpError.BadRequest(
        "Inventory already has a value for GPC refno " + gpcReferenceNumber,
      );
    }

    const data = await DataSourceService.retrieveGlobalAPISource(
      source,
      inventory,
    );
    if (typeof data === "string") {
      return data; // this is an error/ validation failure message and handled at the callsite
    }

    const emissions = data.totals.emissions;
    const co2eq = new Decimal(emissions.co2eq_100yr).times(scaleFactor);
    const co2Amount = new Decimal(emissions.co2_mass).times(scaleFactor);
    const n2oAmount = new Decimal(emissions.n2o_mass).times(scaleFactor);
    const ch4Amount = new Decimal(emissions.ch4_mass).times(scaleFactor);

    // TODO what to do with existing InventoryValues and GasValues?
    const inventoryValue = await db.models.InventoryValue.create({
      datasourceId: source.datasourceId,
      inventoryId: inventory.inventoryId,
      co2eq: decimalToBigInt(co2eq),
      co2eqYears: 100,
      id: randomUUID(),
      subCategoryId: source.subcategoryId,
      subSectorId: subSector.subsectorId,
      sectorId: subSector.sectorId,
      gpcReferenceNumber,
    });
    if (data.records) {
      await DataSourceService.saveActivityValues({
        inventoryValueId: inventoryValue.id,
        records: data.records,
        gpcReferenceNumber,
      });
    }
    // store values for co2, ch4, n2o separately for accounting and editing
    await db.models.GasValue.create({
      id: randomUUID(),
      inventoryValueId: inventoryValue.id,
      gas: "CO2",
      gasAmount: decimalToBigInt(co2Amount),
    });
    await db.models.GasValue.create({
      id: randomUUID(),
      inventoryValueId: inventoryValue.id,
      gas: "N2O",
      gasAmount: decimalToBigInt(n2oAmount),
    });
    await db.models.GasValue.create({
      id: randomUUID(),
      inventoryValueId: inventoryValue.id,
      gas: "CH4",
      gasAmount: decimalToBigInt(ch4Amount),
    });

    return true;
  }

  private static async saveActivityValue({
    inventoryValueId,
    activity,
    gpcReferenceNumber,
  }: {
    inventoryValueId: string;
    activity: DataSourceActivityDataRecord;
    gpcReferenceNumber: string | undefined;
  }) {
    const co2eq = activity.gases.reduce(
      (sum, gas) => sum.plus(new Decimal(gas.emissions_value_100yr)),
      new Decimal(0),
    );

    const activityValue = await db.models.ActivityValue.create({
      id: randomUUID(),
      inventoryValueId,
      co2eq: BigInt(decimalToBigInt(co2eq)),
      co2eqYears: 100,
      metadata: {
        activityId: activity.activity_name + "-activity",
        ...activity.activity_subcategory_type,
      },
    });
    const emissionsFactors = activity.gases.map((gas) => ({
      id: randomUUID(),
      gas: gas.gas_name,
      gpcReferenceNumber,
      emissionsPerActivity: gas.emissionfactor_value,
      units: activity.activity_units,
    }));

    const createdEmissionsFactors = await db.models.EmissionsFactor.bulkCreate(
      emissionsFactors,
      { returning: true },
    );

    const gasValues = activity.gases.map((gas, index) => ({
      id: randomUUID(),
      activityValueId: activityValue.id,
      gas: gas.gas_name,
      gasAmount: BigInt(Math.trunc(gas.emissions_value)),
      emissionsFactorId: createdEmissionsFactors[index].id,
    }));

    await db.models.GasValue.bulkCreate(gasValues);
  }

  private static async saveActivityValues({
    inventoryValueId,
    records,
    gpcReferenceNumber,
  }: {
    inventoryValueId: string;
    records: DataSourceActivityDataRecord[];
    gpcReferenceNumber: string | undefined;
  }) {
    await Promise.all(
      records.map((activity) =>
        DataSourceService.saveActivityValue({
          activity,
          inventoryValueId,
          gpcReferenceNumber,
        }),
      ),
    );
  }
}<|MERGE_RESOLUTION|>--- conflicted
+++ resolved
@@ -5,10 +5,6 @@
 import createHttpError from "http-errors";
 import Decimal from "decimal.js";
 import { decimalToBigInt } from "@/util/big_int";
-<<<<<<< HEAD
-import type { SubSector } from "@/models/SubSector";
-import { DataSourceActivityDataRecord } from "@/app/[lng]/[inventory]/data/[step]/types";
-=======
 import { SubSector } from "@/models/SubSector";
 import { DataSourceActivityDataRecord } from "@/app/[lng]/[inventory]/data/[step]/types";
 import { InventoryValue } from "@/models/InventoryValue";
@@ -20,7 +16,6 @@
 import { PopulationAttributes } from "@/models/Population";
 import { maxPopulationYearDifference } from "@/util/constants";
 import { Op } from "sequelize";
->>>>>>> f457ea7e
 
 const EARTH_LOCATION = "EARTH";
 
