name: Push tagged Web app to GHCR and deploy to production

on:
  workflow_dispatch:
  push:
    paths:
      - app/**
      - k8s/cc-migrate.yml
      - k8s/cc-web-deploy.yml
      - k8s/cc-web.yml
      - .github/workflows/web-tag.yml
    tags:
<<<<<<< HEAD
      - "v*"
=======
    - '^v\d+\.\d+\.\d+$'
>>>>>>> 46c6102b

jobs:
  runTests:
    runs-on: ubuntu-latest
    env:
      NODE_ENV: test
      NEXTAUTH_SECRET: "diTMz/XLX4edSmmfzwJtmzKjCJGRt81Gf0PdjO3IPs8="
      NEXTAUTH_URL: "http://localhost:3000"
    defaults:
      run:
        working-directory: ./app
    steps:
      - uses: actions/checkout@v4

      - uses: actions/setup-node@v4
        with:
          node-version: 20
          cache: "npm"
          cache-dependency-path: app/package-lock.json

      - name: Install dependencies
        run: npm ci

      - name: Set up database
        run: |
          docker run --name github_action_postgresql -d -p 5432:5432 -e POSTGRES_HOST_AUTH_METHOD=trust -e POSTGRES_PASSWORD="" postgres
          sleep 10
          createuser -w -h localhost -p 5432 -U postgres citycatalyst
          createdb -w -h localhost -p 5432 -U postgres citycatalyst -O citycatalyst
          cp env.example .env
          npm run db:migrate

      - name: Run NextJS build
        run: npm run build

      - name: Run API tests
        run: npm run api:test

      # - name: Run Cypress tests
      #   run: npm run cy:test

      - name: Shut down database
        run: docker stop github_action_postgresql

  pushToGHCR:
    needs: runTests
    runs-on: ubuntu-latest
    steps:
      - uses: actions/checkout@v4

      - name: Log in to the Container registry
        uses: docker/login-action@65b78e6e13532edd9afa3aa52ac7964289d1a9c1
        with:
          registry: ghcr.io
          username: ${{ github.actor }}
          password: ${{ secrets.GITHUB_TOKEN }}

      - name: Pushing citycatalyst to GHCR
        env:
          SHA: ${{ github.sha }}
          REF: ${{ github.ref }}
          IMAGE: ghcr.io/open-earth-foundation/citycatalyst

        run: |
          export VERSION=${REF#refs/tags/v}
          export MAJOR=${VERSION%.*.*}
          export MINOR=${VERSION%.*}
          echo Version: ${VERSION} Major: ${MAJOR} Minor: ${MINOR}
          docker build -t $IMAGE:$SHA app
          docker tag $IMAGE:$SHA $IMAGE:$VERSION
          docker tag $IMAGE:$SHA $IMAGE:$MAJOR
          docker tag $IMAGE:$SHA $IMAGE:$MINOR
          docker tag $IMAGE:$SHA $IMAGE:stable
          docker push $IMAGE:$SHA
          docker push $IMAGE:$VERSION
          docker push $IMAGE:$MAJOR
          docker push $IMAGE:$MINOR
          docker push $IMAGE:stable<|MERGE_RESOLUTION|>--- conflicted
+++ resolved
@@ -10,11 +10,7 @@
       - k8s/cc-web.yml
       - .github/workflows/web-tag.yml
     tags:
-<<<<<<< HEAD
-      - "v*"
-=======
-    - '^v\d+\.\d+\.\d+$'
->>>>>>> 46c6102b
+      - '^v\d+\.\d+\.\d+$'
 
 jobs:
   runTests:
