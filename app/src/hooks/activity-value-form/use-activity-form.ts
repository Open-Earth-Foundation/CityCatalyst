--- conflicted
+++ resolved
@@ -123,19 +123,14 @@
       reset({
         activity: {
           ...targetActivityValue.activityData,
-<<<<<<< HEAD
           ...(methodology.activitySelectionField && {
             [methodology.activitySelectionField.id]:
               targetActivityValue.metadata?.[
                 methodology.activitySelectionField.id
               ],
           }),
-          dataQuality: targetActivityValue?.dataSource?.dataQuality,
-          dataComments: targetActivityValue?.dataSource?.notes,
-=======
           dataQuality: targetActivityValue?.metadata?.dataQuality,
           dataComments: targetActivityValue?.metadata?.sourceExplanation,
->>>>>>> 735f8b10
           CH4EmissionFactor:
             methodology.id === "direct-measure"
               ? targetActivityValue?.activityData?.ch4_amount
