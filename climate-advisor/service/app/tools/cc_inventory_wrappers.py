--- conflicted
+++ resolved
@@ -105,13 +105,7 @@
         return []
 
     # Case-insensitive regex pattern for flexible city name matching (cached per city)
-<<<<<<< HEAD
-    pattern = _compile_city_pattern(city_name)
-
-=======
     pattern = _compile_city_pattern(city_name_stripped)
-    
->>>>>>> d1ff2ee3
     matches: List[Dict[str, Any]] = []
     for inventory in inventories:
         city_obj = inventory.get("city") or {}
