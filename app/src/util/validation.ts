import { z } from "zod";
import { GlobalWarmingPotentialTypeEnum, InventoryTypeEnum } from "./enums";

export const emailPattern =
  /^(([^<>()[\]\\.,;:\s@\"]+(\.[^<>()[\]\\.,;:\s@\"]+)*)|(\".+\"))@((\[[0-9]{1,3}\.[0-9]{1,3}\.[0-9]{1,3}\.[0-9]{1,3}\])|(([a-zA-Z\-0-9]+\.)+[a-zA-Z]{2,}))$/;
export const tokenRegex = /^[A-Za-z0-9-_]+\.[A-Za-z0-9-_]+\.[A-Za-z0-9_\-]+$/;
export const uuidRegex =
  /^[0-9a-f]{8}-[0-9a-f]{4}-[0-9a-f]{4}-[0-9a-f]{4}-[0-9a-f]{12}$/i;

export const geoJSON = z.object({
  title: z.string(),
  description: z.string(),
  geometry: z.object({
    type: z.literal("Feature"),
    properties: z.object({}),
    geometry: z.object({
      coordinates: z.number().array(),
      type: z.literal("Point"),
    }),
  }),
});

export const createCityRequest = z.object({
  locode: z.string().min(4),
  name: z.string().min(1),
  shape: geoJSON.optional(),
  country: z.string().optional(),
  region: z.string().optional(),
  countryLocode: z.string().optional(),
  regionLocode: z.string().optional(),
  area: z.number().int().optional(),
});
export type CreateCityRequest = z.infer<typeof createCityRequest>;

export const createInventoryRequest = z.object({
  inventoryName: z.string().min(1),
  year: z.number().int().min(2000),
  totalEmissions: z.number().int().optional(),
  totalCountryEmissions: z.number().int().optional(),
  inventoryType: z.nativeEnum(InventoryTypeEnum),
  globalWarmingPotentialType: z.nativeEnum(GlobalWarmingPotentialTypeEnum),
});

export type CreateInventoryRequest = z.infer<typeof createInventoryRequest>;

export const upsertInventoryRequest = z.union([
  createInventoryRequest.strict(),
  z
    .object({
      isPublic: z.boolean().optional(),
    })
    .strict(),
]);
export type UpsertInventoryRequest = z.infer<typeof upsertInventoryRequest>;

// enforces: min one upper- and lowercase charater and one number, min length 4 characters
export const passwordRegex =
  /^(?=(.*[a-z]){1,})(?=(.*[A-Z]){1,})(?=(.*[0-9]){1,}).{4,}$/;
export const signupRequest = z
  .object({
    name: z.string().min(4),
    email: z.string().email(),
    password: z.string().min(4).regex(passwordRegex),
    confirmPassword: z.string().min(4),
    inviteCode: z.string().min(6).max(6),
    acceptTerms: z.literal<boolean>(true),
    inventory: z.string().uuid().optional(),
  })
  .refine((data) => data.password === data.confirmPassword, {
    message: "Passwords don't match",
    path: ["confirmPassword"],
  });
export type SignupRequest = z.infer<typeof signupRequest>;

export const forgotRequest = z.object({
  email: z.string().email(),
});

export const resetPasswordRequest = z.object({
  newPassword: z.string().min(4).regex(passwordRegex),
  resetToken: z.string(),
});

export const createInventoryValue = z.object({
  activityValue: z.number().nullable().optional(),
  activityUnits: z.string().nullable().optional(),
  co2eq: z.coerce.bigint().gte(0n).optional(),
  co2eqYears: z.number().optional(),
  gpcReferenceNumber: z.string().optional(),
  unavailableReason: z.string().optional(),
  unavailableExplanation: z.string().optional(),
  gasValues: z
    .array(
      z.object({
        gas: z.string(),
        // if not present, use activityValue with emissionsFactor instead
        gasAmount: z.coerce.bigint().gte(0n).nullable().optional(),
        emissionsFactorId: z.string().uuid().optional(),
        emissionsFactor: z
          .object({
            emissionsPerActivity: z.number().gte(0),
            gas: z.string(),
            units: z.string(),
          })
          .optional(),
      }),
    )
    .optional(),
});

export const patchInventoryValue = z.object({
  activityValue: z.number().nullable().optional(),
  activityUnits: z.string().nullable().optional(),
  co2eq: z.coerce.bigint().gte(0n).optional(),
  co2eqYears: z.number().optional(),
  gpcReferenceNumber: z.string(),
  unavailableReason: z.string().optional(),
  unavailableExplanation: z.string().optional(),
});

export type CreateInventoryValueRequest = z.infer<typeof createInventoryValue>;

export const createUserRequest = z.object({
  name: z.string().min(1),
  email: z.string().email(),
  role: z.string(),
});

export type CreateUserRequest = z.infer<typeof createUserRequest>;

export const createPopulationRequest = z.object({
  cityId: z.string().uuid(),
  cityPopulation: z.number().gte(0),
  regionPopulation: z.number().gte(0),
  countryPopulation: z.number().gte(0),
  cityPopulationYear: z.number().gte(0),
  regionPopulationYear: z.number().gte(0),
  countryPopulationYear: z.number().gte(0),
  datasourceId: z.string().optional(),
});

export type CreatePopulationRequest = z.infer<typeof createPopulationRequest>;

// user file schema validation
export const createUserFileRequset = z.object({
  userId: z.string().uuid(),
  cityId: z.string().uuid(),
  fileReference: z.string().optional(),
  data: z.any(),
  fileType: z.string().optional(),
  fileName: z.string().optional(),
  sector: z.string(),
  subsectors: z.string().array(),
  scopes: z.string().array(),
  url: z.string().url().optional(),
  status: z.string().optional(),
  gpcRefNo: z.string().optional(),
});

// Schema type definition
export type CreateUserFileRequetData = z.infer<typeof createUserFileRequset>;

export const createUserInvite = z.object({
  userId: z.string().optional(),
  invitingUserId: z.string().uuid(),
  inventoryId: z.string().uuid(),
  email: z.string().email(),
  name: z.string(),
  cityId: z.string(),
});

export const AcceptInvite = z.object({
  email: z.string().email(),
  cityIds: z.array(z.string()),
  token: z.string(),
});

export const CreateUsersInvite = z.object({
  emails: z.array(z.string().email()),
  cityIds: z.array(z.string()),
});

export type CreateUserInvite = z.infer<typeof createUserInvite>;

const gasValueSchema = z.object({
  id: z.string().uuid().optional(),
  emissionsFactorId: z.string().uuid().optional(),
  gas: z.string(),
  gasAmount: z.coerce.bigint().gte(0n).optional(),
  emissionsFactor: z
    .object({
      emissionsPerActivity: z.number().gte(0).optional(),
      gas: z.string().optional(),
      units: z.string().optional(),
      gpcReferenceNumber: z.string().optional(),
    })
    .optional(),
});

export const updateActivityValueRequest = z.object({
  inventoryValueId: z.string().uuid().optional(),
  inventoryValue: z
    .object({
      inputMethodology: z.string(),
      gpcReferenceNumber: z.string(),
      unavailableReason: z.string().optional(),
      unavailableExplanation: z.string().optional(),
    })
    .optional(),
  activityData: z.any().optional(),
  metadata: z.any().optional(),
  gasValues: z.array(gasValueSchema).optional(),
});

export const createActivityValueRequest = z.object({
  activityData: z.record(z.string(), z.any()),
  metadata: z.record(z.string(), z.any()),
  inventoryValueId: z.string().uuid().optional(),
  inventoryValue: z
    .object({
      inputMethodology: z.string(),
      gpcReferenceNumber: z.string(),
      unavailableReason: z.string().optional(),
      unavailableExplanation: z.string().optional(),
    })
    .optional(),
  gasValues: z.array(gasValueSchema).optional(),
});

export type CreateActivityValueRequest = z.infer<
  typeof createActivityValueRequest
>;

export const fetchEmissionsFactorRequest = z.object({
  inventoryId: z.string().optional(),
  referenceNumber: z.string().optional(),
  methodologyId: z.string().optional(),
  regionLocode: z.string().optional(),
  metadata: z.record(z.string(), z.any()).optional(),
});

export const updatePasswordRequest = z.object({
  currentPassword: z.string().min(4).max(64),
  confirmPassword: z.string().min(4).max(64).regex(passwordRegex),
});

export type UpdatePasswordRequest = z.infer<typeof updatePasswordRequest>;

export const createOrganizationRequest = z.object({
  name: z.string().max(255),
  contactEmail: z.string().email().max(255),
<<<<<<< HEAD
  contactNumber: z.string().max(20).optional(),
=======
>>>>>>> a3bf4389
});

export type CreateOrganizationRequest = z.infer<
  typeof createOrganizationRequest
>;

export const updateOrganizationRequest = z.object({
  name: z.string().max(255).optional(),
  contactEmail: z.string().email().max(255).optional(),
<<<<<<< HEAD
  contactNumber: z.string().max(20).optional(),
=======
>>>>>>> a3bf4389
});

export type UpdateOrganizationRequest = z.infer<
  typeof updateOrganizationRequest
<<<<<<< HEAD
>;

export const createProjectRequest = z.object({
  name: z.string().max(255),
  city_count_limit: z.number().int().min(1),
  description: z.string().optional(),
  organizationId: z.string().uuid(),
});

export type CreateProjectRequest = z.infer<typeof createProjectRequest>;

export const updateProjectRequest = z.object({
  name: z.string().max(255).optional(),
  city_count_limit: z.number().int().min(1).optional(),
  description: z.string().optional(),
});

export type UpdateProjectRequest = z.infer<typeof updateProjectRequest>;
=======
>;
>>>>>>> a3bf4389
<|MERGE_RESOLUTION|>--- conflicted
+++ resolved
@@ -249,10 +249,6 @@
 export const createOrganizationRequest = z.object({
   name: z.string().max(255),
   contactEmail: z.string().email().max(255),
-<<<<<<< HEAD
-  contactNumber: z.string().max(20).optional(),
-=======
->>>>>>> a3bf4389
 });
 
 export type CreateOrganizationRequest = z.infer<
@@ -262,33 +258,8 @@
 export const updateOrganizationRequest = z.object({
   name: z.string().max(255).optional(),
   contactEmail: z.string().email().max(255).optional(),
-<<<<<<< HEAD
-  contactNumber: z.string().max(20).optional(),
-=======
->>>>>>> a3bf4389
 });
 
 export type UpdateOrganizationRequest = z.infer<
   typeof updateOrganizationRequest
-<<<<<<< HEAD
->;
-
-export const createProjectRequest = z.object({
-  name: z.string().max(255),
-  city_count_limit: z.number().int().min(1),
-  description: z.string().optional(),
-  organizationId: z.string().uuid(),
-});
-
-export type CreateProjectRequest = z.infer<typeof createProjectRequest>;
-
-export const updateProjectRequest = z.object({
-  name: z.string().max(255).optional(),
-  city_count_limit: z.number().int().min(1).optional(),
-  description: z.string().optional(),
-});
-
-export type UpdateProjectRequest = z.infer<typeof updateProjectRequest>;
-=======
->;
->>>>>>> a3bf4389
+>;