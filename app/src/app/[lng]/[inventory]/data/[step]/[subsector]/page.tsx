"use client";

import ActivityTab from "@/components/Tabs/Activity/activity-tab";
import LoadingState from "@/components/loading-state";
import { useTranslation } from "@/i18n/client";
import { SubSectorAttributes } from "@/models/SubSector";
import { api, useGetInventoryValuesBySubsectorQuery } from "@/services/api";
import { MANUAL_INPUT_HIERARCHY } from "@/util/form-schema";
import {
  Box,
  Breadcrumb,
  BreadcrumbItem,
  BreadcrumbLink,
  Button,
  Icon,
  Spinner,
  Tabs,
  TabsList,
  Text,
} from "@chakra-ui/react";

import { useRouter, useSearchParams } from "next/navigation";
import { forwardRef, useEffect, useState } from "react";
import { MdArrowBack, MdChevronRight, MdOutlineHomeWork } from "react-icons/md";
import {
  AnimatePresence,
  easeInOut,
  motion,
  useMotionValueEvent,
  useScroll,
  useTransform,
} from "framer-motion";
import Link from "next/link";
import type { InventoryValueAttributes } from "@/models/InventoryValue";
import { getScopesForInventoryAndSector, SECTORS } from "@/util/constants";
import { toKebabCase } from "@/util/helpers";
import {
  BreadcrumbCurrentLink,
  BreadcrumbRoot,
} from "@/components/ui/breadcrumb";

const MotionBox = motion(
  // the display name is added below, but the linter isn't picking it up
  // eslint-disable-next-line react/display-name
  forwardRef<HTMLDivElement, any>((props, ref) => <Box ref={ref} {...props} />),
);
MotionBox.displayName = "MotionBox";

const kebab = (str: string | undefined): string =>
  str
    ? str
        .replaceAll(/\s+/g, "-")
        .replaceAll(/[^0-9A-Za-z\-\_]/g, "")
        .toLowerCase()
    : "";

function SubSectorPage({
  params: { lng, step, inventory: inventoryId, subsector },
}: {
  params: { lng: string; step: string; inventory: string; subsector: string };
}) {
  const router = useRouter();
  const searchParams = useSearchParams();
  const { t } = useTranslation(lng, "data");
  const { scrollY } = useScroll();

  const paddingTop = useTransform(scrollY, [0, 100], ["100px", "50px"], {
    ease: easeInOut,
  });

  const fontSize = useTransform(scrollY, [0, 100], ["28px", "24px"], {
    ease: easeInOut,
    clamp: true,
  });
  const leftPosition = useTransform(scrollY, [0, 100], ["0px", "30px"], {
    ease: easeInOut,
  });

  const [isVisible, setIsVisible] = useState(true);

  const scrollStart = 0;
  const scrollEnd = 200;
  const animationPercent = useTransform(
    scrollY,
    [scrollStart, scrollEnd],
    [0, 100],
    {
      clamp: true, // Ensure the output stays within [0, 100]
    },
  );

  useMotionValueEvent(animationPercent, "change", (latest) => {
    setIsVisible(latest < 50);
  });

  const { data: userInfo, isLoading: isUserInfoLoading } =
    api.useGetUserInfoQuery();
  const defaultInventoryId = userInfo?.defaultInventoryId;
  const { data: inventoryData } = api.useGetInventoryQuery(inventoryId);

  const { data: inventoryProgress, isLoading: isInventoryProgressLoading } =
    api.useGetInventoryProgressQuery(defaultInventoryId!, {
      skip: !defaultInventoryId,
    });

  // map subsector to sector by reference number

  const getSectorRefNo = (currentStep: string) => {
    switch (currentStep) {
      case "1":
        return t("I");
      case "2":
        return t("II");
      case "3":
        return t("III");
      case "4":
        return t("IV");
      case "5":
        return t("V");

      default:
        return t("I");
    }
  };

  const sectorData = inventoryProgress?.sectorProgress.find(
    (sector) => sector.sector.referenceNumber === getSectorRefNo(step),
  );
  const subSectorData: SubSectorAttributes | undefined =
    sectorData?.subSectors.find(
      (subSectorItem) => subSectorItem.subsectorId === subsector,
    );
  const getSectorName = (currentStep: string) => {
    return SECTORS[parseInt(currentStep) - 1].name;
  };

  const getFilteredSubsectorScopes = () => {
    if (!inventoryData) return [];
    return Object.entries(MANUAL_INPUT_HIERARCHY)
      .filter(([key]) => key.startsWith(subSectorData?.referenceNumber!))
      .map(([k, v]) => ({ ...v, referenceNumber: k }))
      .filter((scope) => {
        return getScopesForInventoryAndSector(
          inventoryData.inventoryType!,
          scope.referenceNumber.split(".")[0],
        ).includes(scope.scope);
      });
  };
  const scopes = getFilteredSubsectorScopes();

  const MotionTabList = motion(
    // the display name is added below, but the linter isn't picking it up
    // eslint-disable-next-line react/display-name
    forwardRef<HTMLDivElement, any>((props, ref) => (
      <TabsList ref={ref} {...props} />
    )),
  );
  MotionTabList.displayName = "MotionTabList";

  const subSectorId = subSectorData?.subsectorId;

  const { data: activityData, isLoading: isActivityDataLoading } =
    api.useGetActivityValuesQuery(
      { inventoryId, subSectorId },
      { skip: !subSectorId }, // request fails without a subSectorId
    );

  // fetch the inventoryValue for the selected scope
  const { data: inventoryValues, isLoading: isInventoryValueLoading } =
    useGetInventoryValuesBySubsectorQuery(
      {
        inventoryId,
        subSectorId: subSectorId ?? "",
      },
      { skip: !subSectorId },
    );
  const getFilteredInventoryValues = (
    referenceNumber: string,
  ): InventoryValueAttributes[] => {
    return (
      (inventoryValues as InventoryValueAttributes[] | undefined)?.filter(
        (iv) => iv.gpcReferenceNumber === referenceNumber,
      ) ?? []
    );
  };

  const loadingState =
    isActivityDataLoading ||
    isInventoryValueLoading ||
    isInventoryProgressLoading ||
    isUserInfoLoading;
  console.log(router);
  const [referenceNumber, setReferenceNumber] = useState<string>(
    `${searchParams.get("refNo")}.1`,
  );

  console.log(getSectorRefNo(step));

  useEffect(() => {
    if (scopes.length > 0 && !loadingState) {
      setReferenceNumber(scopes[0]?.referenceNumber);
    }
  }, [scopes, loadingState]);

  return (
    <Tabs.Root defaultValue={referenceNumber}>
      <MotionBox
        bg="background.backgroundLight"
        className="fixed z-10 top-0 w-full transition-all"
        style={{
          paddingTop: paddingTop,
        }}
        borderColor="border.neutral"
        borderBottomWidth="1px"
      >
        <MotionBox className="w-[1090px] max-w-full mx-auto px-4">
          <AnimatePresence>
            {isVisible && (
              <MotionBox
                key="bread-crumb"
                w="full"
                display="flex"
                alignItems="center"
                gap="16px"
                initial="collapsed"
                animate="open"
                exit="collapsed"
                variants={{
                  open: { opacity: 1, height: "auto", marginBottom: "64px" },
                  collapsed: { opacity: 0, height: 0, marginBottom: 0 },
                }}
                transition={{ duration: 0.3, ease: "easeInOut" }}
              >
                <Button
                  variant="ghostLight"
                  fontSize="14px"
                  color="content.link"
                  onClick={() => router.back()}
                >
                  <Icon as={MdArrowBack} boxSize={6} />
                  {t("go-back")}
                </Button>
                <Box
                  borderRightWidth="1px"
                  borderColor="border.neutral"
                  h="24px"
                />
                <Box>
                  <BreadcrumbRoot
                    gap="8px"
                    fontFamily="heading"
                    fontWeight="bold"
                    letterSpacing="widest"
                    fontSize="14px"
                    textTransform="uppercase"
                    separator={
                      <Icon as={MdChevronRight} color="gray.500" h="24px" />
                    }
                  >
<<<<<<< HEAD
                    <BreadcrumbLink
                      href={`/${inventoryId}/data`}
                      color="content.tertiary"
                      truncate
                    >
                      {t("all-sectors")}
                    </BreadcrumbLink>
=======
                    <BreadcrumbItem>
                      <BreadcrumbLink
                        href={`/${inventoryId}/data`}
                        color="content.tertiary"
                        isTruncated
                      >
                        {t("all-sectors")}
                      </BreadcrumbLink>
                    </BreadcrumbItem>
>>>>>>> 3b230d76
                    <BreadcrumbItem>
                      <BreadcrumbLink
                        href={`/${inventoryId}/data/${step}`}
                        color="content.tertiary"
<<<<<<< HEAD
                        truncate
=======
                        isTruncated
>>>>>>> 3b230d76
                      >
                        {t(getSectorName(step))}
                      </BreadcrumbLink>
                    </BreadcrumbItem>
                    <BreadcrumbCurrentLink
                      color="content.link"
                      textDecoration="underline"
                    >
                      <Text truncate lineClamp={1}>
                        {!subSectorData ? (
                          <Spinner size="xs" />
                        ) : (
                          t(kebab(subSectorData?.subsectorName))
                        )}
                      </Text>
                    </BreadcrumbCurrentLink>
                  </BreadcrumbRoot>
                </Box>
              </MotionBox>
            )}
          </AnimatePresence>
          <MotionBox display="flex" gap="16px">
            <AnimatePresence mode="popLayout">
              {!isVisible && (
                <MotionBox
                  layout
                  w="full"
                  key="back-arrow"
                  initial="collapsed"
                  animate="open"
                  exit="collapsed"
                  variants={{
                    open: { opacity: 1, width: "24px" },
                    collapsed: { opacity: 0, width: 0 },
                  }}
                  transition={{ duration: 0.3, ease: "easeInOut" }}
                >
                  <Link href={`/${inventoryId}/data/${step}`}>
                    <Icon
                      as={MdArrowBack}
                      h="24px"
                      w="24px"
                      mt="24px"
                      color="content.link"
                    />
                  </Link>
                </MotionBox>
              )}
              <MotionBox
                layout
                key="icon"
                color="content.link"
                flexGrow={0}
                width="32px"
                pt="5px"
                pos="relative"
                style={{
                  left: leftPosition.get(),
                }}
              >
                <MdOutlineHomeWork size="32px" />
              </MotionBox>
              <MotionBox
                layout
                key="text-section"
                display="flex"
                flexGrow={1}
                gap="16px"
                flexDirection="column"
              >
                <Text
                  fontFamily="heading"
                  fontWeight="bold"
                  pos="relative"
                  style={{
                    left: leftPosition.get(),
                    fontSize: fontSize.get(),
                  }}
                >
                  {!subSectorData ? (
                    <Spinner size="xs" />
                  ) : subSectorData?.referenceNumber != undefined ? (
                    subSectorData?.referenceNumber +
                    " " +
                    t(kebab(subSectorData?.subsectorName))
                  ) : (
                    ""
                  )}
                </Text>
                <Text
                  fontFamily="heading"
                  letterSpacing="wide"
                  fontSize="label.lg"
                  fontWeight="medium"
                  pos="relative"
                  style={{
                    left: leftPosition.get(),
                  }}
                >
                  {t("sector")}: {t(getSectorName(step))} |{" "}
                  {t("inventory-year")}: {inventoryProgress?.inventory.year}
                </Text>
                <AnimatePresence key="description-layout">
                  {isVisible && (
                    <MotionBox
                      key="description-text"
                      w="full"
                      display="flex"
                      alignItems="center"
                      gap="16px"
                      initial="collapsed"
                      animate="open"
                      exit="collapsed"
                      variants={{
                        open: { opacity: 1, height: "auto" },
                        collapsed: { opacity: 0, height: 0 },
                      }}
                      transition={{ duration: 0.3, ease: "easeInOut" }}
                    >
                      <Text
                        letterSpacing="wide"
                        fontSize="body.lg"
                        fontWeight="normal"
                        color="interactive.control"
                      >
                        {t(
                          toKebabCase(subSectorData?.subsectorName) +
                            "-description",
                        )}
                      </Text>
                    </MotionBox>
                  )}
                </AnimatePresence>
              </MotionBox>
            </AnimatePresence>
          </MotionBox>
        </MotionBox>
        <Box className="w-[1090px] max-w-full mx-auto px-4">
          <MotionTabList
            className="w-[1090px] z-10"
            layout
            bg="background.backgroundLight"
            borderBottomWidth="0px"
            h="80px"
          >
            {scopes?.map((scope, index) => (
              <Tabs.Trigger
                key={index}
                className="[&[aria-selected='false']]:border-[transparent]"
                value={scope.referenceNumber}
                mt="40px"
              >
                <Text
                  fontFamily="heading"
                  fontSize="title.md"
                  fontWeight="medium"
                >
                  {t("scope")} {scope.scope}
                </Text>
              </Tabs.Trigger>
            ))}
          </MotionTabList>
        </Box>
      </MotionBox>
      <div className="pt-16 w-[1090px] max-w-full mx-auto px-4 pb-[100px] mt-[240px]">
        <Box mt="48px">
          {loadingState ? (
            <LoadingState />
          ) : (
            scopes?.map((scope) => {
              return (
                <ActivityTab
                  referenceNumber={scope.referenceNumber!}
                  key={scope.referenceNumber}
                  t={t}
                  inventoryId={inventoryId}
                  subsectorId={subsector}
                  step={step}
                  activityData={activityData}
                  inventoryValues={getFilteredInventoryValues(
                    scope.referenceNumber,
                  )}
                />
              );
            })
          )}
        </Box>
      </div>
    </Tabs.Root>
  );
}

export default SubSectorPage;<|MERGE_RESOLUTION|>--- conflicted
+++ resolved
@@ -189,12 +189,11 @@
     isInventoryValueLoading ||
     isInventoryProgressLoading ||
     isUserInfoLoading;
-  console.log(router);
   const [referenceNumber, setReferenceNumber] = useState<string>(
     `${searchParams.get("refNo")}.1`,
   );
 
-  console.log(getSectorRefNo(step));
+  // console.log(getSectorRefNo(step));
 
   useEffect(() => {
     if (scopes.length > 0 && !loadingState) {
@@ -257,34 +256,20 @@
                       <Icon as={MdChevronRight} color="gray.500" h="24px" />
                     }
                   >
-<<<<<<< HEAD
-                    <BreadcrumbLink
-                      href={`/${inventoryId}/data`}
-                      color="content.tertiary"
-                      truncate
-                    >
-                      {t("all-sectors")}
-                    </BreadcrumbLink>
-=======
                     <BreadcrumbItem>
                       <BreadcrumbLink
                         href={`/${inventoryId}/data`}
                         color="content.tertiary"
-                        isTruncated
+                        truncate
                       >
                         {t("all-sectors")}
                       </BreadcrumbLink>
                     </BreadcrumbItem>
->>>>>>> 3b230d76
                     <BreadcrumbItem>
                       <BreadcrumbLink
                         href={`/${inventoryId}/data/${step}`}
                         color="content.tertiary"
-<<<<<<< HEAD
                         truncate
-=======
-                        isTruncated
->>>>>>> 3b230d76
                       >
                         {t(getSectorName(step))}
                       </BreadcrumbLink>
