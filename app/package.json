--- conflicted
+++ resolved
@@ -1,10 +1,6 @@
 {
   "name": "city-catalyst",
-<<<<<<< HEAD
-  "version": "0.10.0-dev.0",
-=======
   "version": "0.9.6",
->>>>>>> 7a626576
   "private": true,
   "type": "module",
   "scripts": {
