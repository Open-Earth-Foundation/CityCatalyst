{
  "settings": "Configuración",
  "settings-sub-title": "Conecte datos de terceros o suba sus propios datos para compilar su inventario de GEI con la metodología básica de GPC",
  "my-profile": "Mi perfil",
  "my-files": "Mis archivos",
  "my-inventories": "Mis inventarios",
  "my-profile-sub-title": "Aquí puede encontrar y editar toda la información de su perfil.",
  "account-details": "Detalles de la cuenta",
  "add-city": "Agregar ciudad",
  "users": "Usuarios",
  "city": "Ciudad",
  "full-name": "Nombre completo",
  "email": "Correo electrónico",
  "manage-users": "Gestionar usuarios",
  "enter-password-description": "Ingresa tu contraseña para confirmar que quieres eliminar la información de las ciudades",
  "incorrect-password": "¡Contraseña incorrecta! Por favor, inténtalo de nuevo",
  "role": "Rol",
  "city-name": "Nombre de la ciudad",
  "state-province": "Estado / Provincia",
  "country": "País",
  "admin": "Administrador",
  "user": "Colaborador",
  "name": "Nombre",
  "all": "Todos",
  "select": "Seleccionar",
  "search-filter-placeholder": "Buscar por nombre o dirección de correo electrónico",
  "save-changes": "Guardar cambios",
  "my-files-sub-title": "Aquí puede encontrar todos sus archivos subidos, pendientes de armonización de solicitudes e incluidos en el inventario de GEI",
  "all-inventory-years": "todos los años de inventario",
  "inventory-year": "Año de inventario",
  "files": "Archivos",
  "last-updated": "Última actualización",
  "my-inventories-sub-title": "Aquí puede encontrar todos sus inventarios para editar o descargar.",
  "add-user": "Agregar usuario",
  "selected-users": "Usuarios seleccionados",
  "remove-users": "Eliminar usuarios",
  "edit-user": "Editar usuario",
  "remove-user": "Eliminar usuario",
  "update-user": "Actualizar usuario",
  "delete-user-prompt-message": "¿Está seguro de que desea eliminar permanentemente al usuario de su equipo?",
  "download-city-data": "Descargar datos de la ciudad",
  "remove-city": "Eliminar ciudad",
  "remove-city-propmt-message": "¿Está seguro de que desea eliminar permanentemente esta ciudad de CityCatalyst?",
  "password": "Contraseña",
  "sector": "Sector",
  "pending": "Pendiente",
  "add-to-inventory": "Añadir al inventario",
  "download-file": "Descargar archivo",
  "delete-file": "Eliminar archivo",
  "status": "Estado",
  "download-csv": "Descargar en CSV",
  "delete-inventory": "Eliminar inventario",
  "delete-inventory-prompt": "¿Estás seguro de que quieres <2>eliminar permanentemente</2> el inventario de esta ciudad?",
  "enter-password-info": "Ingresa tu contraseña para confirmar la eliminación de la información de las ciudades.",
  "user-details-updated": "Detalles del usuario actualizados",
  "something-went-wrong": "Algo salió mal",
  "user-deleted-from-city": "Detalle(s) de usuario eliminado(s) de la ciudad",
  "email-address": "Correo electrónico",
  "remove-user-prompt": "¿Está seguro de que desea <2>eliminar permanentemente a este usuario</2> de su equipo?",
  "city-deleted": "Ciudad eliminada exitosamente",
  "inventory-deleted": "Inventorio eliminado exitosamente",
  "delete-file-prompt": "¿Está seguro de que desea <2>eliminar permanentemente</2> este archivo del repositorio de la ciudad?",
  "password-required": "Se requiere contraseña",
  "min-length": "La longitud mínima debe ser {{length}}",
  "mark-as-completed": "Marcar como completado",
  "are-you-sure-you-want-to": "¿Estás seguro de que quieres",
  "un-invite": "desinvitar",
  "this-user-from-your-city": "a este usuario de tu ciudad?",
  "user-details-update-fail": "No se pudieron actualizar los detalles del usuario",
  "invite-canceled": "Invitación cancelada",
  "invite-cancel-fail": "No se pudo cancelar la invitación",
  "invite-sent": "Invitación enviada con éxito",
  "invite-send-fail": "No se pudo enviar la invitación",
  "number-of-cities": "# de ciudades",
  "manage-password": "Gestionar contraseña",
  "update-password-details": "",
  "current-password": "Contraseña actual",
  "confirm-password": "Confirmar contraseña",
  "password-number-check": "La contraseña debe contener al menos un número",
  "password-updated": "Contraseña actualizada",
  "password-updated-success": "¡Contraseña actualizada con éxito!",
  "passwords-dont-match": "Las contraseñas no coinciden",
  "email-placeholder": "Dirección de correo electrónico",
  "new-password": "Nueva Contraseña",
  "password-hint": "Sugerencia de contraseña",
  "reset-button": "Restablecer Contraseña",
  "password-min-length": "La contraseña debe tener al menos 8 caracteres de longitud.",
  "password-upper-case": "La contraseña debe incluir al menos una letra mayúscula.",
  "password-lower-case": "La contraseña debe incluir al menos una letra minúscula.",
  "password-number": "La contraseña debe incluir al menos un número.",
  "password-min-length-check": "Al menos {{length}} caracteres",
  "password-upper-case-check": "Al menos una letra mayúscula",
  "password-lower-case-check": "Al menos una letra minúscula",
  "contributor": "Colaborador",
  "remove-city-confirmation-message": "¿Estás seguro de que quieres <2>eliminar permanentemente esta ciudad</2> de CityCatalyst?",
  "no-date-available": "No hay fecha disponible",
  "invalid-date": "Fecha inválida",
  "account-settings": "Ajustes de la Cuenta",
  "account": "Cuenta",
  "organization-details": "Detalles de la Organización",
  "brand-settings": "Ajustes de Marca",
  "brand-settings-description": "Configura tu propia marca",
  "logo": "Logotipo",
  "logo-recommendation": "Recomendamos usar un logotipo horizontal con un fondo transparente en formato png",
  "primary-color": "Color Primario",
  "primary-color-recommendation": "Recomendamos usar el predeterminado",
  "blue_theme": "Azul (Predeterminado)",
  "light_brown_theme": "Marrón Claro",
  "dark_orange_theme": "Naranja Oscuro",
  "light_blue_theme": "Azul Claro",
  "violet_theme": "Violeta",
  "green": "Verde",
  "go-back": "Regresar",
  "account-brand-updated": "Configuraciones de cuenta y marca actualizadas con éxito",
  "error-message": "Ocurrió un error",
  "position": "Título",
  "position-description": "Indique su título o profesión.",
  "team": "Equipo",
  "teams": "Equipos",
  "teams-description": "Aquí puedes invitar o asignar roles a tus colaboradores",
  "invite-collaborator": "Invitar Colaborador",
  "no-cities": "Sin ciudades",
  "collaborators-subheading": "<bold>Colaboradores</bold> en {{name}}",
  "projects": "Proyectos",
  "projects-description": "{{orgName}} actualmente puede establecer hasta {{projectCount}} proyectos con {{cityCount}} ciudades",
  "all-cities": "Todas las Ciudades ({{count}})",
  "all-collaborators": "Todos los Colaboradores ({{count}})",
  "all-inventories": "Inventarios ({{count}})",
  "delete-city": "Eliminar Ciudad",
  "confirm-city-delete": "¿Estás seguro de que quieres eliminar permanentemente a <strong>{{name}}</strong>",
  "delete-all-inventories-warning": "Todos los inventarios asociados con esta ciudad también serán eliminados.",
  "yes-i-understand": "Sí, entiendo",
  "enter-city-name-confirmation": "Por favor, escribe \"{{name}}\" a continuación para eliminarlo",
  "year-inventory_status": "Estado del inventario de {{year}}",
  "ghg-emissions-inventory-year": "Inventario de emisiones de GEI {{year}}",
  "ghg-inventory-year": "Inventario {{year}}",
  "add-inventory": "Agregar Inventario",
  "open-inventory": "Inventario Abierto",
  "download-inventory": "Descargar Inventario",
  "total-ghg-inventory": "Emisiones Totales de Gases de Efecto Invernadero",
  "total-population": "Población total",
  "total-land-area": "Área total de tierra",
  "files-uploaded": "Archivos subidos",
  "n-a": "N/D",
  "no-data": "No hay datos disponibles",
  "owner": "Propietario",
  "collaborator": "Colaborador",
  "plan-details": "Detalles del plan",
  "plan-details-caption": "<bold>{{name}}</bold> actualmente tiene <bold>{{num_projects}}</bold> proyectos y un recuento de <bold>{{num_cities}} / {{total_cities}}</bold> ciudades",
<<<<<<< HEAD
  "contact-us-to-upgrade": "Para actualizar su plan, por favor póngase en contacto con"
=======
  "contact-us-to-upgrade": "Para actualizar su plan, por favor póngase en contacto con",
  "confirm-remove-project-user": "¿Estás seguro de que quieres eliminar al usuario con el correo electrónico: <bold>{{email}}</bold> del proyecto <bold>{{projectName}}</bold>?",
  "confirm-remove-city-user": "¿Estás seguro de que quieres eliminar al usuario con el correo electrónico: <bold>{{email}}</bold> de <bold>{{cityName}}</bold>",
  "confirm-org-admin-delete": "¿Estás seguro de que quieres eliminar al dueño de la organización con el correo electrónico: <bold>{{email}}</bold> de <bold>{{orgName}}</bold>?",
  "user-removed": "Usuario eliminado con éxito",
  "preferred-language": "Idioma preferido"
>>>>>>> 98015dfb
}<|MERGE_RESOLUTION|>--- conflicted
+++ resolved
@@ -147,14 +147,10 @@
   "collaborator": "Colaborador",
   "plan-details": "Detalles del plan",
   "plan-details-caption": "<bold>{{name}}</bold> actualmente tiene <bold>{{num_projects}}</bold> proyectos y un recuento de <bold>{{num_cities}} / {{total_cities}}</bold> ciudades",
-<<<<<<< HEAD
-  "contact-us-to-upgrade": "Para actualizar su plan, por favor póngase en contacto con"
-=======
   "contact-us-to-upgrade": "Para actualizar su plan, por favor póngase en contacto con",
   "confirm-remove-project-user": "¿Estás seguro de que quieres eliminar al usuario con el correo electrónico: <bold>{{email}}</bold> del proyecto <bold>{{projectName}}</bold>?",
   "confirm-remove-city-user": "¿Estás seguro de que quieres eliminar al usuario con el correo electrónico: <bold>{{email}}</bold> de <bold>{{cityName}}</bold>",
   "confirm-org-admin-delete": "¿Estás seguro de que quieres eliminar al dueño de la organización con el correo electrónico: <bold>{{email}}</bold> de <bold>{{orgName}}</bold>?",
   "user-removed": "Usuario eliminado con éxito",
   "preferred-language": "Idioma preferido"
->>>>>>> 98015dfb
 }