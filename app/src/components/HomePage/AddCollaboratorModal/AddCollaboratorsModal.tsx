import React, { useState, useMemo, useEffect } from "react";
import {
  Box,
  Button,
  CheckboxGroup,
  createListCollection,
  HStack,
  ProgressCircle,
  Separator,
  Text,
} from "@chakra-ui/react";
import {
  NativeSelectField,
  NativeSelectRoot,
} from "@/components/ui/native-select";
import { MdPersonAdd } from "react-icons/md";
import { TitleLarge } from "@/components/Texts/Title";
import { BodyLarge } from "@/components/Texts/Body";
import { HeadlineSmall } from "@/components/Texts/Headline";
import {
  useCreateOrganizationInviteMutation,
<<<<<<< HEAD
=======
  useGetProjectsQuery,
>>>>>>> 98015dfb
  useGetUserProjectsQuery,
  useInviteUsersMutation,
} from "@/services/api";
import LabelLarge from "@/components/Texts/Label";
import MultipleEmailInput from "./MultipleEmailInput";
import { UseErrorToast, UseSuccessToast } from "@/hooks/Toasts";
import { useTranslation } from "@/i18n/client";
import {
  DialogBody,
  DialogCloseTrigger,
  DialogContent,
  DialogFooter,
  DialogHeader,
  DialogRoot,
} from "@/components/ui/dialog";
import { Checkbox } from "@/components/ui/checkbox";
import {
  SelectContent,
  SelectItem,
  SelectItemGroup,
  SelectLabel,
  SelectRoot,
  SelectTrigger,
  SelectValueText,
} from "@/components/ui/select";
import Callout from "@/components/ui/callout";
import { OrganizationRole } from "@/util/types";

const AddCollaboratorsDialog = ({
  lng,
  isOpen,
  onClose,
  onOpen,
  organizationId,
  isAdmin,
}: {
  lng: string;
  isOpen: boolean;
  onClose: () => void;
  onOpen?: () => void;
  organizationId?: string;
  isAdmin?: boolean;
}) => {
  const { t } = useTranslation(lng, "dashboard");

  const { showSuccessToast } = UseSuccessToast({
    title: t("invite-success-toast-title"),
    description: t("invite-success-toast-description"),
  });

  const { showErrorToast } = UseErrorToast({
    title: t("invite-error-toast-title"),
    description: t("invite-error-toast-description"),
  });

<<<<<<< HEAD
  const { data: userProjectsData, isLoading } = useGetUserProjectsQuery({});
=======
  const { data: projectsData, isLoading } = useGetUserProjectsQuery({});
>>>>>>> 98015dfb

  const projectCollection = useMemo(() => {
    return createListCollection({
      items:
        userProjectsData?.map((project) => ({
          label: project.name,
          value: project.projectId,
        })) ?? [],
    });
  }, [userProjectsData]);

  const [inviteUsers, { isLoading: isInviteUsersLoading }] =
    useInviteUsersMutation();
  const [createOrganizationInvite, { isLoading: isAdminInviteLoading }] =
    useCreateOrganizationInviteMutation();

  const [emails, setEmails] = useState<string[]>([]);
  const [selectedCities, setSelectedCities] = useState<string[]>([]);
  const [selectedProject, setSelectedProject] = useState<string[]>([]);
  const [role, setRole] = useState<string>("collaborator");

  useEffect(() => {
    if (role === "admin") {
      setSelectedCities([]);
      setSelectedProject([]);
    }
  }, [role]);

  const handleCityChange = (city: string) => {
    setSelectedCities((prevSelectedCities) =>
      prevSelectedCities.includes(city)
        ? prevSelectedCities.filter((c) => c !== city)
        : [...prevSelectedCities, city],
    );
  };

  const checkAllCities = () => {
    if (selectedCities.length === cityData?.length) {
      setSelectedCities([]);
    } else {
      setSelectedCities(cityData?.map((city) => city.cityId));
    }
  };

  const onSendInvitesClick = async (): Promise<void> => {
    const { data, error } = await inviteUsers({
      cityIds: selectedCities,
      emails,
    });
    if (data?.success && !error) {
      showSuccessToast();
      setEmails([]);
      setSelectedCities([]);
      onClose();
    } else {
      showErrorToast();
    }
  };

  const onAdminInviteClick = async () => {
    const inviteResponse = await createOrganizationInvite({
      organizationId: organizationId as string,
      inviteeEmails: emails,
      role: OrganizationRole.ORG_ADMIN,
    });
    if (inviteResponse.data) {
      showSuccessToast();
      onClose();
    } else {
      showErrorToast();
    }
  };

  const closeFunction = () => {
    setEmails([]);
    setSelectedCities([]);
    setSelectedProject([]);
    onClose();
  };

  const cityData = useMemo<
    {
      cityId: string;
      name: string;
    }[]
  >(() => {
    if (!selectedProject || selectedProject.length === 0) return [];

    const project = userProjectsData?.find(
      (project) => project.projectId === selectedProject[0],
    );
    return (
      project?.cities.map((city) => ({
        cityId: city.cityId,
        name: city.name,
      })) ?? []
    );
<<<<<<< HEAD
  }, [userProjectsData, selectedProject]);
=======
  }, [isAdmin, projectsData, selectedProject]);
>>>>>>> 98015dfb

  return (
    <DialogRoot
      open={isOpen}
      onOpenChange={closeFunction}
      onExitComplete={onClose}
    >
      <DialogContent minH="300px" minW="600px" marginTop="2%" p={0}>
        <DialogHeader
          display="flex"
          justifyContent="start"
          fontWeight="semibold"
          fontSize="headline.sm"
          fontFamily="heading"
          lineHeight="32"
          color="base.dark"
          padding="24px"
          borderBottomWidth="2px"
          borderStyle="solid"
          borderColor="background.neutral"
        >
          <HStack>
            <MdPersonAdd fontSize={"32px"} />
            <HeadlineSmall text={t("invite-your-colleagues")} />
          </HStack>
        </DialogHeader>
        <DialogCloseTrigger mt={"2"} color="interactive.control" mr={"2"} />
        <DialogBody p={0}>
          <Box paddingX={6} mt={6}>
            <TitleLarge color="content.tertiary">
              {t("choose-a-role")}
            </TitleLarge>
            <LabelLarge text={t("select-role")} mt={3} />
            <NativeSelectRoot
              variant="outline"
              defaultValue="collaborator"
              marginTop={3}
              w={"60%"}
            >
              <NativeSelectField
                value={role}
                onChange={(e) => {
                  setRole(e.target.value);
                }}
              >
                <option value="collaborator">{t("collaborator")}</option>
                {isAdmin && <option value="admin">{t("admin")}</option>}
              </NativeSelectField>
            </NativeSelectRoot>
            <Callout
              p={4}
              mt={4}
              heading={
                role === "admin" ? t("admin-rule") : t("collaborator-rule")
              }
            />
          </Box>
          <Box paddingX={6} mt={6} mb={role === "admin" ? 20 : 6}>
            <TitleLarge color="content.tertiary">
              {t("send-invites")}
            </TitleLarge>
            <Text color="content.tertiary">
              {t("send-invites-description-1")}
              <br />
              {t("send-invites-description-2")}
            </Text>
            <LabelLarge text={t("email")} mt={3} />
            <MultipleEmailInput t={t} emails={emails} setEmails={setEmails} />
          </Box>
          {role !== "admin" && (
            <Box
              display="flex"
              paddingX={6}
              mt={6}
              flexDirection="column"
              gap={3}
              mb={10}
            >
              <TitleLarge color="content.tertiary">
                {t("project-to-share")}
              </TitleLarge>
              {isLoading ? (
                <ProgressCircle.Root value={null} size="sm">
                  <ProgressCircle.Circle>
                    <ProgressCircle.Track />
                    <ProgressCircle.Range />
                  </ProgressCircle.Circle>
                </ProgressCircle.Root>
              ) : (
                <SelectRoot
                  value={selectedProject}
                  onValueChange={(e) => setSelectedProject(e.value)}
                  variant="subtle"
                  w="80%"
                  collection={projectCollection}
                >
                  <SelectLabel display="flex" alignItems="center" gap="8px">
                    <Text fontFamily="heading" color="content.secondary">
                      {t("project")}
                    </Text>
                  </SelectLabel>
                  <SelectTrigger>
                    <SelectValueText
                      color="content.tertiary"
                      fontWeight="medium"
                      placeholder={t("select-project")}
                    />
                  </SelectTrigger>
                  <SelectContent portalled={false}>
                    {projectCollection?.items.map((project) => (
                      <SelectItem key={project.value} item={project.value}>
                        {project.label}
                      </SelectItem>
                    ))}
                  </SelectContent>
                </SelectRoot>
              )}
            </Box>
          )}
          {!(selectedProject.length > 0) ? null : (
            <Box paddingX={6}>
              <TitleLarge color="content.tertiary">
                {t("select-cities-to-share")}
              </TitleLarge>
              <BodyLarge>{t("select-cities-to-share-description")}</BodyLarge>
              {cityData?.length === 0 && (
                <Text fontSize="body.md" mt={3} color="content.tertiary">
                  {isAdmin && !selectedProject
                    ? t("select-project")
                    : t("no-cities-available")}
                </Text>
              )}
              <Box>
                {cityData?.length > 1 && (
                  <>
                    <Checkbox
                      key="all"
                      my={6}
                      checked={selectedCities.length === cityData?.length}
                      onChange={() => checkAllCities()}
                    >
                      <Text fontWeight="semibold" fontSize="body.lg">
                        {t("all-cities")}
                      </Text>
                    </Checkbox>
                    <Separator borderColor="border.overlay" />
                  </>
                )}
                <CheckboxGroup my="24px">
                  <Box
                    display="grid"
                    gridTemplateColumns={{
                      base: "1fr",
                      sm: "repeat(2, 1fr)",
                      md: "repeat(3, 1fr)",
                    }}
                    gap={4}
                  >
                    {cityData?.map(({ cityId, name }) => (
                      <Checkbox
                        key={cityId}
                        checked={selectedCities.includes(cityId)}
                        onChange={() => handleCityChange(cityId)}
                      >
                        <Text fontWeight="semibold" fontSize="body.lg">
                          {name}
                        </Text>
                      </Checkbox>
                    ))}
                  </Box>
                </CheckboxGroup>
              </Box>
            </Box>
          )}
          <DialogFooter
            paddingX={6}
            paddingY={6}
            borderTop="2px"
            borderColor="background.neutral"
            borderStyle="solid"
          >
            <Box>
              <Button
                disabled={
                  emails.length === 0 ||
                  (role === "collaborator" && selectedCities.length === 0) ||
                  isInviteUsersLoading ||
                  isAdminInviteLoading
                }
                loading={isInviteUsersLoading || isAdminInviteLoading}
                colorScheme="blue"
                onClick={() =>
                  role === "admin" ? onAdminInviteClick() : onSendInvitesClick()
                }
              >
                {t("send-invites")}
              </Button>
            </Box>
          </DialogFooter>
        </DialogBody>
      </DialogContent>
    </DialogRoot>
  );
};

export default AddCollaboratorsDialog;<|MERGE_RESOLUTION|>--- conflicted
+++ resolved
@@ -19,10 +19,7 @@
 import { HeadlineSmall } from "@/components/Texts/Headline";
 import {
   useCreateOrganizationInviteMutation,
-<<<<<<< HEAD
-=======
   useGetProjectsQuery,
->>>>>>> 98015dfb
   useGetUserProjectsQuery,
   useInviteUsersMutation,
 } from "@/services/api";
@@ -78,11 +75,7 @@
     description: t("invite-error-toast-description"),
   });
 
-<<<<<<< HEAD
-  const { data: userProjectsData, isLoading } = useGetUserProjectsQuery({});
-=======
   const { data: projectsData, isLoading } = useGetUserProjectsQuery({});
->>>>>>> 98015dfb
 
   const projectCollection = useMemo(() => {
     return createListCollection({
@@ -180,11 +173,7 @@
         name: city.name,
       })) ?? []
     );
-<<<<<<< HEAD
-  }, [userProjectsData, selectedProject]);
-=======
   }, [isAdmin, projectsData, selectedProject]);
->>>>>>> 98015dfb
 
   return (
     <DialogRoot
