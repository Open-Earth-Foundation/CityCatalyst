import {
  type UserAttributes,
  type CityAttributes,
  type InventoryAttributes,
  type InventoryValueAttributes,
  PopulationAttributes,
} from "@/models/init-models";
import type { BoundingBox } from "@/util/geojson";
import type {
  ConnectDataSourceQuery,
  ConnectDataSourceResponse,
  DataSourceResponse,
  InventoryProgressResponse,
  InventoryResponse,
  InventoryValueUpdateQuery,
  InventoryValueResponse,
  InventoryWithCity,
  UserInfoResponse,
  UserFileResponse,
  EmissionsFactorResponse,
  UserInviteResponse,
} from "@/util/types";
import type { GeoJSON } from "geojson";
import { createApi, fetchBaseQuery } from "@reduxjs/toolkit/query/react";

export const api = createApi({
  reducerPath: "api",
  tagTypes: [
    "UserInfo",
    "InventoryProgress",
    "UserInventories",
    "SubSectorValue",
    "InventoryValue",
    "ActivityValue",
    "UserData",
    "FileData",
    "CityData",
  ],
  baseQuery: fetchBaseQuery({ baseUrl: "/api/v0/", credentials: "include" }),
  endpoints: (builder) => ({
    getCity: builder.query<CityAttributes, string>({
      query: (cityId) => `city/${cityId}`,
      transformResponse: (response: { data: CityAttributes }) => response.data,
    }),
    getCityBoundary: builder.query<
      { data: GeoJSON; boundingBox: BoundingBox; area: number },
      string
    >({
      query: (cityId) => `city/${cityId}/boundary`,
      transformResponse: (response: {
        data: GeoJSON;
        boundingBox: BoundingBox;
        area: number;
      }) => response,
    }),
    getInventory: builder.query<InventoryResponse, string>({
      query: (inventoryId) => `inventory/${inventoryId}`,
      transformResponse: (response: { data: InventoryResponse }) =>
        response.data,
    }),
    getInventoryProgress: builder.query<InventoryProgressResponse, string>({
      query: (inventoryId) => `inventory/${inventoryId}/progress`,
      transformResponse: (response: { data: InventoryProgressResponse }) =>
        response.data,
      providesTags: ["InventoryProgress"],
    }),
    addCity: builder.mutation<
      CityAttributes,
      {
        name: string;
        locode: string;
        area: number | undefined;
        region: string;
        country: string;
        regionLocode: string;
        countryLocode: string;
      }
    >({
      query: (data) => ({
        url: `/city`,
        method: "POST",
        body: data,
      }),
      transformResponse: (response: { data: CityAttributes }) => response.data,
      invalidatesTags: ["CityData"],
    }),
    addInventory: builder.mutation<
      InventoryAttributes,
      { cityId: string; year: number; inventoryName: string }
    >({
      query: (data) => ({
        url: `/city/${data.cityId}/inventory`,
        method: "POST",
        body: data,
      }),
      transformResponse: (response: { data: InventoryAttributes }) =>
        response.data,
      invalidatesTags: ["UserInventories"],
    }),
    setUserInfo: builder.mutation<
      UserAttributes,
      { cityId: string; defaultInventoryId: string }
    >({
      query: (data) => ({
        url: "/user",
        method: "PATCH",
        body: data,
      }),
      invalidatesTags: ["UserInfo"],
    }),
    getUserInfo: builder.query<UserInfoResponse, void>({
      query: () => "/user",
      transformResponse: (response: { data: UserInfoResponse }) =>
        response.data,
      providesTags: ["UserInfo"],
    }),
    getAllDataSources: builder.query<
      DataSourceResponse,
      { inventoryId: string }
    >({
      query: ({ inventoryId }) => `datasource/${inventoryId}`,
      transformResponse: (response: { data: DataSourceResponse }) =>
        response.data,
    }),
    getInventoryValue: builder.query<
      InventoryValueResponse,
      { subCategoryId: string; inventoryId: string }
    >({
      query: ({ subCategoryId, inventoryId }) =>
        `/inventory/${inventoryId}/value/${subCategoryId}`,
      transformResponse: (response: { data: InventoryValueResponse }) =>
        response.data,
      providesTags: ["InventoryValue"],
    }),
    getInventoryValues: builder.query<
      InventoryValueResponse[],
      { subCategoryIds: string[]; inventoryId: string }
    >({
      query: ({ subCategoryIds, inventoryId }) => ({
        url: `/inventory/${inventoryId}/value`,
        method: "GET",
        params: { subCategoryIds: subCategoryIds.join(",") },
      }),
      transformResponse: (response: { data: InventoryValueResponse[] }) =>
        response.data,
      providesTags: ["InventoryValue"],
    }),
    setInventoryValue: builder.mutation<
      InventoryValueAttributes,
      InventoryValueUpdateQuery
    >({
      query: (data) => ({
        url: `/inventory/${data.inventoryId}/value/${data.subCategoryId}`,
        method: "PATCH",
        body: data.data,
      }),
      transformResponse: (response: { data: InventoryValueAttributes }) =>
        response.data,
      invalidatesTags: ["InventoryProgress", "InventoryValue"],
    }),
    connectDataSource: builder.mutation<
      ConnectDataSourceResponse,
      ConnectDataSourceQuery
    >({
      query: (data) => ({
        url: `/datasource/${data.inventoryId}`,
        method: "POST",
        body: { dataSourceIds: data.dataSourceIds },
      }),
      transformResponse: (response: { data: ConnectDataSourceResponse }) =>
        response.data,
      invalidatesTags: ["InventoryProgress"],
    }),
    getUserInventories: builder.query<InventoryWithCity[], void>({
      query: () => "/user/inventories",
      transformResponse: (response: { data: InventoryWithCity[] }) =>
        response.data,
      providesTags: ["UserInventories"],
    }),
    addCityPopulation: builder.mutation<
      PopulationAttributes,
      {
        cityId: string;
        locode: string;
        cityPopulation: number;
        regionPopulation: number;
        countryPopulation: number;
        cityPopulationYear: number;
        regionPopulationYear: number;
        countryPopulationYear: number;
      }
    >({
      query: (data) => {
        return {
          url: `/city/${data.cityId}/population`,
          method: `POST`,
          body: data,
        };
      },
    }),
    getCityPopulation: builder.query<
      PopulationAttributes,
      {
        year: number;
        cityId: string;
      }
    >({
      query: (data) => `/city/${data.cityId}/population/${data.year}`,
      transformResponse: (response: { data: PopulationAttributes }) =>
        response.data,
    }),
    getUser: builder.query<
      UserAttributes,
      {
        userId: string;
        cityId: string;
      }
    >({
      query: (data) => `/city/${data.cityId}/user/${data.userId}`,
      transformResponse: (response: { data: any }) => response.data,
      providesTags: ["UserData"],
    }),

    setCurrentUserData: builder.mutation<
      UserAttributes,
      {
        name: string;
        email: string;
        role: string;
        userId: string;
        cityId: string;
      }
    >({
      query: (data) => ({
        url: `/city/${data.cityId}/user/${data.userId}`,
        method: "PATCH",
        body: data,
      }),
    }),
    checkUser: builder.mutation<
      UserAttributes,
      {
        email: string;
        cityId: string;
      }
    >({
      query: (data) => ({
        url: `/city/${data.cityId}/user/`,
        method: "POST",
        body: data,
      }),
      transformResponse: (response: { data: any }) => response.data,
      invalidatesTags: ["UserData"],
    }),
    getCityUsers: builder.query<
      UserAttributes,
      {
        cityId: string;
      }
    >({
      query: (data) => `/city/${data.cityId}/user/`,
      transformResponse: (response: { data: any }) => response.data,
      providesTags: ["UserData"],
    }),
    setUserData: builder.mutation<
      UserAttributes,
      Partial<UserAttributes> &
        Pick<UserAttributes, "userId"> & { cityId: string }
    >({
      query: ({ userId, cityId, email, ...rest }) => ({
        url: `/city/${cityId}/user/${userId}`,
        method: "PATCH",
        body: rest,
      }),
      invalidatesTags: ["UserData"],
    }),
    removeUser: builder.mutation<
      UserAttributes,
      { userId: string; cityId: string }
    >({
      query: ({ cityId, userId }) => ({
        url: `/city/${cityId}/user/${userId}`,
        method: "DELETE",
      }),
      transformResponse: (response: { data: any }) => response.data,
      invalidatesTags: ["UserData"],
    }),
    getVerifcationToken: builder.query({
      query: () => ({
        url: "auth/verify",
        method: "GET",
      }),
    }),

    requestVerification: builder.mutation<
      string,
      { password: string; token: string }
    >({
      query: ({ password, token }) => ({
        url: `/auth/verify`,
        method: "POST",
        body: { password, token },
      }),
    }),
    getCities: builder.query({
      query: () => ({
        url: "/city",
        method: "GET",
      }),
      transformResponse: (response: { data: any }) => response.data,
      providesTags: ["CityData"],
    }),
    removeCity: builder.mutation<string, { cityId: string }>({
      query: ({ cityId }) => ({
        url: `/city/${cityId}`,
        method: "DELETE",
      }),
      transformResponse: (response: { data: any }) => response.data,
      invalidatesTags: ["CityData"],
    }),
    getInventories: builder.query<InventoryAttributes[], { cityId: string }>({
      query: ({ cityId }) => ({
        url: `/city/${cityId}/inventory`,
        method: "GET",
      }),
      transformResponse: (response: { data: any }) => response.data,
    }),
    addUserFile: builder.mutation<UserFileResponse, any>({
      query: ({ formData, cityId }) => {
        return {
          method: "POST",
          url: `city/${cityId}/file`,
          body: formData,
        };
      },
      transformResponse: (response: { data: UserFileResponse }) =>
        response.data,
      invalidatesTags: ["FileData"],
    }),
    getUserFiles: builder.query({
      query: (cityId: string) => ({
        method: "GET",
        url: `/city/${cityId}/file`,
      }),
      transformResponse: (response: { data: UserFileResponse }) => {
        return response.data;
      },

      providesTags: ["FileData"],
    }),
    deleteUserFile: builder.mutation({
      query: (params) => ({
        method: "DELETE",
        url: `/city/${params.cityId}/file/${params.fileId}`,
      }),
      transformResponse: (response: { data: UserFileResponse }) =>
        response.data,
      invalidatesTags: ["FileData"],
    }),
    getEmissionsFactors: builder.query<EmissionsFactorResponse, void>({
      query: () => `/emissions-factor`,
      transformResponse: (response: { data: EmissionsFactorResponse }) =>
        response.data,
    }),
    disconnectThirdPartyData: builder.mutation({
      query: ({ inventoryId, subCategoryId }) => ({
        method: "DELETE",
        url: `inventory/${inventoryId}/value/${subCategoryId}`,
      }),
      invalidatesTags: ["InventoryValue", "InventoryProgress"],
      transformResponse: (response: { data: EmissionsFactorResponse }) =>
        response.data,
    }),
    // User invitation to city
    inviteUser: builder.mutation<
      UserInviteResponse,
      {
        cityId: string;
        name?: string;
        email: string;
        userId: string;
        invitingUserId: string;
        inventoryId: string;
      }
    >({
      query: (data) => {
        return {
          method: "POST",
          url: `/city/invite`,
          body: data,
        };
      },

      transformResponse: (response: { data: UserInviteResponse }) =>
        response.data,
    }),
    mockData: builder.query({
      query: () => {
        return {
          method: "GET",
          url: "/mock",
        };
      },
      transformResponse: (response: { data: [] }) => response.data,
    }),
<<<<<<< HEAD
    connectToCDP: builder.mutation({
      query: ({inventoryId}) => {
        return{
          method: 'POST',
          url: `/inventory/${inventoryId}/cdp`
        }
      }
    })
=======

    // ActivityValue CRUD
    getActivityValues: builder.query({
      query: ({inventoryId, subCategoryIds, subSectorId, methodologyId}: {inventoryId: string, subCategoryIds?: string[], subSectorId?: string, methodologyId?: string }) => ({
        url: `/inventory/${inventoryId}/activity-value`,
        params: { subCategoryIds: subCategoryIds?.join(",") ?? undefined, subSectorId: subSectorId ?? undefined },
        method: "GET",
      }),
      transformResponse: (response: any) => response.data,
      providesTags: ["ActivityValue"],
    }),
    createActivityValue: builder.mutation({
      query: (data) => ({
        method: "POST",
        url: `/inventory/${data.inventoryId}/activity-value`,
        body: data.data,
      }),
      transformResponse: (response: any) => response.data,
      invalidatesTags: ["ActivityValue"],
    }),
    getActivityValue: builder.query({
      query: (data: { inventoryId: string; valueId: string }) => ({
        method: "GET",
        url: `/inventory/${data.inventoryId}/activity-value/${data.valueId}`,
      }),
      transformResponse: (response: any) => response.data,
      providesTags: ["ActivityValue"],
    }),
    updateActivityValue: builder.mutation({
      query: (data) => ({
        method: "PATCH",
        url: `/inventory/${data.inventoryId}/activity-value/${data.valueId}`,
        body: data.data,
      }),
      transformResponse: (response: any) => response.data,
      invalidatesTags: ["ActivityValue"],
    }),
    deleteActivityValue: builder.mutation({
      query: (data: { activityValueId: string; inventoryId: string }) => ({
        method: "DELETE",
        url: `/inventory/${data.inventoryId}/activity-value/${data.activityValueId}`,
      }),
      transformResponse: (response: any) => response.data,
      invalidatesTags: ["ActivityValue"],
    }),
>>>>>>> 3f8bbf4c
  }),
});

export const openclimateAPI = createApi({
  reducerPath: "openclimateapi",
  baseQuery: fetchBaseQuery({
    baseUrl:
      process.env.NEXT_PUBLIC_OPENCLIMATE_API_URL ||
      "https://app.openclimate.network",
  }),
  endpoints: (builder) => ({
    getOCCity: builder.query<any, string>({
      query: (q) => `/api/v1/search/actor?q=${q}`,
      transformResponse: (response: any) => {
        return response.data.filter((item: any) => item.type === "city");
      },
    }),
    getOCCityData: builder.query<any, string>({
      query: (locode) => `/api/v1/actor/${locode}`,
      transformResponse: (response: any) => {
        return response.data;
      },
    }),
  }),
});

// Global API URL

export const GLOBAL_API_URL =
  process.env.GLOBAL_API_URL || "https://api.citycatalyst.io";

// hooks are automatically generated
export const {
  useGetCityQuery,
  useAddCityMutation,
  useAddInventoryMutation,
  useSetUserInfoMutation,
  useAddCityPopulationMutation,
  useGetCityPopulationQuery,
  useGetUserQuery,
  useSetCurrentUserDataMutation,
  useGetCityUsersQuery,
  useSetUserDataMutation,
  useRemoveUserMutation,
  useRequestVerificationMutation,
  useGetVerifcationTokenQuery,
  useGetCitiesQuery,
  useGetInventoriesQuery,
  useAddUserFileMutation,
  useGetUserFilesQuery,
  useDeleteUserFileMutation,
  useDisconnectThirdPartyDataMutation,
  useInviteUserMutation,
  useCheckUserMutation,
  useMockDataQuery,
  useConnectToCDPMutation
} = api;
export const { useGetOCCityQuery, useGetOCCityDataQuery } = openclimateAPI;<|MERGE_RESOLUTION|>--- conflicted
+++ resolved
@@ -403,7 +403,6 @@
       },
       transformResponse: (response: { data: [] }) => response.data,
     }),
-<<<<<<< HEAD
     connectToCDP: builder.mutation({
       query: ({inventoryId}) => {
         return{
@@ -411,8 +410,7 @@
           url: `/inventory/${inventoryId}/cdp`
         }
       }
-    })
-=======
+    }),
 
     // ActivityValue CRUD
     getActivityValues: builder.query({
@@ -458,7 +456,6 @@
       transformResponse: (response: any) => response.data,
       invalidatesTags: ["ActivityValue"],
     }),
->>>>>>> 3f8bbf4c
   }),
 });
 
