name: Push Web app to GHCR and deploy to EKS

on:
  workflow_dispatch:
  push:
    paths:
      - app/**
      - k8s/test/cc-test-migrate.yml
      - k8s/test/cc-test-web-deploy.yml
      - k8s/test/cc-test/web.yml
      - .github/workflows/web-test.yml
    branches: [ "main" ]

jobs:
  runTests:
    runs-on: ubuntu-latest
    env:
      NODE_ENV: test
      NEXTAUTH_SECRET: "diTMz/XLX4edSmmfzwJtmzKjCJGRt81Gf0PdjO3IPs8="
      NEXTAUTH_URL: "http://localhost:3000"
      CDP_API_KEY: ${{ secrets.CDP_API_KEY_TEST }}
      CDP_MODE: "test"
    defaults:
      run:
        working-directory: ./app
    steps:
      - uses: actions/checkout@v4

      - uses: actions/setup-node@v4
        with:
          node-version: 20
          cache: "npm"
          cache-dependency-path: app/package-lock.json

      - name: Install dependencies
        run: npm ci

      - name: Set up database
        run: |
          docker run --name github_action_postgresql -d -p 5432:5432 -e POSTGRES_HOST_AUTH_METHOD=trust -e POSTGRES_PASSWORD="" postgres
          sleep 10
          createuser -w -h localhost -p 5432 -U postgres citycatalyst
          createdb -w -h localhost -p 5432 -U postgres citycatalyst -O citycatalyst
          cp env.example .env
          npm run db:migrate
          npm run db:seed

      - name: Setup Environment Variables
        run: |
          echo "NEXT_PUBLIC_API_URL=https://citycatalyst-test.openearth.dev" >> .env.local
          echo "NEXT_PUBLIC_OPENCLIMATE_API_URL=https://openclimate.openearth.dev" >> .env.local

      - name: Run NextJS build
        run: npm run build

      - name: Run tests and generate coverage file
        run: npm run api:test

      - name: Install Playwright Browsers
        run: npx playwright install --with-deps
      - name: Run Playwright tests
        run: npx playwright test
      - uses: actions/upload-artifact@v4
        if: always()
        with:
          name: playwright-report
          path: playwright-report/
          retention-days: 30

      - name: Upload coverage reports to Codecov
        continue-on-error: true
        uses: codecov/codecov-action@v4.0.1
        with:
          fail_ci_if_error: false
          flags: unittests
          name: citycatalyst-backend
          token: ${{ secrets.CODECOV_TOKEN }}
          slug: Open-Earth-Foundation/CityCatalyst

      - name: Shut down database
        run: docker stop github_action_postgresql

  pushToGHCR:
    needs: runTests
    runs-on: ubuntu-latest
    steps:
      - uses: actions/checkout@v4

      - name: Set up Docker Buildx
        uses: docker/setup-buildx-action@v3

      - name: Log in to the Container registry
        uses: docker/login-action@v3
        with:
          registry: ghcr.io
          username: ${{ github.actor }}
          password: ${{ secrets.GITHUB_TOKEN }}

      - name: Build and push full image
        uses: docker/build-push-action@v5
        with:
          platforms: linux/amd64
          context: ./app
          target: full-build
          push: true
          tags: |
            ghcr.io/open-earth-foundation/citycatalyst:${{ github.sha }}
            ghcr.io/open-earth-foundation/citycatalyst:main
          build-args: |
            NEXT_PUBLIC_API_URL=https://citycatalyst-test.openearth.dev
            NEXT_PUBLIC_OPENCLIMATE_API_URL=https://openclimate.openearth.dev
<<<<<<< HEAD
          cache-from: type=gha
          cache-to: type=gha,mode=max
=======
          cache-from: |
            type=gha,scope=citycatalyst-shared
            type=gha,scope=${{ github.ref_name }}
            type=gha,scope=main
            type=gha,scope=develop
          cache-to: type=gha,mode=max,scope=citycatalyst-shared
>>>>>>> 98015dfb

      - name: Build and push web image
        uses: docker/build-push-action@v5
        with:
          platforms: linux/amd64
          context: ./app
          target: release
          push: true
          tags: |
            ghcr.io/open-earth-foundation/citycatalyst-web:${{ github.sha }}
            ghcr.io/open-earth-foundation/citycatalyst-web:main
          build-args: |
            NEXT_PUBLIC_API_URL=https://citycatalyst-test.openearth.dev
            NEXT_PUBLIC_OPENCLIMATE_API_URL=https://openclimate.openearth.dev
<<<<<<< HEAD
          cache-from: type=gha
          cache-to: type=gha,mode=max
=======
          cache-from: |
            type=gha,scope=citycatalyst-shared
            type=gha,scope=${{ github.ref_name }}
            type=gha,scope=main
            type=gha,scope=develop
          cache-to: type=gha,mode=max,scope=citycatalyst-shared
>>>>>>> 98015dfb

  deployToEKS:
    needs: pushToGHCR
    runs-on: ubuntu-latest
    env:
      AWS_ACCESS_KEY_ID: ${{ secrets.AWS_ACCESS_KEY_ID_EKS_DEV_USER }}
      AWS_SECRET_ACCESS_KEY: ${{ secrets.AWS_SECRET_ACCESS_KEY_EKS_DEV_USER }}
      EKS_DEV_NAME: ${{ secrets.EKS_DEV_NAME }}
    steps:
      - uses: actions/checkout@v4

      - name: Creating kubeconfig file
        run: aws eks update-kubeconfig --name ${{secrets.EKS_DEV_NAME}} --region us-east-1

      - name: Testing connection to EKS
        run: kubectl get pods -n default

      - name: Deploying service
        run: |
          kubectl create -f k8s/test/cc-test-migrate.yml -n default
          kubectl create -f k8s/test/cc-test-seed.yml -n default
          kubectl apply -f k8s/test/cc-test-sync-catalogue.yml -n default
          kubectl apply -f k8s/test/cc-test-web-deploy.yml -n default
          kubectl set env deployment/cc-test-web-deploy \
            SMTP_USER=${{secrets.SMTP_USER}} \
            SMTP_PASSWORD=${{secrets.SMTP_PASSWORD}} \
            NEXTAUTH_SECRET=${{secrets.NEXTAUTH_SECRET}} \
            RESET_TOKEN_SECRET=${{secrets.RESET_TOKEN_SECRET}} \
            VERIFICATION_TOKEN_SECRET=${{secrets.VERIFICATION_TOKEN_SECRET}} \
            OPENAI_API_KEY=${{secrets.OPENAI_API_KEY_TEST}} \
            "OPENAI_ASSISTANT_ID=asst_4if8qn6W8Vlxwbf2cuyH8OFU" \
            HUGGINGFACE_API_KEY=${{secrets.HUGGINGFACE_API_KEY}} \
            "ADMIN_EMAILS=${{secrets.ADMIN_EMAILS}}" \
            "ADMIN_NAMES=${{secrets.ADMIN_NAMES}}" \
            "DEFAULT_ADMIN_EMAIL=${{secrets.DEFAULT_ADMIN_EMAIL}}" \
            "DEFAULT_ADMIN_PASSWORD=${{secrets.DEFAULT_ADMIN_PASSWORD}}" \
            "HOST=https://citycatalyst-test.openearth.dev" \
            "NEXTAUTH_URL=https://citycatalyst-test.openearth.dev" \
            "NEXT_PUBLIC_API_URL=https://citycatalyst-test.openearth.dev" \
            "GLOBAL_API_URL=https://ccglobal-test.openearth.dev" \
            "NEXT_PUBLIC_OPENCLIMATE_API_URL=https://openclimate.openearth.dev" \
            "OPENCLIMATE_API_URL=https://openclimate.openearth.dev" \
            "NEXT_PUBLIC_FEATURE_FLAGS=ENTERPRISE_MODE,CAP_TAB_ENABLED,ACCOUNT_SETTINGS_ENABLED" \
            "AWS_FILE_UPLOAD_S3_BUCKET_ID=citycatalyst-files" \
            "AWS_FILE_UPLOAD_REGION=us-east-1" \
            "AWS_REGION"=${{secrets.AWS_REGION}} \
            "AWS_ACCESS_KEY_ID"=${{secrets.AWS_ACCESS_KEY_ID}} \
            "AWS_SECRET_ACCESS_KEY"=${{secrets.AWS_SECRET_ACCESS_KEY}} \
            "AWS_S3_BUCKET_ID"=${{secrets.AWS_S3_BUCKET_ID}} \
            CDP_API_KEY=${{secrets.CDP_API_KEY_TEST}}
          kubectl create -f k8s/test/cc-test-create-admin.yml -n default
          kubectl rollout restart deployment cc-test-web-deploy -n default<|MERGE_RESOLUTION|>--- conflicted
+++ resolved
@@ -109,17 +109,12 @@
           build-args: |
             NEXT_PUBLIC_API_URL=https://citycatalyst-test.openearth.dev
             NEXT_PUBLIC_OPENCLIMATE_API_URL=https://openclimate.openearth.dev
-<<<<<<< HEAD
-          cache-from: type=gha
-          cache-to: type=gha,mode=max
-=======
           cache-from: |
             type=gha,scope=citycatalyst-shared
             type=gha,scope=${{ github.ref_name }}
             type=gha,scope=main
             type=gha,scope=develop
           cache-to: type=gha,mode=max,scope=citycatalyst-shared
->>>>>>> 98015dfb
 
       - name: Build and push web image
         uses: docker/build-push-action@v5
@@ -134,17 +129,12 @@
           build-args: |
             NEXT_PUBLIC_API_URL=https://citycatalyst-test.openearth.dev
             NEXT_PUBLIC_OPENCLIMATE_API_URL=https://openclimate.openearth.dev
-<<<<<<< HEAD
-          cache-from: type=gha
-          cache-to: type=gha,mode=max
-=======
           cache-from: |
             type=gha,scope=citycatalyst-shared
             type=gha,scope=${{ github.ref_name }}
             type=gha,scope=main
             type=gha,scope=develop
           cache-to: type=gha,mode=max,scope=citycatalyst-shared
->>>>>>> 98015dfb
 
   deployToEKS:
     needs: pushToGHCR
