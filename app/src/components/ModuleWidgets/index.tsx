"use client";

import React, { useState, useMemo } from "react";
import { VStack } from "@chakra-ui/react";
import { GHGIWidget } from "./GHGIWidget";
import { HIAPWidget } from "./HIAPWidget";
import { CCRAWidget } from "./CCRAMainWidget";
import { EmptyDashboard } from "../CityDashboard/EmptyDashboard";
import { TFunction } from "i18next";

interface ModuleDashboardWidgetsProps {
  cityId: string;
  lng: string;
  t: TFunction;
<<<<<<< HEAD
=======
  isPublic?: boolean;
>>>>>>> 8bd89057
  inventoryId?: string;
}

const WIDGET_COUNT = 3;

export const ModuleDashboardWidgets: React.FC<ModuleDashboardWidgetsProps> = ({
  cityId,
  lng,
  t,
<<<<<<< HEAD
=======
  isPublic = false,
>>>>>>> 8bd89057
  inventoryId,
}) => {
  const [widgetVisibility, setWidgetVisibility] = useState<
    Record<string, boolean>
  >({});

  const createVisibilityHandler = useMemo(() => {
    return (widgetId: string) => (hasContent: boolean) => {
      setWidgetVisibility((prev) => ({ ...prev, [widgetId]: hasContent }));
    };
  }, []);

  const handleGHGIVisibility = useMemo(
    () => createVisibilityHandler("ghgi"),
    [createVisibilityHandler],
  );
  const handleHIAPVisibility = useMemo(
    () => createVisibilityHandler("hiap"),
    [createVisibilityHandler],
  );
  const handleCCRAVisibility = useMemo(
    () => createVisibilityHandler("ccra"),
    [createVisibilityHandler],
  );

  const visibleWidgetCount =
    Object.values(widgetVisibility).filter(Boolean).length;
  const allWidgetsReported =
    Object.keys(widgetVisibility).length >= WIDGET_COUNT;
  const showEmptyState = allWidgetsReported && visibleWidgetCount === 0;

  if (showEmptyState) {
    return <EmptyDashboard t={t} />;
  }

  // Don't show widgets if no inventoryId is provided
  if (!inventoryId) {
    return <EmptyDashboard t={t} />;
  }

  return (
    <VStack gap={8} align="stretch" mt={4} pb={10}>
      <GHGIWidget
        cityId={cityId}
        lng={lng}
        inventoryId={inventoryId}
        onVisibilityChange={handleGHGIVisibility}
        isPublic={isPublic}
      />
      <HIAPWidget
        cityId={cityId}
        lng={lng}
        inventoryId={inventoryId}
        onVisibilityChange={handleHIAPVisibility}
        isPublic={isPublic}
      />
    </VStack>
  );
};<|MERGE_RESOLUTION|>--- conflicted
+++ resolved
@@ -12,10 +12,7 @@
   cityId: string;
   lng: string;
   t: TFunction;
-<<<<<<< HEAD
-=======
   isPublic?: boolean;
->>>>>>> 8bd89057
   inventoryId?: string;
 }
 
@@ -25,10 +22,7 @@
   cityId,
   lng,
   t,
-<<<<<<< HEAD
-=======
   isPublic = false,
->>>>>>> 8bd89057
   inventoryId,
 }) => {
   const [widgetVisibility, setWidgetVisibility] = useState<
