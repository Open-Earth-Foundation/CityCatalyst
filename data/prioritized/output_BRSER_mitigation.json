--- conflicted
+++ resolved
@@ -7,11 +7,8 @@
         "actionId": "ipcc_0039",
         "actionName": "Carbon Capture and Storage (CCS)",
         "actionPriority": 1,
-<<<<<<< HEAD
         "explanation": "CCS directly targets the industrial process emissions, which are the largest emission sector in Serra. It offers significant GHG reduction potential, aligning with the city's emission profile."
-=======
-        "explanation": "Electrification of processes is highly cost-effective and significantly reduces emissions in the industrial sector, which is the largest emission source in Serra. It aligns with the city's capacity and can be implemented relatively quickly."
->>>>>>> fcab121e
+
     },
     {
         "locode": "BRSER",
@@ -21,11 +18,8 @@
         "actionId": "ipcc_0033",
         "actionName": "Electrification of Processes",
         "actionPriority": 2,
-<<<<<<< HEAD
         "explanation": "Electrification can significantly reduce emissions in the industrial sector by replacing fossil fuels with cleaner electricity, which is crucial for Serra's high industrial emissions."
-=======
-        "explanation": "Sanitary landfills address waste emissions, a major source in Serra. They are cost-effective, reduce health risks, and can be implemented with existing city infrastructure."
->>>>>>> fcab121e
+
     },
     {
         "locode": "BRSER",
@@ -54,13 +48,9 @@
         "regionName": "Esp\u00edrito Santo",
         "actionId": "ipcc_0026",
         "actionName": "Heat Recovery and Reuse through Heat Exchanger Networks or Heat Pumps",
-<<<<<<< HEAD
         "actionPriority": 5,
         "explanation": "This action improves energy efficiency in industrial processes, reducing emissions and aligning with Serra's high industrial emissions."
-=======
-        "actionPriority": 4,
-        "explanation": "This action is cost-effective and reduces industrial emissions. It aligns with Serra's industrial profile and can be implemented with moderate dependencies."
->>>>>>> fcab121e
+
     },
     {
         "locode": "BRSER",
@@ -69,13 +59,9 @@
         "regionName": "Esp\u00edrito Santo",
         "actionId": "ipcc_0027",
         "actionName": "Process Coupling and Improvements",
-<<<<<<< HEAD
         "actionPriority": 6,
         "explanation": "Enhancing process efficiency in industries can lead to significant emissions reductions, crucial for Serra's industrial sector."
-=======
-        "actionPriority": 5,
-        "explanation": "Process improvements are cost-effective and reduce emissions in the industrial sector. They are suitable for Serra's industrial capacity and can be implemented with existing technologies."
->>>>>>> fcab121e
+
     },
     {
         "locode": "BRSER",
@@ -84,13 +70,9 @@
         "regionName": "Esp\u00edrito Santo",
         "actionId": "ipcc_0032",
         "actionName": "Fuel Switching to Renewable Fuels",
-<<<<<<< HEAD
         "actionPriority": 7,
         "explanation": "Switching to renewable fuels can reduce emissions in both industrial and transportation sectors, which are significant in Serra."
-=======
-        "actionPriority": 6,
-        "explanation": "Switching to renewable fuels significantly reduces emissions and is compatible with Serra's environmental goals. It requires moderate investment but offers long-term benefits."
->>>>>>> fcab121e
+
     },
     {
         "locode": "BRSER",
@@ -99,13 +81,9 @@
         "regionName": "Esp\u00edrito Santo",
         "actionId": "ipcc_0034",
         "actionName": "Energy Recycling in Furnaces and Kilns",
-<<<<<<< HEAD
         "actionPriority": 8,
         "explanation": "This action targets energy-intensive industrial processes, offering emissions reductions in Serra's largest sector."
-=======
-        "actionPriority": 7,
-        "explanation": "Energy recycling is cost-effective and reduces emissions in industrial processes. It aligns with Serra's industrial emissions profile and can be implemented with existing technologies."
->>>>>>> fcab121e
+
     },
     {
         "locode": "BRSER",
@@ -114,13 +92,9 @@
         "regionName": "Esp\u00edrito Santo",
         "actionId": "ipcc_0042",
         "actionName": "Design for Recovery, Reuse, or Repurposing",
-<<<<<<< HEAD
         "actionPriority": 9,
         "explanation": "Promotes circular economy principles, reducing waste emissions and aligning with Serra's environmental goals."
-=======
-        "actionPriority": 8,
-        "explanation": "This action supports a circular economy, reducing waste and emissions. It is cost-effective and aligns with Serra's waste management goals."
->>>>>>> fcab121e
+
     },
     {
         "locode": "BRSER",
@@ -129,13 +103,9 @@
         "regionName": "Esp\u00edrito Santo",
         "actionId": "ipcc_0044",
         "actionName": "Alternative feedstocks (e.g. in cement)",
-<<<<<<< HEAD
         "actionPriority": 10,
         "explanation": "Using alternative feedstocks can reduce emissions in the industrial sector, which is crucial for Serra."
-=======
-        "actionPriority": 9,
-        "explanation": "Using alternative feedstocks reduces emissions in the industrial sector. It is cost-effective and aligns with Serra's industrial capacity."
->>>>>>> fcab121e
+
     },
     {
         "locode": "BRSER",
@@ -144,13 +114,9 @@
         "regionName": "Esp\u00edrito Santo",
         "actionId": "ipcc_0035",
         "actionName": "Technology Improvements of Processes",
-<<<<<<< HEAD
         "actionPriority": 11,
         "explanation": "Improving industrial technologies can lead to emissions reductions, aligning with Serra's high industrial emissions."
-=======
-        "actionPriority": 10,
-        "explanation": "Improving technology in industrial processes reduces emissions and is cost-effective. It aligns with Serra's industrial profile and can be implemented with existing resources."
->>>>>>> fcab121e
+
     },
     {
         "locode": "BRSER",
@@ -159,23 +125,9 @@
         "regionName": "Esp\u00edrito Santo",
         "actionId": "ipcc_0043",
         "actionName": "Circular Economy Policies",
-<<<<<<< HEAD
         "actionPriority": 12,
         "explanation": "Encourages waste reduction and resource efficiency, addressing waste emissions in Serra."
-=======
-        "actionPriority": 11,
-        "explanation": "Circular economy policies reduce waste and emissions, aligning with Serra's environmental goals. They are cost-effective and can be implemented with existing frameworks."
-    },
-    {
-        "locode": "BRSER",
-        "cityName": "Serra",
-        "region": "BR-ES",
-        "regionName": "Esp\u00edrito Santo",
-        "actionId": "ipcc_0028",
-        "actionName": "Introduction of Energy Efficiency Technologies in Processing",
-        "actionPriority": 12,
-        "explanation": "Energy efficiency technologies reduce emissions and are cost-effective. They align with Serra's industrial capacity and can be implemented with existing technologies."
->>>>>>> fcab121e
+
     },
     {
         "locode": "BRSER",
@@ -185,11 +137,8 @@
         "actionId": "ipcc_0030",
         "actionName": "Material Recycling",
         "actionPriority": 13,
-<<<<<<< HEAD
         "explanation": "Recycling reduces waste emissions and supports Serra's environmental goals."
-=======
-        "explanation": "Smart energy management reduces emissions and is cost-effective. It aligns with Serra's energy goals and can be implemented with existing infrastructure."
->>>>>>> fcab121e
+
     },
     {
         "locode": "BRSER",
@@ -199,11 +148,8 @@
         "actionId": "ipcc_0047",
         "actionName": "Enhanced product service levels per product (e.g. product sharing)",
         "actionPriority": 14,
-<<<<<<< HEAD
         "explanation": "Promotes resource efficiency and waste reduction, aligning with Serra's environmental objectives."
-=======
-        "explanation": "CHP systems reduce emissions and are cost-effective. They align with Serra's industrial capacity and can be implemented with existing technologies."
->>>>>>> fcab121e
+
     },
     {
         "locode": "BRSER",
@@ -213,11 +159,8 @@
         "actionId": "ipcc_0048",
         "actionName": "Design for extended product life-time",
         "actionPriority": 15,
-<<<<<<< HEAD
         "explanation": "Extending product life reduces waste emissions, supporting Serra's environmental goals."
-=======
-        "explanation": "CCU reduces emissions in the industrial sector. It requires moderate investment but offers long-term benefits and aligns with Serra's industrial profile."
->>>>>>> fcab121e
+
     },
     {
         "locode": "BRSER",
@@ -227,11 +170,8 @@
         "actionId": "ipcc_0049",
         "actionName": "Improved product stock maintenance to extend life-time",
         "actionPriority": 16,
-<<<<<<< HEAD
         "explanation": "Enhances resource efficiency and reduces waste emissions, aligning with Serra's environmental objectives."
-=======
-        "explanation": "Zero emission buses reduce transportation emissions and are cost-effective. They align with Serra's transportation goals and can be implemented with existing infrastructure."
->>>>>>> fcab121e
+
     },
     {
         "locode": "BRSER",
@@ -241,11 +181,8 @@
         "actionId": "ipcc_0051",
         "actionName": "Reducing overall demand for product services",
         "actionPriority": 17,
-<<<<<<< HEAD
         "explanation": "Decreasing demand reduces emissions across sectors, supporting Serra's environmental goals."
-=======
-        "explanation": "Promoting active transport reduces emissions and is cost-effective. It aligns with Serra's transportation goals and can be implemented with existing infrastructure."
->>>>>>> fcab121e
+
     },
     {
         "locode": "BRSER",
@@ -255,11 +192,8 @@
         "actionId": "ipcc_0041",
         "actionName": "Improved Material Utilization (Near-Net Shape Casting)",
         "actionPriority": 18,
-<<<<<<< HEAD
         "explanation": "Enhances efficiency in material use, reducing industrial emissions in Serra."
-=======
-        "explanation": "Improving waste efficiency reduces emissions and is cost-effective. It aligns with Serra's waste management goals and can be implemented with existing infrastructure."
->>>>>>> fcab121e
+
     },
     {
         "locode": "BRSER",
@@ -269,11 +203,8 @@
         "actionId": "ipcc_0040",
         "actionName": "Design with Less / Lightweighting of Products",
         "actionPriority": 19,
-<<<<<<< HEAD
         "explanation": "Reduces material use and emissions, supporting Serra's environmental objectives."
-=======
-        "explanation": "Improved landfill management reduces emissions and is cost-effective. It aligns with Serra's waste management goals and can be implemented with existing infrastructure."
->>>>>>> fcab121e
+
     },
     {
         "locode": "BRSER",
@@ -283,10 +214,7 @@
         "actionId": "ipcc_0045",
         "actionName": "Behavioral Changes for Reduced Waste (e.g., Food)",
         "actionPriority": 20,
-<<<<<<< HEAD
         "explanation": "Encourages waste reduction through behavioral changes, aligning with Serra's environmental goals."
-=======
-        "explanation": "Improving heat and energy recovery reduces emissions and is cost-effective. It aligns with Serra's industrial capacity and can be implemented with existing technologies."
->>>>>>> fcab121e
+
     }
 ]