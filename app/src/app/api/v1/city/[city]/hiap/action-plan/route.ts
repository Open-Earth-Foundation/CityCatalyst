--- conflicted
+++ resolved
@@ -5,11 +5,7 @@
 import createHttpError from "http-errors";
 
 const getActionPlansSchema = z.object({
-<<<<<<< HEAD
-  cityId: z.string().optional(),
-=======
   cityId: z.string().optional(), // Optional since we get it from path params
->>>>>>> 71f60e37
   language: z.string(),
   actionId: z.string(),
 });
@@ -72,11 +68,7 @@
 
   try {
     const { language, actionId } = getActionPlansSchema.parse(queryParams);
-<<<<<<< HEAD
-    const cityId = params.city;
-=======
     const cityId = params.city as string;
->>>>>>> 71f60e37
 
     const actionPlans = await ActionPlanService.fetchOrTranslateActionPlan(
       cityId,
