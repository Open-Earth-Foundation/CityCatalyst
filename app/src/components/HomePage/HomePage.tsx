"use client";

import Footer from "@/components/Sections/Footer";
import { useTranslation } from "@/i18n/client";
import {
  api,
  useGetCityPopulationQuery,
  useGetCityYearsQuery,
  useGetOrganizationForInventoryQuery,
  useGetUserAccessStatusQuery,
} from "@/services/api";
import { CheckUserSession } from "@/util/check-user-session";
import { formatEmissions } from "@/util/helpers";
import { Box, Icon, Tabs, Text, VStack } from "@chakra-ui/react";
import { useParams, useRouter } from "next/navigation";
import MissingInventory from "@/components/missing-inventory";
import InventoryCalculationTab from "@/components/HomePage/InventoryCalculationTab";
import InventoryReportTab from "../../app/[lng]/[inventory]/InventoryResultTab";
import NotAvailable from "@/components/NotAvailable";
import { Hero } from "@/components/HomePage/Hero";
import { ActionCards } from "@/components/HomePage/ActionCards";
import { InventoryPreferencesCard } from "@/components/HomePage/InventoryPreferencesCard";
import React, { useEffect, useMemo } from "react";
import { YearSelectorCard } from "@/components/Cards/years-selection-card";
import { Button } from "../ui/button";
import { BsPlus } from "react-icons/bs";
import Cookies from "js-cookie";
import CapTab from "@/app/[lng]/[inventory]/CapTab";
import { hasFeatureFlag, FeatureFlags } from "@/util/feature-flags";
import { useLogo } from "@/hooks/logo-provider/use-logo-provider";
import { useTheme } from "next-themes";
import ProgressLoader from "@/components/ProgressLoader";

export default function HomePage({
  lng,
  isPublic,
  inventoryId,
}: {
  lng: string;
  isPublic: boolean;
  inventoryId?: string;
}) {
  const { t } = useTranslation(lng, "dashboard");
  const cookieLanguage = Cookies.get("i18next");
  const router = useRouter();
  // Check if user is authenticated otherwise route to login page
  isPublic || CheckUserSession();
  const language = cookieLanguage ?? lng;
  const { inventory: inventoryParam } = useParams();

  const { data: userInfo, isLoading: isUserInfoLoading } =
    api.useGetUserInfoQuery();

  // make sure that the inventory ID is using valid values
  let inventoryIdFromParam: string | undefined;
  if (inventoryId && inventoryId != "null") {
    inventoryIdFromParam = inventoryId;
  } else if (inventoryParam && inventoryParam != "null") {
    if (typeof inventoryParam !== "string") {
      inventoryIdFromParam = inventoryParam[0];
    } else {
      inventoryIdFromParam = inventoryParam;
    }
  } else {
    inventoryIdFromParam = userInfo?.defaultInventoryId ?? undefined;
  }

  const {
    data: inventory,
    isLoading: isInventoryLoading,
    error: inventoryError,
  } = api.useGetInventoryQuery(inventoryIdFromParam ?? "default");

  useEffect(() => {
    if (inventoryError) {
      setTimeout(() => router.push("/onboarding"), 0);
    }
    if (!inventoryIdFromParam && !isInventoryLoading && inventory) {
      if (inventory.inventoryId) {
        // fix inventoryId in URL without reloading page
        const newPath = "/" + language + "/" + inventory.inventoryId;
        history.replaceState(null, "", newPath);
        if (typeof window !== "undefined") {
          const currentPath = window.location.pathname;
          if (!currentPath.endsWith("/")) {
            router.replace(`${currentPath}/`);
          }
        } else {
          return;
        }
      } else {
        // fixes warning "Cannot update a component (`Router`) while rendering a different component (`Home`)"
        setTimeout(() => router.push("/onboarding"), 0);
      }
    }
  }, [
    isInventoryLoading,
    inventory,
    inventoryIdFromParam,
    language,
    router,
    inventoryError,
  ]);

  // query API data
  // TODO maybe rework this logic into one RTK query:
  // https://redux-toolkit.js.org/rtk-query/usage/customizing-queries#performing-multiple-requests-with-a-single-query

  const { data: inventoryProgress, isLoading: isInventoryProgressLoading } =
    api.useGetInventoryProgressQuery(inventoryIdFromParam ?? "default");

  const { data: city } = api.useGetCityQuery(inventory?.cityId!, {
    skip: !inventory?.cityId,
  });

  const { data: population } = useGetCityPopulationQuery(
    { cityId: inventory?.cityId!, year: inventory?.year! },
    { skip: !inventory?.cityId || !inventory?.year },
  );

  const { data: cityYears, isLoading } = useGetCityYearsQuery(
    inventory?.cityId as string,
    { skip: !inventory?.cityId || !inventory?.year },
  );

  const formattedEmissions = inventory?.totalEmissions
    ? formatEmissions(inventory.totalEmissions)
    : { value: t("N/A"), unit: "" };

  const inventoriesForCurrentCity = useMemo(() => {
    if (!cityYears) return [];
    return [...cityYears.years].sort((a, b) => b.year - a.year) || [];
  }, [cityYears]);

  const { data: inventoryOrgData, isLoading: isInventoryOrgDataLoading } =
    useGetOrganizationForInventoryQuery(inventoryIdFromParam!, {
      skip: !inventoryIdFromParam,
    });

  const { data: userAccessStatus } = useGetUserAccessStatusQuery(
    {},
    {
      skip: isPublic,
    },
  );

  const { setLogoUrl } = useLogo();
  const { setTheme } = useTheme();

  useEffect(() => {
    if (inventoryOrgData) {
      setLogoUrl(inventoryOrgData?.logoUrl as string);
      setTheme(inventoryOrgData?.theme?.themeKey ?? ("blue_theme" as string));
    }
  }, [isInventoryOrgDataLoading, inventoryOrgData]);

<<<<<<< HEAD
  useEffect(() => {
    if (
      !inventory &&
      !isInventoryLoading &&
      userAccessStatus?.isOrgOwner &&
      !inventoryIdFromParam
    ) {
      router.replace("/onboarding");
      return;
    }
  }, [inventory, isInventoryLoading, userAccessStatus]);

  return (
    <>
      {(isInventoryLoading ||
        isInventoryOrgDataLoading ||
        isUserInfoLoading) && <ProgressLoader />}
      {!inventory && !isInventoryLoading && !isUserInfoLoading && (
=======
  if (isInventoryLoading || isInventoryOrgDataLoading || isUserInfoLoading) {
    return <ProgressLoader />;
  }

  return (
    <>
      {inventory === null && !isInventoryLoading && !isUserInfoLoading && (
>>>>>>> d198e21b
        <>
          {isPublic ? (
            <NotAvailable lng={language} />
          ) : (
            <MissingInventory lng={language} />
          )}
          <Footer lng={language} />
        </>
      )}
      {inventory && (
        <>
          <Hero
            inventory={inventory}
            isPublic={isPublic}
            currentInventoryId={inventory?.inventoryId}
            isInventoryLoading={isInventoryLoading}
            formattedEmissions={formattedEmissions}
            t={t}
            population={population}
          />

          <Box className="flex mx-auto mt-[80px] w-full max-w-[1090px]">
            <VStack align="start">
              <InventoryPreferencesCard t={t} isPublic={isPublic} />
              {!isPublic && (
                <ActionCards
                  inventoryId={inventory?.inventoryId}
                  t={t}
                  lng={language}
                  city={city}
                  inventory={inventory}
                />
              )}
            </VStack>
          </Box>
          <Box
            className="h-full pt-[48px] pb-[100px]"
            bg="background.backgroundLight"
            px={8}
          >
            <Box className="mx-auto w-full max-w-[1090px] css-0">
              {/* Years section */}
              {!isPublic ? (
                <>
                  <Box className="w-full mb-6 flex items-center justify-between">
                    <Text
                      color="content.primary"
                      fontWeight="bold"
                      lineHeight="24px"
                      fontSize="headline.sm"
                      fontFamily="heading"
                      fontStyle="normal"
                    >
                      {t("inventory-year")}
                    </Text>
                    <Button
                      data-testid="add-new-inventory-button"
                      title={t("add-new-inventory")}
                      h="48px"
                      aria-label="activity-button"
                      fontSize="button.md"
                      gap="8px"
                      onClick={() =>
                        router.push(
                          `/onboarding/setup?city=${inventory?.cityId}&project=${city?.projectId}`,
                        )
                      }
                    >
                      <Icon as={BsPlus} h="16px" w="16px" />
                      {t("add-new-inventory")}
                    </Button>
                  </Box>
                  <YearSelectorCard
                    cityId={inventory.cityId as string}
                    inventories={inventoriesForCurrentCity}
                    currentInventoryId={inventory.inventoryId}
                    lng={language}
                    t={t}
                  />
                  <Tabs.Root
                    className="mt-12"
                    variant="line"
                    lazyMount
                    defaultValue="tab-emission-inventory-calculation-title"
                  >
                    <Tabs.List>
                      {[
                        "tab-emission-inventory-calculation-title",
                        "tab-emission-inventory-results-title",
                        ...(inventory?.city?.country === "Brazil" &&
                        hasFeatureFlag(FeatureFlags.CAP_TAB_ENABLED)
                          ? ["tab-cap-title"]
                          : []),
                      ].map((tab, index) => (
                        <Tabs.Trigger key={index} value={tab}>
                          <Text
                            fontFamily="heading"
                            fontSize="title.md"
                            fontWeight="medium"
                          >
                            {t(tab)}
                          </Text>
                        </Tabs.Trigger>
                      ))}
                    </Tabs.List>
                    <Tabs.Content value="tab-emission-inventory-calculation-title">
                      <InventoryCalculationTab
                        lng={language}
                        inventory={inventory}
                        inventoryProgress={inventoryProgress}
                        isInventoryProgressLoading={isInventoryProgressLoading}
                      />
                    </Tabs.Content>
                    <Tabs.Content value="tab-emission-inventory-results-title">
                      <InventoryReportTab
                        isPublic={isPublic}
                        lng={language}
                        population={population}
                        inventory={inventory}
                      />
                    </Tabs.Content>
                    {inventory?.city?.country === "Brazil" && (
                      <Tabs.Content value="tab-cap-title">
                        <CapTab inventory={inventory} lng={lng} />
                      </Tabs.Content>
                    )}
                  </Tabs.Root>
                </>
              ) : (
                <InventoryReportTab
                  lng={language}
                  population={population}
                  inventory={inventory}
                  isPublic={isPublic}
                />
              )}
            </Box>
          </Box>
          <Footer lng={language} />
        </>
      )}
    </>
  );
}<|MERGE_RESOLUTION|>--- conflicted
+++ resolved
@@ -154,26 +154,6 @@
     }
   }, [isInventoryOrgDataLoading, inventoryOrgData]);
 
-<<<<<<< HEAD
-  useEffect(() => {
-    if (
-      !inventory &&
-      !isInventoryLoading &&
-      userAccessStatus?.isOrgOwner &&
-      !inventoryIdFromParam
-    ) {
-      router.replace("/onboarding");
-      return;
-    }
-  }, [inventory, isInventoryLoading, userAccessStatus]);
-
-  return (
-    <>
-      {(isInventoryLoading ||
-        isInventoryOrgDataLoading ||
-        isUserInfoLoading) && <ProgressLoader />}
-      {!inventory && !isInventoryLoading && !isUserInfoLoading && (
-=======
   if (isInventoryLoading || isInventoryOrgDataLoading || isUserInfoLoading) {
     return <ProgressLoader />;
   }
@@ -181,7 +161,6 @@
   return (
     <>
       {inventory === null && !isInventoryLoading && !isUserInfoLoading && (
->>>>>>> d198e21b
         <>
           {isPublic ? (
             <NotAvailable lng={language} />
