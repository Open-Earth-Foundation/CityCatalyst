--- conflicted
+++ resolved
@@ -76,9 +76,6 @@
   const defaultStatus = "pending";
 
   const [isConfirming, setIsConfirming] = useState<boolean>(false);
-
-  const { data: userInfo, isLoading: isUserInfoLoading } =
-    api.useGetUserInfoQuery();
 
   const { data: inventory } = api.useGetInventoryQuery(
     userInfo?.defaultInventoryId!,
@@ -107,11 +104,7 @@
           formData.append("data", file, file.name);
         }
 
-<<<<<<< HEAD
-        await addUserFile(formData).then((res: any) => {
-=======
-        await addUserFile({ formData, cityId }).then(() => {
->>>>>>> 794cd1e6
+        await addUserFile({ formData, cityId }).then((res) => {
           // TODO
           // Trigger notification to user
 
