--- conflicted
+++ resolved
@@ -1482,16 +1482,12 @@
         "activities": [
           {
             "id": "energy-consumption-non-specific-sources-activity",
-<<<<<<< HEAD
             "group-by": "non-specific-sources-type",
             "unique-by": [
               "type",
               "energy-usage",
               "data-source"
             ],
-=======
-            "unique-by": ["type", "energy-usage", "data-source"],
->>>>>>> 7837d84c
             "activity-title": "activity-energy-consumption",
             "extra-fields": [
               {
