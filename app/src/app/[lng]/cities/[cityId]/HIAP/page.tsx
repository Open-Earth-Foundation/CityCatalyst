--- conflicted
+++ resolved
@@ -34,14 +34,11 @@
     error: inventoryError,
   } = useGetInventoryByCityIdQuery(cityId);
 
-<<<<<<< HEAD
   const [ignoreExisting, setIgnoreExisting] = useState(false);
-=======
   // getCityData
   const { data: city } = api.useGetCityQuery(cityId, {
     skip: !cityId,
   });
->>>>>>> ff9a41c6
 
   const {
     data: hiapData,
@@ -104,14 +101,10 @@
           }}
           setIgnoreExisting={setIgnoreExisting}
           actions={hiapData}
-<<<<<<< HEAD
-          inventory={inventory}
+          inventory={null}
           actionType={ACTION_TYPES.Mitigation}
           lng={lng as any}
           isReprioritizing={isLoading}
-=======
-          inventory={null}
->>>>>>> ff9a41c6
         />
         <Tabs.Root
           variant="line"
