--- conflicted
+++ resolved
@@ -20,14 +20,6 @@
     gpcReferenceNumber: ReferenceNumber,
     unavailableReason: "Reason for unavailability",
     unavailableExplanation: "Explanation for unavailability",
-<<<<<<< HEAD
-  },
-  dataSource: {
-    sourceType: "",
-    dataQuality: "high",
-    notes: "Some notes regarding the data source",
-=======
->>>>>>> 6b5edeae
   },
   gasValues: [
     {
@@ -69,14 +61,6 @@
     gpcReferenceNumber: ReferenceNumber,
     unavailableReason: "Reason for unavailability",
     unavailableExplanation: "Explanation for unavailability",
-<<<<<<< HEAD
-  },
-  dataSource: {
-    sourceType: "updated-type",
-    dataQuality: "high",
-    notes: "Some notes regarding the data source",
-=======
->>>>>>> 6b5edeae
   },
   gasValues: [
     {
@@ -109,14 +93,6 @@
   },
   metadata: {
     "active-selection": "test1",
-<<<<<<< HEAD
-  },
-  dataSource: {
-    sourceType: "",
-    dataQuality: "high",
-    notes: "Some notes regarding the data source",
-=======
->>>>>>> 6b5edeae
   },
   gasValues: [
     {
@@ -304,4 +280,4 @@
 export const inventoryName = "TEST_INVENTORY_INVENTORY_ACTIVITY_VALUE";
 export const sectorName = "XX_INVENTORY_TEST_SECTOR_ACTIVITY_VALUE";
 export const subcategoryName = "XX_INVENTORY_TEST_SUBCATEGORY_ACTIVITY_VALUE";
-export const subsectorName = "XX_INVENTORY_TEST_SUBSECTOR_1_ACTIVITY_VALUE";
+export const subsectorName = "XX_INVENTORY_TEST_SUBSECTOR_1_ACTIVITY_VALUE";