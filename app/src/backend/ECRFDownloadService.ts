import Excel, { Worksheet } from "exceljs";
import createHttpError from "http-errors";
import {
  InventoryValueWithActivityValues,
  InventoryWithInventoryValuesAndActivityValues,
} from "@/util/types";
import { findMethodology } from "@/util/form-schema";
import i18next from "@/i18n/server";
import { toDecimal } from "@/util/helpers";
import Decimal from "decimal.js";
import { bigIntToDecimal } from "@/util/big_int";
import PopulationService from "@/backend/PopulationService";
import CityBoundaryService from "@/backend/CityBoundaryService";
import { logger } from "@/services/logger";
import fs from "fs";
import path from "path";

const ECRF_TEMPLATE_PATH = "./templates/ecrf_template.xlsx";

export default class ECRFDownloadService {
  public static async downloadECRF(
    output: InventoryWithInventoryValuesAndActivityValues,
    lng: string,
  ) {
    return await this.writeToECRFFILE(output, lng);
  }

  private static async writeToECRFFILE(
    output: InventoryWithInventoryValuesAndActivityValues,
    lng: string,
  ) {
    const t = i18next.getFixedT(lng, "data");
    const workbook = new Excel.Workbook();
    try {
      // Load the workbook
<<<<<<< HEAD

=======
>>>>>>> 98015dfb
      const templatePath = path.resolve(
        process.cwd(),
        "templates",
        "ecrf_template.xlsx",
      );

      if (!fs.existsSync(templatePath)) {
        logger.error(
          { err: `File not found at path: ${templatePath}` },
          "Error reading or writing Excel file",
        );
        throw new Error(`File not found at path: ${templatePath}`);
      }

      await workbook.xlsx.readFile(templatePath);
      await this.writeToSheet1(workbook, output, t);
      await this.writeToSheet2(workbook, output, t);
      await this.writeToSheet3(workbook, output, t);
      // Save the modified workbook
      const buffer = Buffer.from(await workbook.xlsx.writeBuffer());
      logger.info("Workbook has been generated successfully");
      return buffer;
    } catch (error) {
      logger.error({ err: error }, "Error reading or writing Excel file");
      throw createHttpError.InternalServerError(
        "Error reading or writing Excel file",
      );
    }
  }

  private static async writeToSheet1(
    workbook: Excel.Workbook,
    output: InventoryWithInventoryValuesAndActivityValues,
    t: any,
  ) {
    // fetch population data

    const city = output.city;
    const year = output.year;

    let cityPopulationData = null;
    let cityBoundaryData: Record<string, any> = {};
    try {
      cityPopulationData = await PopulationService.getPopulationDataForCityYear(
        city.cityId,
        year as number,
      );
      cityBoundaryData = await CityBoundaryService.getCityBoundary(
        city.locode as string,
      );
    } catch (e) {
      logger.warn("Failed to fetch city boundary or population");
    }

    // prepare the data for sheet 1
    const sheetData: Record<string, any> = {
      inventory_type: t?.(output.inventoryType),
      city_country: city.country,
      city_name: city.name,
      city_region: city.region,
      inventory_year: year,
      city_population: cityPopulationData?.population,
      city_area: cityBoundaryData?.area,
    };

    const worksheet = workbook.getWorksheet(1); // Get the worksheet by index (1st sheet)

    worksheet?.eachRow((row, rowNumber) => {
      const placeholderCell = row.getCell(3);
      if (placeholderCell.value && typeof placeholderCell.value === "string") {
        const cellValue = placeholderCell.value as string;
        const placeholderMatch = cellValue.match(/{{(.*?)}}/);
        if (placeholderMatch) {
          const fieldName = placeholderMatch[1] as string;
          const replacementValue = sheetData[fieldName];
          placeholderCell.value = replacementValue ?? "N/A";
        }
      }
    });
  }

  private static async writeToSheet2(
    workbook: Excel.Workbook,
    output: InventoryWithInventoryValuesAndActivityValues,
    t: any,
  ) {
    const sectorNameMapping: Record<string, string> = {
      I: `stationary`,
      II: `transport`,
      III: `waste`,
      IV: `ippu`,
      V: `afolu`,
    };

    const totals: Record<string, any> = {
      stationary1: 0n,
      stationary2: 0n,
      stationary3: 0n,
      transport1: 0n,
      transport2: 0n,
      transport3: 0n,
      waste1: 0n,
      waste2: 0n,
      waste3: 0n,
      afolu1: 0n,
      afolu2: 0n,
      afolu3: 0n,
      ippu1: 0n,
      ippu2: 0n,
    };

    // prepare the data for sheet 2
    const dataDictionary = this.transformDataForTemplate2(output, t);
    const fugitive_emissions_data =
      this.groupFugitiveEmissionData(dataDictionary);
    totals.stationary1 = fugitive_emissions_data?.total;

    const updatedDataDictionary: Record<string, any> = {
      ...dataDictionary,
      fugitive: fugitive_emissions_data,
    };

    // now loop over the rows and columns.
    const worksheet = workbook.getWorksheet(2);

    worksheet?.eachRow((row, rowNumber) => {
      let justificationString = "";
      // loop over each cell and then check if it's a placeholder.
      row.eachCell((cell) => {
        const cellValue = cell.value as string;
        const placeholderMatch = cellValue.match(/{{(.*?)}}/);
        if (placeholderMatch) {
          let replacementValue = null; // split the placeholders
          const fieldName = placeholderMatch[1];

          if (fieldName === "explanation-institutional-missing") {
            cell.value = t("explanation-institutional-missing");
            return;
          }

          const referenceNoIdentifier = fieldName.split("_")[0];
          const targetIdentifier = fieldName.split("_")[1];

          if (targetIdentifier === "full-total") {
            // if sector total placeholder read from totals
            replacementValue = totals[referenceNoIdentifier];
          } else if (referenceNoIdentifier in updatedDataDictionary) {
            replacementValue =
              updatedDataDictionary[referenceNoIdentifier]?.[targetIdentifier]; // eg dataDictionary.I.total or dataDictionary.I.notation-key

            // build up the justification string for each row
            if (targetIdentifier === "notation-key") {
              justificationString +=
                (justificationString ? `, ` : "") +
                updatedDataDictionary[referenceNoIdentifier]?.["explanation"];
            }
            // build up the totals for each sector scope combo
            if (
              targetIdentifier === "total" &&
              !(referenceNoIdentifier === "fugitive")
            ) {
              const refSplit = referenceNoIdentifier.split(".");
              const sectorNo = refSplit[0];
              const sectorName = sectorNameMapping[sectorNo];
              const scopeNo = refSplit[refSplit.length - 1];
              totals[`${sectorName}${scopeNo}`] += replacementValue
                ? BigInt(replacementValue)
                : 0n;
            }
          } else if (targetIdentifier === "notation-key") {
            // mark as Not estimated
            replacementValue = "NE";
          } else if (targetIdentifier === "explanation") {
            replacementValue = justificationString;
          }
          cell.value = replacementValue?.toString() ?? "";
        }
      });
    });

    // create a new object
  }

  private static async writeToSheet3(
    workbook: Excel.Workbook,
    output: InventoryWithInventoryValuesAndActivityValues,
    t: any,
  ) {
    const worksheet = workbook.getWorksheet(3); // Get the worksheet by index (3rd sheet)
    // Fetch data from the database
    const inventoryValues = output.inventoryValues;

    // Transform data into a dictionary for easy access
    const dataDictionary = this.transformDataForTemplate3(
      inventoryValues as InventoryValueWithActivityValues[],
      output.year as number,
      t,
    );

    const visitedScopes = {};

    worksheet?.eachRow((row, rowNumber) => {
      // maintain the styling
      row.eachCell((cell) => {
        cell.style = { ...cell.style };
      });

      if (rowNumber === 1) return; // Skip the first row (contains the header)

      const referenceNumberCell = row.getCell(2);
      const referenceNumberValue = referenceNumberCell.value;

      if (referenceNumberCell && typeof referenceNumberValue === "string") {
        const dataSection = dataDictionary[referenceNumberValue];
        // if the activityValues > 1, then we need to add rows
        if (dataSection) {
          this.replacePlaceholdersInRow(
            row,
            dataSection,
            rowNumber,
            visitedScopes,
            worksheet,
          );
        } else {
          this.markRowAsNotEstimated(row);
        }
      }
      this.markRowAsNotEstimated(row);
    });
  }

  private static groupFugitiveEmissionData(
    subcategoryDataGroup: Record<
      string,
      {
        total?: bigint;
        "notation-key"?: string;
        explanation?: string;
      }
    >,
  ) {
    const {
      total: totalI71 = BigInt(0),
      "notation-key": keyI71 = "",
      explanation: explanationI71 = "",
    } = subcategoryDataGroup["I.7.1"] || {};
    const {
      total: totalI81 = BigInt(0),
      "notation-key": keyI81 = "",
      explanation: explanationI81 = "",
    } = subcategoryDataGroup["I.8.1"] || {};

    // Calculate fugitive emissions total
    const fugitiveEmissionsTotal = totalI71 + totalI81;

    // Combine notation keys
    const fugitiveEmissionsNotationKey = [keyI71, keyI81]
      .filter(Boolean)
      .join(" / ");

    const fugitiveEmissionsUnavailableReasons = [explanationI71, explanationI81]
      .filter(Boolean)
      .join(", ");

    return {
      total: fugitiveEmissionsTotal,
      "notation-key": fugitiveEmissionsNotationKey,
      explanation: fugitiveEmissionsUnavailableReasons,
    };
  }

  private static transformDataForTemplate2(
    output: InventoryWithInventoryValuesAndActivityValues,
    t: any,
  ): Record<string, any> {
    const dataDictionary: Record<string, any> = {};

    output.inventoryValues.map((inventoryValue) => {
      dataDictionary[inventoryValue.gpcReferenceNumber as string] = {
        "notation-key": inventoryValue.unavailableReason?.split("-")[1],
        explanation: inventoryValue.unavailableExplanation,
        total: inventoryValue.unavailableReason
          ? 0n
          : BigInt(inventoryValue.co2eq ?? 0),
      };
    });

    return dataDictionary;
  }

  private static transformDataForTemplate3(
    inventoryValues: InventoryValueWithActivityValues[],
    inventoryYear: number,
    t: any,
  ): Record<string, any> {
    // Get the translation

    const dataDictionary: Record<string, any> = {};
    inventoryValues.forEach((inventoryValue) => {
      const gpcRefNo = inventoryValue.gpcReferenceNumber;
      const activityValues = inventoryValue.activityValues || [];

      // if there is a source, this is third party data
      if (inventoryValue.dataSource) {
        dataDictionary[gpcRefNo as string] = {
          inventory_year: inventoryYear,
          gpc_reference_number: inventoryValue.gpcReferenceNumber,
          notation_key: inventoryValue.unavailableReason,
          activityValues: [
            {
              activity_type: null,
              emission_factor_unit: null,
              emission_factor_source: null,
              emission_co2: null,
              emission_ch4: null,
              emission_n2o: null,
              activity_amount: null,
              activity_unit: null,
              activity_data_quality: inventoryValue.dataSource?.dataQuality,
              activity_data_source: inventoryValue.dataSource?.datasourceName,
              total_co2e: toDecimal(inventoryValue.co2eq as bigint)
                ?.div(new Decimal("1e3"))
                .toNumber(),
            },
          ],
        };
      } else {
        let methodologyDescription = inventoryValue.inputMethodology;
        const methodology = findMethodology(
          inventoryValue.inputMethodology as string,
          gpcRefNo,
        );
        const activityKey = methodology?.activityTypeField as string;

        dataDictionary[gpcRefNo as string] = {
          // InventoryValue fields
          inventory_year: inventoryYear,
          gpc_reference_number: inventoryValue.gpcReferenceNumber,
          notation_key: inventoryValue.unavailableReason,
          input_methodology: t(inventoryValue.inputMethodology),
          activityValues: activityValues.map((activityValue) => {
            let activityTitleKey = activityValue.metadata?.activityTitle;
            let dataQuality = activityValue.metadata?.dataQuality;
            let dataSource = activityValue.activityData?.["data-source"];
            let activityAmount = activityValue.activityData?.[activityTitleKey];
            let activityUnit = t(
              activityValue.activityData?.[`${activityTitleKey}-unit`],
            );
            let emission_co2 = null;
            let emission_ch4 = null;
            let emission_n2o = null;
            let ghg_co2 = null;
            let ghg_ch4 = null;
            let ghg_n2o = null;

            if (activityValue.gasValues) {
              let co2_gas = activityValue.gasValues.find(
                (g) => g.gas === "CO2",
              );
              let ch4_gas = activityValue.gasValues.find(
                (g) => g.gas === "CH4",
              );
              let n2o_gas = activityValue.gasValues.find(
                (g) => g.gas === "N2O",
              );

              emission_co2 = co2_gas?.emissionsFactor.emissionsPerActivity;
              emission_ch4 = ch4_gas?.emissionsFactor.emissionsPerActivity;
              emission_n2o = n2o_gas?.emissionsFactor.emissionsPerActivity;

              ghg_co2 = BigInt(co2_gas?.gasAmount as bigint);
              ghg_ch4 = BigInt(ch4_gas?.gasAmount as bigint) * BigInt(28);
              ghg_n2o = BigInt(n2o_gas?.gasAmount as bigint) * BigInt(265);
            }
            return {
              ghg_co2: bigIntToDecimal(ghg_co2 as bigint).toNumber(),
              ghg_ch4: bigIntToDecimal(ghg_ch4 as bigint).toNumber(),
              ghg_n2o: bigIntToDecimal(ghg_n2o as bigint).toNumber(),
              activity_type: t(activityValue.activityData?.[activityKey]),
              emission_factor_unit: null,
              emission_co2,
              emission_ch4,
              emission_n2o,
              activity_amount: activityAmount,
              emission_factor_source:
                activityValue.metadata?.emissionFactorName,
              emission_factor_description:
                activityValue.metadata?.emissionFactorTypeReference,
              activity_unit: activityUnit,
              methodology: t(methodologyDescription),
              activity_data_quality: dataQuality,
              activity_data_source: dataSource,
              total_co2e: toDecimal(activityValue.co2eq as bigint)
                ?.div(new Decimal("1e3"))
                .toNumber(),
            };
          }),
        };
      }
    });
    return dataDictionary;
  }

  private static replacePlaceholdersInRow(
    row: Excel.Row,
    dataSection: Record<string, any>, // TODO: Define a type for this
    rowNumber: number,
    visitedScopes: Record<string, any>,
    worksheet: Worksheet,
  ) {
    const referenceCell = row.getCell(2);
    const referenceValue = referenceCell.value;

    if (typeof referenceValue == "string" && referenceValue in visitedScopes) {
      return;
    }

    if (dataSection.notation_key) {
      this.markRowAsNotEstimated(
        row,
        dataSection["notation_key"].split("-")[1],
      );
      return;
    }

    const targetRows = [row];

    if (dataSection.activityValues.length > 1) {
      const rowCount = dataSection.activityValues.length - 1;
      for (let i = 0; i < rowCount; i++) {
        const newRow = this.cloneRowAndInsertInWorkSheet(
          rowNumber + 1 + i,
          row,
          worksheet,
        );
        targetRows.push(newRow);
      }
    }

    targetRows.forEach((targetRow, index) => {
      dataSection = {
        ...dataSection,
        ...dataSection.activityValues[index],
      };
      targetRow.eachCell((cell, colNumber) => {
        // dealing with Notation keys
        if (cell.value && typeof cell.value === "string") {
          const cellValue = cell.value as string;
          const placeholderMatch = cellValue.match(/{{(.*?)}}/);
          if (placeholderMatch) {
            const fieldName = placeholderMatch[1];
            const replacementValue = dataSection[fieldName];

            if (fieldName === "no_key" && dataSection["notation_key"]) {
              // the stored value looks like "reason_NO", "reason_NE", etc.
              cell.value = dataSection["notation_key"].split("-")[1];
              return;
            } else if (replacementValue !== undefined) {
              cell.value = replacementValue;
            } else {
              logger.warn(
                `No data found for field '${fieldName}' at row ${rowNumber}, column ${colNumber}`,
              );
              cell.value = ""; // remove the placeholder when done
            }
          }
        }
      });
    });

    visitedScopes[referenceValue as string] = true;
  }

  private static markRowAsNotEstimated(row: Excel.Row, notation?: string) {
    row.eachCell((cell) => {
      if (cell.value && typeof cell.value === "string") {
        const cellValue = cell.value as string;
        const placeholderMatch = cellValue.match(/{{(.*?)}}/);
        if (placeholderMatch) {
          const fieldName = placeholderMatch[1];
          if (fieldName === "no_key") {
            cell.value = notation || "NE"; // Not Estimated
          } else {
            cell.value = ""; // remove the placeholder when
          }
        }
      }
    });
  }

  private static cloneRowAndInsertInWorkSheet(
    currentRowNumber: number,
    templateRow: Excel.Row,
    worksheet: Worksheet,
  ) {
    worksheet.insertRow(currentRowNumber, []);

    const newRow = worksheet.getRow(currentRowNumber);

    // Copy the style and values from the template row to the new row
    this.copyRow(templateRow, newRow);
    return newRow;
  }

  private static copyRow(sourceRow: Excel.Row, targetRow: Excel.Row) {
    targetRow.height = sourceRow.height;

    sourceRow.eachCell({ includeEmpty: true }, (cell, colNumber) => {
      const targetCell = targetRow.getCell(colNumber);

      // Copy styles
      targetCell.style = { ...cell.style };

      // Copy value
      targetCell.value = cell.value;
    });
  }
}<|MERGE_RESOLUTION|>--- conflicted
+++ resolved
@@ -33,10 +33,6 @@
     const workbook = new Excel.Workbook();
     try {
       // Load the workbook
-<<<<<<< HEAD
-
-=======
->>>>>>> 98015dfb
       const templatePath = path.resolve(
         process.cwd(),
         "templates",
