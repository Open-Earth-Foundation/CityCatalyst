"use client";

import { CacheProvider } from "@chakra-ui/next-js";
<<<<<<< HEAD
import { ChakraProvider, extendTheme, theme } from "@chakra-ui/react";
=======
import { ChakraProvider, extendTheme } from "@chakra-ui/react";
>>>>>>> 7f51c9bb

import { Open_Sans, Poppins } from "next/font/google";
const poppins = Poppins({ weight: "500", subsets: ["latin"] });
const openSans = Open_Sans({ subsets: ["latin"] });

export const appTheme = extendTheme({
  colors: {
    brand: {
      primary: "#001EA7",
      secondary: "#2351DC",
    },

    content: {
      primary: "#00001F",
      secondary: "#00001F",
      tertiary: "#7A7B9A",
<<<<<<< HEAD
      link: "#2351DC",
      alternative: "#001EA7",
=======
>>>>>>> 7f51c9bb
    },

    semantic: {
      success: "#24BE00",
      successOverlay: "#EFFDE5",
      warning: "#C98300",
      warningOverlay: "#FEF8E1",
      danger: "#F23D33",
      dangerOverlay: "#FFEAEE",
    },

    base: {
      light: "#FFFFFF",
      dark: "#00001F",
    },

    border: {
      neutral: "#D7D8FA",
      overlay: "#E6E7FF",
    },

    background: {
      default: "#FFFFFF",
      neutral: "#E8EAFB",
      alternative: "#EFFDE5",
      overlay: "#C5CBF5",
<<<<<<< HEAD
      transparentGrey: "rgba(232, 234, 251, 0.20)",
=======
>>>>>>> 7f51c9bb
    },

    interactive: {
      primary: "#008600",
<<<<<<< HEAD
      primaryLight: "#61c261",
      accent: "#5FE500",
      secondary: "#2351DC",
      tertiary: "#24BE00",
      quaternary: "#F17105",
=======
      accent: "#5FE500",
      secondary: "#2351DC",
      tertiary: "#24BE00",
>>>>>>> 7f51c9bb
      control: "#7A7B9A",
      connected: "#FA7200",
    },

<<<<<<< HEAD
    sentiment: {
      positiveOverlay: "#EFFDE5",
      positiveLight: "#f0f7eb",
      positiveDark: "#b9cfa9",
      positiveDefault: "#24BE00",
      warningDefault: "#C98300",
      warningOverlay: "#FEF8E1",
      negativeDefault: "#F23D33",
    },

    brandScheme: {
      100: "#C5CBF5",
      500: "#2351DC",
    },

=======
    brandScheme: {
      100: "#C5CBF5",
      500: "#2351DC",
    },

>>>>>>> 7f51c9bb
    body: "#232640",
  },

  fonts: {
    heading: "var(--font-poppins)",
    body: "var(--font-opensans)",
  },

  fontSizes: {
    display: {
      lg: "57px",
      md: "45px",
      sm: "36px",
    },

    headline: {
      lg: "32px",
      md: "36px",
      sm: "24px",
    },

    title: {
      lg: "22px",
      md: "16px",
      sm: "14px",
    },

    label: {
      lg: "14px",
      md: "12px",
      sm: "11px",
    },

    body: {
      xl: "22px",
      lg: "16px",
      md: "14px",
      sm: "12px",
    },

    button: {
      lg: "20px",
      md: "14px",
      sm: "12px",
    },

    caption: "12px",
    overline: "10px",
  },

  fontWeights: {
    hairline: 100,
    thin: 200,
    light: 300,
    regular: 400,
    medium: 500,
    semibold: 600,
    bold: 700,
  },

  lineHeights: {
    normal: "normal",
    none: 1,
    "64": "64px",
    "52": "52px",
    "44": "44px",
    "40": "40px",
    "36": "36px",
    "32": "32px",
    "28": "28px",
    "24": "24px",
    "20": "20px",
    "16": "16px",
  },

  letterSpacing: {
    normal: 0,
    wide: "0.5px",
    wider: "1.25px",
    widest: "1.5px",
  },

  spacing: {
    xs: "4px",
    s: "8px",
    m: "16px",
    l: "24px",
    xl: "32px",
    xxl: "40px",
    "xxl-2": "48px",
    "xxl-3": "56px",
    "xxl-4": "64px",
    "xxl-5": "72px",
    "xxl-6": "80px",
  },

  shadows: {
    "1dp": "0px 1px 2px -1px #0000001A, 0px 1px 3px 0px #00001F1A",
    "2dp": "0px 2px 4px -2px #0000001A, 0px 4px 6px -1px #0000001A",
    "4dp": "0px 4px 6px -4px #0000001A, 0px 10px 15px -3px #0000001A",
    "8dp": "0px 8px 10px -6px #0000001A, 0px 20px 25px -5px #0000001A",
    "12dp": "0px 25px 50px -12px #00000040",
  },

  borderRadius: {
    full: "50%",
    minimal: "4px",
    rounded: "8px",
    "rounded-xl": "16px",
    "rounded-xxl": "20px",
  },

  breakpoints: {
    xs: "360px",
    sm: "600px",
    md: "905px",
    lg: "1240px",
    xl: "1440px",
  },

  components: {
    Button: {
      baseStyle: {
        textTransform: "uppercase",
        borderRadius: 50,
      },
      variants: {
        outline: {
          border: "2px solid",
          borderColor: "#2351DC",
          color: "#2351DC",
          _hover: {
            transform: "scale(0.98)",
            borderColor: "#5a7be0",
            color: "#5a7be0",
          },
          _active: {
            borderColor: "#899ee0",
            color: "#899ee0",
          },
          _loading: {
            opacity: 0.8,
          },
        },
        solid: {
          bg: "#2351DC",
          color: "white",
          _hover: {
            transform: "scale(0.98)",
            bg: "#5a7be0",
          },
          _active: {
            bg: "#899ee0",
          },
          _loading: {
            opacity: 0.8,
            _hover: {
              bg: "#5a7be0",
            },
          },
        },
        solidPrimary: {
          ...theme.components.Button.variants?.solid,
          bg: "sentiment.positiveOverlay",
          color: "interactive.primary",
          _hover: {
            transform: "scale(0.98)",
            bg: "sentiment.positiveLight",
            color: "interactive.primaryLight",
          },
          _active: {
            bg: "sentiment.positiveDark",
            color: "sentiment.positiveOverlay",
          },
          _loading: {
            opacity: 0.8,
            bg: "sentiment.positiveLight",
          },
        },
        ghost: {
          color: "#5a7be0",
<<<<<<< HEAD
        },
        solidIcon: {
          bgColor: "background.neutral",
          color: "interactive.secondary",
          _hover: {
            color: "white",
            bg: "#5a7be0",
          },
          _active: {
            bg: "#899ee0",
          },
=======
>>>>>>> 7f51c9bb
        },
      },
    },
    Link: {
      baseStyle: {
<<<<<<< HEAD
        color: "brand.secondary",
      },
    },
    Card: {
      baseStyle: {
        container: {
          borderRadius: 8,
          px: 6,
          py: 8,
        },
      },
    },
    Tag: {
      variants: {
        brand: {
          container: {
            px: 3,
            py: 1,
            borderRadius: "full",
            borderColor: "background.neutral",
            borderWidth: 1,
            color: "background.neutral",
          },
          label: {
            color: "content.secondary",
            fontSize: "14",
            borderWidth: 0,
            mt: -0.5,
          },
        },
        filled: {
          container: {
            px: 4,
            py: 1,
            borderRadius: "full",
            bgColor: "background.neutral",
          },
          label: {
            color: "content.alternative",
          },
        },
        success: {
          container: {
            px: 4,
            py: 1,
            borderRadius: "full",
            borderWidth: 1,
            borderColor: "sentiment.positiveDefault",
            bgColor: "sentiment.positiveOverlay",
            color: "sentiment.positiveDefault",
            fontWeight: 500,
          },
          label: {
            color: "sentiment.positiveDefault",
          },
        },
        warning: {
          container: {
            px: 4,
            py: 1,
            borderRadius: "full",
            borderWidth: 1,
            borderColor: "sentiment.warningDefault",
            bgColor: "sentiment.warningOverlay",
            color: "sentiment.warningDefault",
          },
          label: {
            color: "sentiment.warningDefault",
          },
        },
      },
      defaultProps: {
        variant: "brand",
      },
    },
    Tooltip: {
      baseStyle: {
        bg: "content.secondary",
        color: "base.light",
        px: 4,
        py: 2,
        borderRadius: "lg",
      },
    },
    Tabs: {
      variants: {
        line: {
          tab: {
            _selected: {
              color: "interactive.secondary",
              borderColor: "interactive.secondary",
              fontWeight: "bold",
            },
          },
        },
      },
    },
    Accordion: {
      variants: {
        brand: {
          container: {
            borderRadius: "8px",
            bgColor: "background.transparentGrey",
            borderWidth: 0,
            px: 4,
            py: 4,
            mb: 6,
          },
          button: {
            borderRadius: "8px",
          }
        },
      },
      defaultProps: {
        variant: "brand",
=======
        color: "#2351DC",
>>>>>>> 7f51c9bb
      },
    },
  },
});

export function Providers({ children }: { children: React.ReactNode }) {
  return (
    <>
      <style jsx global>
        {`
          :root {
            --font-poppins: ${poppins.style.fontFamily};
            --font-opensans: ${openSans.style.fontFamily};
          }
        `}
      </style>
      <CacheProvider>
<<<<<<< HEAD
        <ChakraProvider theme={appTheme}>{children}</ChakraProvider>
=======
        <ChakraProvider theme={theme}>{children}</ChakraProvider>
>>>>>>> 7f51c9bb
      </CacheProvider>
    </>
  );
}<|MERGE_RESOLUTION|>--- conflicted
+++ resolved
@@ -1,11 +1,7 @@
 "use client";
 
 import { CacheProvider } from "@chakra-ui/next-js";
-<<<<<<< HEAD
 import { ChakraProvider, extendTheme, theme } from "@chakra-ui/react";
-=======
-import { ChakraProvider, extendTheme } from "@chakra-ui/react";
->>>>>>> 7f51c9bb
 
 import { Open_Sans, Poppins } from "next/font/google";
 const poppins = Poppins({ weight: "500", subsets: ["latin"] });
@@ -22,11 +18,8 @@
       primary: "#00001F",
       secondary: "#00001F",
       tertiary: "#7A7B9A",
-<<<<<<< HEAD
       link: "#2351DC",
       alternative: "#001EA7",
-=======
->>>>>>> 7f51c9bb
     },
 
     semantic: {
@@ -53,30 +46,20 @@
       neutral: "#E8EAFB",
       alternative: "#EFFDE5",
       overlay: "#C5CBF5",
-<<<<<<< HEAD
       transparentGrey: "rgba(232, 234, 251, 0.20)",
-=======
->>>>>>> 7f51c9bb
     },
 
     interactive: {
       primary: "#008600",
-<<<<<<< HEAD
       primaryLight: "#61c261",
       accent: "#5FE500",
       secondary: "#2351DC",
       tertiary: "#24BE00",
       quaternary: "#F17105",
-=======
-      accent: "#5FE500",
-      secondary: "#2351DC",
-      tertiary: "#24BE00",
->>>>>>> 7f51c9bb
       control: "#7A7B9A",
       connected: "#FA7200",
     },
 
-<<<<<<< HEAD
     sentiment: {
       positiveOverlay: "#EFFDE5",
       positiveLight: "#f0f7eb",
@@ -92,13 +75,6 @@
       500: "#2351DC",
     },
 
-=======
-    brandScheme: {
-      100: "#C5CBF5",
-      500: "#2351DC",
-    },
-
->>>>>>> 7f51c9bb
     body: "#232640",
   },
 
@@ -280,7 +256,6 @@
         },
         ghost: {
           color: "#5a7be0",
-<<<<<<< HEAD
         },
         solidIcon: {
           bgColor: "background.neutral",
@@ -292,14 +267,11 @@
           _active: {
             bg: "#899ee0",
           },
-=======
->>>>>>> 7f51c9bb
         },
       },
     },
     Link: {
       baseStyle: {
-<<<<<<< HEAD
         color: "brand.secondary",
       },
     },
@@ -410,14 +382,11 @@
           },
           button: {
             borderRadius: "8px",
-          }
+          },
         },
       },
       defaultProps: {
         variant: "brand",
-=======
-        color: "#2351DC",
->>>>>>> 7f51c9bb
       },
     },
   },
@@ -435,11 +404,7 @@
         `}
       </style>
       <CacheProvider>
-<<<<<<< HEAD
         <ChakraProvider theme={appTheme}>{children}</ChakraProvider>
-=======
-        <ChakraProvider theme={theme}>{children}</ChakraProvider>
->>>>>>> 7f51c9bb
       </CacheProvider>
     </>
   );
