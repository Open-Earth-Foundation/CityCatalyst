--- conflicted
+++ resolved
@@ -1,7 +1,6 @@
 import { AppSession, Auth } from "@/lib/auth";
 import env from "@next/env";
 import { NextRequest } from "next/server";
-import { randomUUID } from "node:crypto";
 import { mock } from "node:test";
 
 const mockUrl = "http://localhost:3000/api/v0";
@@ -16,8 +15,6 @@
   const request = new NextRequest(new URL(mockUrl));
   request.json = mock.fn(() => Promise.resolve(body));
   return request;
-<<<<<<< HEAD
-=======
 }
 
 export const testUserID = "beb9634a-b68c-4c1b-a20b-2ab0ced5e3c2";
@@ -41,5 +38,4 @@
       expires: expires.toISOString(),
     };
   });
->>>>>>> c8457cca
 }