"use client";

import React, { use } from "react";
import { useParams, useSearchParams } from "next/navigation";

import { useTranslation } from "@/i18n/client";
import { Box, Tabs, Text } from "@chakra-ui/react";
import { MyProfileTab } from "@/components/Tabs/MyProfileTab";
import MyFilesTab from "@/components/Tabs/my-files-tab";
import MyInventoriesTab from "@/components/Tabs/my-inventories-tab";
import MyAppsTab from "@/components/Tabs/my-apps-tab";
import { api } from "@/services/api";
<<<<<<< HEAD
import { hasFeatureFlag, FeatureFlags } from "@/util/feature-flags";
=======
import { getParamValueRequired } from "@/util/helpers";
>>>>>>> a463c65e

export type ProfileInputs = {
  name: string;
  email: string;
  city: string;
  role: string;
  locode: string;
  userId: string;
  title?: string | null;
  preferredLanguage?: string;
};

export type UserDetails = {
  id: string;
  name: string;
  email: string;
  role: string;
};

export type CityData = {
  id: string;
  name: string;
  state: string;
  country: string;
  lastUpdated: string;
};

const tabValues = ["my-profile", "my-files", "my-inventories"];

<<<<<<< HEAD
if (hasFeatureFlag(FeatureFlags.OAUTH_ENABLED)) {
  tabValues.push("my-apps");
}

export default function Settings(props: { params: Promise<{ lng: string }> }) {
  const { lng } = use(props.params);
=======
export default function Settings() {
  const params = useParams();
  const lng = getParamValueRequired(params.lng);
>>>>>>> a463c65e

  const searchParams = useSearchParams();
  const paramValue = searchParams.get("tabIndex");
  const tabIndex = paramValue ? Number(paramValue) : 0;
  const defaultTab = tabValues[tabIndex] ?? tabValues[0];

  const { t } = useTranslation(lng, "settings");

  const { data: userInfo, isLoading: isUserInfoLoading } =
    api.useGetUserInfoQuery();

  const { data: cities, isLoading: isCitiesLoading } = api.useGetCitiesQuery({
    skip: !userInfo,
  });

  const { inventory: inventoryParam } = useParams();
  const inventoryId = inventoryParam as string;

  // TODO cache current city ID or select it differently / create custom route
  const { data: inventory } = api.useGetInventoryQuery(inventoryId, {
    skip: !userInfo,
  });

  const cityId = inventory?.city.cityId;

  const { data: userFiles } = api.useGetUserFilesQuery(cityId!, {
    skip: !cityId,
  });

  return (
    <Box backgroundColor="background.backgroundLight" paddingBottom="125px">
      <Box display="flex" mx="auto" w="full" maxW="1090px" px={4}>
        <Box w="full">
          <Box paddingTop="64px">
            <Text
              color="content.primary"
              fontWeight="bold"
              lineHeight="40"
              fontSize="headline.lg"
              fontFamily="body"
            >
              {t("settings")}
            </Text>
            <Text
              color="content.tertiary"
              fontWeight="normal"
              lineHeight="24"
              fontFamily="heading"
              fontSize="body.lg"
              letterSpacing="wide"
              marginTop="8px"
            >
              {t("settings-sub-title")}
            </Text>
          </Box>
          <Box marginTop="48px" borderBottomColor={"border.overlay"}>
            <Tabs.Root defaultValue="my-profile" variant="enclosed">
              <Tabs.List
                p={0}
                w="full"
                backgroundColor="background.backgroundLight"
              >
                <Tabs.Trigger
                  value="my-profile"
                  _selected={{
                    borderColor: "content.link",
                    borderBottomWidth: "2px",
                    boxShadow: "none",
                    fontWeight: "bold",
                    borderRadius: "0",
                    color: "content.link",
                    backgroundColor: "background.backgroundLight",
                  }}
                >
                  <Text
                    fontSize="title.md"
                    fontStyle="normal"
                    lineHeight="24px"
                  >
                    {t("my-profile")}
                  </Text>
                </Tabs.Trigger>
                <Tabs.Trigger
                  _selected={{
                    borderColor: "content.link",
                    borderBottomWidth: "2px",
                    boxShadow: "none",
                    fontWeight: "bold",
                    borderRadius: "0",
                    color: "content.link",
                    backgroundColor: "background.backgroundLight",
                  }}
                  value="my-files"
                >
                  <Text
                    fontSize="title.md"
                    fontStyle="normal"
                    lineHeight="24px"
                  >
                    {t("my-files")}
                  </Text>
                </Tabs.Trigger>
                <Tabs.Trigger
                  _selected={{
                    borderColor: "content.link",
                    borderBottomWidth: "2px",
                    boxShadow: "none",
                    fontWeight: "bold",
                    borderRadius: "0",
                    color: "content.link",
                    backgroundColor: "background.backgroundLight",
                  }}
                  value="my-inventories"
                >
                  <Text
                    fontSize="title.md"
                    fontStyle="normal"
                    lineHeight="24px"
                  >
                    {t("my-inventories")}
                  </Text>
                </Tabs.Trigger>
                {hasFeatureFlag(FeatureFlags.OAUTH_ENABLED) &&
                  <Tabs.Trigger
                    _selected={{
                      borderColor: "content.link",
                      borderBottomWidth: "2px",
                      boxShadow: "none",
                      fontWeight: "bold",
                      borderRadius: "0",
                      color: "content.link",
                      backgroundColor: "background.backgroundLight",
                    }}
                    value="my-apps"
                  >
                    <Text
                      fontSize="title.md"
                      fontStyle="normal"
                      lineHeight="24px"
                    >
                      {t("my-apps")}
                    </Text>
                </Tabs.Trigger>
}
              </Tabs.List>

              <MyProfileTab t={t} userInfo={userInfo} lng={lng} />
              <MyFilesTab t={t} userFiles={userFiles!} inventory={inventory!} />
              <MyInventoriesTab
                lng={lng}
                cities={cities}
                t={t}
                defaultCityId={cityId}
              />
              { hasFeatureFlag(FeatureFlags.OAUTH_ENABLED) &&
                <MyAppsTab lng={lng} />
              }
            </Tabs.Root>
          </Box>
        </Box>
      </Box>
    </Box>
  );
}<|MERGE_RESOLUTION|>--- conflicted
+++ resolved
@@ -10,11 +10,8 @@
 import MyInventoriesTab from "@/components/Tabs/my-inventories-tab";
 import MyAppsTab from "@/components/Tabs/my-apps-tab";
 import { api } from "@/services/api";
-<<<<<<< HEAD
 import { hasFeatureFlag, FeatureFlags } from "@/util/feature-flags";
-=======
 import { getParamValueRequired } from "@/util/helpers";
->>>>>>> a463c65e
 
 export type ProfileInputs = {
   name: string;
@@ -44,18 +41,13 @@
 
 const tabValues = ["my-profile", "my-files", "my-inventories"];
 
-<<<<<<< HEAD
 if (hasFeatureFlag(FeatureFlags.OAUTH_ENABLED)) {
   tabValues.push("my-apps");
 }
 
-export default function Settings(props: { params: Promise<{ lng: string }> }) {
-  const { lng } = use(props.params);
-=======
 export default function Settings() {
   const params = useParams();
   const lng = getParamValueRequired(params.lng);
->>>>>>> a463c65e
 
   const searchParams = useSearchParams();
   const paramValue = searchParams.get("tabIndex");
