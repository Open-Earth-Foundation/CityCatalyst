--- conflicted
+++ resolved
@@ -20,11 +20,7 @@
 import FormattedThousandsNumberInput from "@/app/[lng]/onboarding/setup/FormattedThousandsNumberInput";
 import { MdCheck, MdErrorOutline, MdInfoOutline } from "react-icons/md";
 import { Field } from "@/components/ui/field";
-<<<<<<< HEAD
-import { BodyMedium } from "@/components/Texts/Body";
-=======
 import { BodyMedium } from "@/components/package/Texts/Body";
->>>>>>> 80a3fd39
 import {
   SelectContent,
   SelectItem,
