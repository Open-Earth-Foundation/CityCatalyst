--- conflicted
+++ resolved
@@ -76,11 +76,8 @@
         method: "POST",
         body: data,
       }),
-<<<<<<< HEAD
       transformResponse: (response: { data: CityAttributes }) => response.data,
-=======
       invalidatesTags: ["CityData"],
->>>>>>> bd1ba739
     }),
     addInventory: builder.mutation<
       InventoryAttributes,
