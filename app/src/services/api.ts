import {
  type UserAttributes,
  type CityAttributes,
  type InventoryAttributes,
  type InventoryValueAttributes,
  PopulationAttributes,
} from "@/models/init-models";
import type { BoundingBox } from "@/util/geojson";
import type {
  ConnectDataSourceQuery,
  ConnectDataSourceResponse,
  DataSourceResponse,
  InventoryProgressResponse,
  InventoryResponse,
  InventoryValueUpdateQuery,
  InventoryValueResponse,
  InventoryWithCity,
  UserInfoResponse,
  UserFileResponse,
  EmissionsFactorResponse,
  UserInviteResponse,
} from "@/util/types";
import type { GeoJSON } from "geojson";
import { createApi, fetchBaseQuery } from "@reduxjs/toolkit/query/react";

export const api = createApi({
  reducerPath: "api",
  tagTypes: [
    "UserInfo",
    "InventoryProgress",
    "UserInventories",
    "SubSectorValue",
    "InventoryValue",
    "UserData",
    "FileData",
    "CityData",
  ],
  baseQuery: fetchBaseQuery({ baseUrl: "/api/v0/", credentials: "include" }),
  endpoints: (builder) => ({
    getCity: builder.query<CityAttributes, string>({
      query: (cityId) => `city/${cityId}`,
      transformResponse: (response: { data: CityAttributes }) => response.data,
    }),
    getCityBoundary: builder.query<
      { data: GeoJSON; boundingBox: BoundingBox },
      string
    >({
      query: (cityId) => `city/${cityId}/boundary`,
      transformResponse: (response: {
        data: GeoJSON;
        boundingBox: BoundingBox;
      }) => response,
    }),
    getInventory: builder.query<InventoryResponse, string>({
      query: (inventoryId) => `inventory/${inventoryId}`,
      transformResponse: (response: { data: InventoryResponse }) =>
        response.data,
    }),
    getInventoryProgress: builder.query<InventoryProgressResponse, string>({
      query: (inventoryId) => `inventory/${inventoryId}/progress`,
      transformResponse: (response: { data: InventoryProgressResponse }) =>
        response.data,
      providesTags: ["InventoryProgress"],
    }),
    addCity: builder.mutation<
      CityAttributes,
      {
        name: string;
        locode: string;
        area: number;
        region: string;
        country: string;
      }
    >({
      query: (data) => ({
        url: `/city`,
        method: "POST",
        body: data,
      }),
      transformResponse: (response: { data: CityAttributes }) => response.data,
      invalidatesTags: ["CityData"],
    }),
    addInventory: builder.mutation<
      InventoryAttributes,
      { cityId: string; year: number; inventoryName: string }
    >({
      query: (data) => ({
        url: `/city/${data.cityId}/inventory`,
        method: "POST",
        body: data,
      }),
      transformResponse: (response: { data: InventoryAttributes }) =>
        response.data,
      invalidatesTags: ["UserInventories"],
    }),
    setUserInfo: builder.mutation<
      UserAttributes,
      { cityId: string; defaultInventoryId: string }
    >({
      query: (data) => ({
        url: "/user",
        method: "PATCH",
        body: data,
      }),
      invalidatesTags: ["UserInfo"],
    }),
    getUserInfo: builder.query<UserInfoResponse, void>({
      query: () => "/user",
      transformResponse: (response: { data: UserInfoResponse }) =>
        response.data,
      providesTags: ["UserInfo"],
    }),
    getAllDataSources: builder.query<
      DataSourceResponse,
      { inventoryId: string }
    >({
      query: ({ inventoryId }) => `datasource/${inventoryId}`,
      transformResponse: (response: { data: DataSourceResponse }) =>
        response.data,
    }),
    getInventoryValue: builder.query<
      InventoryValueResponse,
      { subCategoryId: string; inventoryId: string }
    >({
      query: ({ subCategoryId, inventoryId }) =>
        `/inventory/${inventoryId}/value/${subCategoryId}`,
      transformResponse: (response: { data: InventoryValueResponse }) =>
        response.data,
      providesTags: ["InventoryValue"],
    }),
    getInventoryValues: builder.query<
      InventoryValueResponse[],
      { subCategoryIds: string[]; inventoryId: string }
    >({
      query: ({ subCategoryIds, inventoryId }) => ({
        url: `/inventory/${inventoryId}/value`,
        method: "GET",
        params: { subCategoryIds: subCategoryIds.join(",") },
      }),
      transformResponse: (response: { data: InventoryValueResponse[] }) =>
        response.data,
      providesTags: ["InventoryValue"],
    }),
    setInventoryValue: builder.mutation<
      InventoryValueAttributes,
      InventoryValueUpdateQuery
    >({
      query: (data) => ({
        url: `/inventory/${data.inventoryId}/value/${data.subCategoryId}`,
        method: "PATCH",
        body: data.data,
      }),
      transformResponse: (response: { data: InventoryValueAttributes }) =>
        response.data,
      invalidatesTags: ["InventoryProgress", "InventoryValue"],
    }),
    connectDataSource: builder.mutation<
      ConnectDataSourceResponse,
      ConnectDataSourceQuery
    >({
      query: (data) => ({
        url: `/datasource/${data.inventoryId}`,
        method: "POST",
        body: { dataSourceIds: data.dataSourceIds },
      }),
      transformResponse: (response: { data: ConnectDataSourceResponse }) =>
        response.data,
      invalidatesTags: ["InventoryProgress"],
    }),
    getUserInventories: builder.query<InventoryWithCity[], void>({
      query: () => "/user/inventories",
      transformResponse: (response: { data: InventoryWithCity[] }) =>
        response.data,
      providesTags: ["UserInventories"],
    }),
    addCityPopulation: builder.mutation<
      PopulationAttributes,
      {
        cityId: string;
        locode: string;
        population: number;
        countryPopulation: number;
        year: number;
      }
    >({
      query: (data) => {
        return {
          url: `/city/${data.cityId}/population`,
          method: `POST`,
          body: data,
        };
      },
    }),
    getCityPopulation: builder.query<
      PopulationAttributes,
      {
        year: number;
        cityId: string;
      }
    >({
      query: (data) => `/city/${data.cityId}/population/${data.year}`,
      transformResponse: (response: { data: PopulationAttributes }) =>
        response.data,
    }),
    getUser: builder.query<
      UserAttributes,
      {
        userId: string;
        cityId: string;
      }
    >({
      query: (data) => `/city/${data.cityId}/user/${data.userId}`,
      transformResponse: (response: { data: any }) => response.data,
      providesTags: ["UserData"],
    }),

    setCurrentUserData: builder.mutation<
      UserAttributes,
      {
        name: string;
        email: string;
        role: string;
        userId: string;
        cityId: string;
      }
    >({
      query: (data) => ({
        url: `/city/${data.cityId}/user/${data.userId}`,
        method: "PATCH",
        body: data,
      }),
    }),
    checkUser: builder.mutation<
      UserAttributes,
      {
        email: string;
        cityId: string;
      }
    >({
      query: (data) => ({
        url: `/city/${data.cityId}/user/`,
        method: "POST",
        body: data,
      }),
      transformResponse: (response: { data: any }) => response.data,
      invalidatesTags: ["UserData"],
    }),
    getCityUsers: builder.query<
      UserAttributes,
      {
        cityId: string;
      }
    >({
      query: (data) => `/city/${data.cityId}/user/`,
      transformResponse: (response: { data: any }) => response.data,
      providesTags: ["UserData"],
    }),
    setUserData: builder.mutation<
      UserAttributes,
      Partial<UserAttributes> &
        Pick<UserAttributes, "userId"> & { cityId: string }
    >({
      query: ({ userId, cityId, email, ...rest }) => ({
        url: `/city/${cityId}/user/${userId}`,
        method: "PATCH",
        body: rest,
      }),
      invalidatesTags: ["UserData"],
    }),
    removeUser: builder.mutation<
      UserAttributes,
      { userId: string; cityId: string }
    >({
      query: ({ cityId, userId }) => ({
        url: `/city/${cityId}/user/${userId}`,
        method: "DELETE",
      }),
      transformResponse: (response: { data: any }) => response.data,
      invalidatesTags: ["UserData"],
    }),
    getVerifcationToken: builder.query({
      query: () => ({
        url: "auth/verify",
        method: "GET",
      }),
    }),

    requestVerification: builder.mutation<
      string,
      { password: string; token: string }
    >({
      query: ({ password, token }) => ({
        url: `/auth/verify`,
        method: "POST",
        body: { password, token },
      }),
    }),
    getCities: builder.query({
      query: () => ({
        url: "/city",
        method: "GET",
      }),
      transformResponse: (response: { data: any }) => response.data,
      providesTags: ["CityData"],
    }),
    removeCity: builder.mutation<string, { cityId: string }>({
      query: ({ cityId }) => ({
        url: `/city/${cityId}`,
        method: "DELETE",
      }),
      transformResponse: (response: { data: any }) => response.data,
      invalidatesTags: ["CityData"],
    }),
    getInventories: builder.query<InventoryAttributes[], { cityId: string }>({
      query: ({ cityId }) => ({
        url: `/city/${cityId}/inventory`,
        method: "GET",
      }),
      transformResponse: (response: { data: any }) => response.data,
    }),
    addUserFile: builder.mutation<UserFileResponse, any>({
      query: (formData) => {
        return {
          method: "POST",
          url: `/user/file`,
          body: formData,
        };
      },
      transformResponse: (response: { data: UserFileResponse }) =>
        response.data,
      invalidatesTags: ["FileData"],
    }),
    getUserFiles: builder.query({
      query: () => ({
        method: "GET",
        url: `/user/file`,
      }),
      transformResponse: (response: { data: UserFileResponse }) => {
        return response.data;
      },

      providesTags: ["FileData"],
    }),
    deleteUserFile: builder.mutation({
      query: (params) => ({
        method: "DELETE",
        url: `/user/file/${params.fileId}`,
      }),
      transformResponse: (response: { data: UserFileResponse }) =>
        response.data,
      invalidatesTags: ["FileData"],
    }),
    getEmissionsFactors: builder.query<EmissionsFactorResponse, void>({
      query: () => `/emissions-factor`,
      transformResponse: (response: { data: EmissionsFactorResponse }) =>
        response.data,
    }),
<<<<<<< HEAD
    disconnectThirdPartyData: builder.mutation({
      query: ({ inventoryId, inventoryValueId }) => ({
        method: "DELETE",
        url: `/inventory/${inventoryId}/inventoryvalue/${inventoryValueId}`,
      }),
      invalidatesTags: ["InventoryValue", "InventoryProgress"],
      transformResponse: (response: { data: EmissionsFactorResponse }) =>
=======
    // User invitation to city
    inviteUser: builder.mutation<
      UserInviteResponse,
      {
        cityId: string;
        name?: string;
        email: string;
        userId: string;
        invitingUserId: string;
      }
    >({
      query: (data) => {
        return {
          method: "POST",
          url: `/city/invite`,
          body: data,
        };
      },

      transformResponse: (response: { data: UserInviteResponse }) =>
>>>>>>> 5fb2313e
        response.data,
    }),
  }),
});

export const openclimateAPI = createApi({
  reducerPath: "openclimateapi",
  baseQuery: fetchBaseQuery({
    baseUrl:
      process.env.NODE_ENV === "production"
        ? "https://app.openclimate.network"
        : "https://openclimate.openearth.dev",
  }),
  endpoints: (builder) => ({
    getOCCity: builder.query<any, string>({
      query: (q) => `/api/v1/search/actor?q=${q}`,
      transformResponse: (response: any) => {
        return response.data.filter((item: any) => item.type === "city");
      },
    }),
    getOCCityData: builder.query<any, string>({
      query: (locode) => `/api/v1/actor/${locode}`,
    }),
  }),
});

// Global API URL

export const GLOBAL_API_URL =
  process.env.GLOBAL_API_URL || "https://api.citycatalyst.io";

// hooks are automatically generated
export const {
  useGetCityQuery,
  useAddCityMutation,
  useAddInventoryMutation,
  useSetUserInfoMutation,
  useAddCityPopulationMutation,
  useGetCityPopulationQuery,
  useGetUserQuery,
  useSetCurrentUserDataMutation,
  useGetCityUsersQuery,
  useSetUserDataMutation,
  useRemoveUserMutation,
  useRequestVerificationMutation,
  useGetVerifcationTokenQuery,
  useGetCitiesQuery,
  useGetInventoriesQuery,
  useAddUserFileMutation,
  useGetUserFilesQuery,
  useDeleteUserFileMutation,
<<<<<<< HEAD
  useDisconnectThirdPartyDataMutation,
=======
  useInviteUserMutation,
  useCheckUserMutation,
>>>>>>> 5fb2313e
} = api;
export const { useGetOCCityQuery, useGetOCCityDataQuery } = openclimateAPI;<|MERGE_RESOLUTION|>--- conflicted
+++ resolved
@@ -355,15 +355,15 @@
       transformResponse: (response: { data: EmissionsFactorResponse }) =>
         response.data,
     }),
-<<<<<<< HEAD
     disconnectThirdPartyData: builder.mutation({
-      query: ({ inventoryId, inventoryValueId }) => ({
+      query: ({ inventoryId, subCategoryId }) => ({
         method: "DELETE",
-        url: `/inventory/${inventoryId}/inventoryvalue/${inventoryValueId}`,
+        url: `inventory/${inventoryId}/value/${subCategoryId}`,
       }),
       invalidatesTags: ["InventoryValue", "InventoryProgress"],
       transformResponse: (response: { data: EmissionsFactorResponse }) =>
-=======
+        response.data,
+    }),
     // User invitation to city
     inviteUser: builder.mutation<
       UserInviteResponse,
@@ -384,7 +384,6 @@
       },
 
       transformResponse: (response: { data: UserInviteResponse }) =>
->>>>>>> 5fb2313e
         response.data,
     }),
   }),
@@ -436,11 +435,8 @@
   useAddUserFileMutation,
   useGetUserFilesQuery,
   useDeleteUserFileMutation,
-<<<<<<< HEAD
   useDisconnectThirdPartyDataMutation,
-=======
   useInviteUserMutation,
   useCheckUserMutation,
->>>>>>> 5fb2313e
 } = api;
 export const { useGetOCCityQuery, useGetOCCityDataQuery } = openclimateAPI;