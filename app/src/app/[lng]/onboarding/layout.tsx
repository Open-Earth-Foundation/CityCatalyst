--- conflicted
+++ resolved
@@ -11,13 +11,8 @@
 }) {
   return (
     <main className="h-screen flex flex-col">
-<<<<<<< HEAD
       <NavigationBar lng={lng} showNav={false} />
-      <div className="w-full h-full bg-city bg-left-bottom bg-no-repeat">
-=======
-      <NavigationBar lng={lng} />
       <div className="w-full h-full bg-city bg-left-bottom bg-no-repeat px-8">
->>>>>>> 90ea44c0
         {children}
       </div>
     </main>
