/* eslint-disable i18next/no-literal-string */
"use client";

import { useState } from "react";
import { api } from "@/services/api";
import ProjectMap from "./ProjectMap";
import { NavigationBar } from "@/components/navigation-bar";
import { Box, Button, Card, Center, HStack, VStack } from "@chakra-ui/react";
import Footer from "./components/Footer";
import Hero from "@/app/[lng]/project/[project]/components/Hero";
import PartnerLogos from "@/app/[lng]/project/[project]/components/PartnerLogo";
import Metrics from "@/app/[lng]/project/[project]/components/Metrics";
import Link from "next/link";
import { TitleLarge } from "@/components/Texts/Title";
import LabelLarge from "@/components/Texts/Label";

export interface PartnerLogo {
  id: string;
  name: string;
  logo?: string;
}

const footerProps = {
  copyright: "© 2025 CHAMP Brazil Cities Initiative",
  links: [
    { label: "Privacy Policy", href: "#privacy" },
    { label: "Terms of Use", href: "#terms" },
    { label: "Contact", href: "#contact" },
  ],
};

const partners: PartnerLogo[] = [
  {
    id: "1",
    name: "CDP - Disclosure Insight Action",
    logo: "/assets/projects_dashboard/cdp_logo.png",
  },
  {
    id: "2",
    name: "Ministério do Meio Ambiente e Mudança do Clima",
    logo: "/assets/projects_dashboard/brazil_ministry_logo.png",
  },
  {
    id: "3",
    name: "C40 Cities",
    logo: "/assets/projects_dashboard/c40_cities_logo.png",
  },
  {
    id: "4",
    name: "Global Covenant of Mayors for Climate & Energy",
    logo: "/assets/projects_dashboard/global_covenant.png",
  },
];

interface MetricItem {
  value: number | string;
  label: string;
}

function LinkCard({
  title,
  description,
  link,
  methodologyLink,
}: {
  title: string;
  description: string;
  link: string;
  methodologyLink: string;
}) {
  return (
    <Card.Root rounded={8}>
      <Card.Body borderRadius={8}>
        <VStack spaceY={4} alignItems="left">
          <TitleLarge color="interactive.secondary">{title}</TitleLarge>
          <LabelLarge>{description}</LabelLarge>
          <Link href={link} target="_blank" rel="noopener noreferrer">
            <Button w="full">SEE RESULTS</Button>
          </Link>
          <Link
            href={methodologyLink}
            target="_blank"
            rel="noopener noreferrer"
            color="interactive.secondary"
            className="underline"
          >
            More about the methodology
          </Link>
        </VStack>
      </Card.Body>
    </Card.Root>
  );
}

export default function ProjectPage({
  params: { project, lng },
}: {
  params: { project: string; lng: string };
}) {
  const {
    data: projectSummary,
    isLoading,
    error,
  } = api.useGetProjectSummaryQuery(project!, {
    skip: !project,
  });
  const [selectedCityId, setSelectedCityId] = useState<string | null>(null);

  // Metrics section content
  const metricsProps = {
    title: "Impact",
    description:
      "Real-time data from Brazilian cities participating in the CHAMP initiative",
    metrics: [
      {
        value: projectSummary?.totalCities ?? "N/A",
        label: "Cities",
      },
      {
        value: projectSummary?.totalEmissions ?? "N/A",
        label: "Total Emissions",
      },
      {
        value: projectSummary?.totalPopulation ?? "N/A",
        label: "Population",
      },
      {
        value: projectSummary?.totalDataSources ?? "N/A",
        label: "Data Sources",
      },
    ] as MetricItem[],
  };

  return (
    <VStack className="min-h-screen" gap={0} flexDirection="column">
      <NavigationBar lng={lng} isPublic />
      <Box flex={1} className="flex-grow" w="100%">
        <Hero />
        <PartnerLogos partners={partners} />
        <Metrics {...metricsProps} />
        <Center w="full">
          <ProjectMap
            height={569}
            width={1240}
            projectId={project}
            setSelectedCityId={setSelectedCityId}
          />
        </Center>
<<<<<<< HEAD
      </Box>
      <Box bgColor="#EEE" borderRadius={8} p={4} mt={8} mx={8}>
        <TitleLarge mb={4}>{selectedCityId} City</TitleLarge>
        <HStack spaceX={4}>
          <LinkCard
            title="GHGI"
            description="Detailed emissions inventory, with focus on transportation and urban infrastructure."
            link="https://citycatalyst.io/en/public/01170216-ab15-4fe0-a316-d09d84a80f8b"
            methodologyLink=""
          />
          <LinkCard
            title="CAP"
            description="Climate risk assessment, focusing on vulnerabilities and adaptations strategies."
            link="https://cap.openearth.dev/#/city/Caxias%20do%20Sul"
            methodologyLink=""
          />
          <LinkCard
            title="CCRA"
            description="Climate action plan focusing on urban resilience and nature-based solutions for a coastal city."
            link="https://citycatalyst-ccra.replit.app/cities/BR%20CXL"
            methodologyLink=""
          />
        </HStack>
=======
>>>>>>> 6e2556b5
      </Box>
      <Footer {...footerProps} />
    </VStack>
  );
}<|MERGE_RESOLUTION|>--- conflicted
+++ resolved
@@ -146,7 +146,6 @@
             setSelectedCityId={setSelectedCityId}
           />
         </Center>
-<<<<<<< HEAD
       </Box>
       <Box bgColor="#EEE" borderRadius={8} p={4} mt={8} mx={8}>
         <TitleLarge mb={4}>{selectedCityId} City</TitleLarge>
@@ -170,8 +169,6 @@
             methodologyLink=""
           />
         </HStack>
-=======
->>>>>>> 6e2556b5
       </Box>
       <Footer {...footerProps} />
     </VStack>
