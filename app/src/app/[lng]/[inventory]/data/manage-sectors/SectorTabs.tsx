--- conflicted
+++ resolved
@@ -37,11 +37,6 @@
 import type { InventoryValueAttributes } from "@/models/InventoryValue";
 import type { SubSectorAttributes } from "@/models/SubSector";
 
-<<<<<<< HEAD
-// Define your transformation interfaces
-
-=======
->>>>>>> 4c1554ab
 interface SubcategoryItem {
   subSectorId: string;
   subSectorName: string;
@@ -253,10 +248,7 @@
         title: t("error"),
         description: t("error-updating-notation-keys"),
       });
-<<<<<<< HEAD
-=======
       console.error("Failed to update notation keys", error);
->>>>>>> 4c1554ab
     }
   };
 
