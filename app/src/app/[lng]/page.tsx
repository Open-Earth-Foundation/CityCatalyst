--- conflicted
+++ resolved
@@ -37,33 +37,6 @@
   return (
     <>
       <NavigationBar lng={lng} />
-<<<<<<< HEAD
-      <div className="p-24 flex flex-col space-y-4 items-start">
-        <Heading>Dashboard</Heading>
-        <Link href={`/${lng}/login`} passHref legacyBehavior>
-          <Button as="a" w={40}>
-            Login
-          </Button>
-        </Link>
-        <Link href={`/${lng}/signup`} passHref legacyBehavior>
-          <Button as="a" w={40}>
-            Sign Up
-          </Button>
-        </Link>
-        <Link href={`/${lng}/onboarding`} passHref legacyBehavior>
-          <Button as="a" w={40}>
-            Onboarding
-          </Button>
-        </Link>
-        <Link href={`/${lng}/data`} passHref legacyBehavior>
-          <Button as="a" w={40}>
-            Add Data
-          </Button>
-        </Link>
-      </div>
-    </main>
-  )
-=======
       <Box bg="brand.primary" className="w-full h-[491px] pt-[150px]">
         <Box className="flex mx-auto w-[1090px]">
           <Box className="w-full h-[240px] flex flex-col justify-center">
@@ -494,5 +467,4 @@
       <Footer />
     </>
   );
->>>>>>> 90ea44c0
 }