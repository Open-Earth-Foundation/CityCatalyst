import UserService from "@/backend/UserService";
import { apiHandler } from "@/util/api";
import { NextResponse } from "next/server";
import Excel from "exceljs";
import { Op } from "sequelize";
import createHttpError from "http-errors";

import type { Inventory } from "@/models/Inventory";
import type { InventoryValue } from "@/models/InventoryValue";
import type {
  InventoryResponse,
  InventoryWithInventoryValuesAndActivityValues,
} from "@/util/types";
import type { EmissionsFactor } from "@/models/EmissionsFactor";
import { db } from "@/models";
import {
  findClosestYearToInventory,
  getTranslationFromDictionary,
  keyBy,
  PopulationEntry,
} from "@/util/helpers";
import ECRFDownloadService from "@/backend/ECRFDownloadService";
import CSVDownloadService from "@/backend/CSVDownloadService";

type InventoryValueWithEF = InventoryValue & {
  emissionsFactor?: EmissionsFactor;
};

const CIRIS_TEMPLATE_PATH = "./templates/CIRIS_template.xlsm";

const notationKeyMapping: { [key: string]: string } = {
  "no-occurrance": "NO",
  "not-estimated": "NE",
  "confidential-information": "C",
  "presented-elsewhere": "IE",
};

// converts sector GPC reference number to index of sheet in CIRIS file
const sectorSheetMapping: { [key: string]: number } = {
  I: 106,
  II: 11,
  III: 107,
  IV: 6,
  V: 10,
  VI: 13,
};

export const GET = apiHandler(async (req, { params, session }) => {
  const lng = req.nextUrl.searchParams.get("lng") || "en";
  const inventory = await UserService.findUserInventory(
    params.inventory,
    session,
    [
      {
        model: db.models.InventoryValue,
        as: "inventoryValues",
        include: [
          {
            model: db.models.ActivityValue,
            as: "activityValues",
            include: [
              {
                model: db.models.GasValue,
                as: "gasValues",
                separate: true,
                include: [
                  {
                    model: db.models.EmissionsFactor,
                    as: "emissionsFactor",
                  },
                ],
              },
            ],
          },
          {
            model: db.models.DataSource,
            attributes: [
              "datasourceId",
              "sourceType",
              "datasetName",
              "datasourceName",
              "dataQuality",
            ],
            as: "dataSource",
          },
          {
            model: db.models.SubSector,
            as: "subSector",
            attributes: ["subsectorId", "subsectorName"],
          },
        ],
      },
    ],
  );

  if (!inventory.year) {
    throw new createHttpError.BadRequest(
      `Inventory ${inventory.inventoryId} is missing a year number`,
    );
  }
  const MAX_YEARS_DIFFERENCE = 10;
  const populationEntries = await db.models.Population.findAll({
    attributes: ["year", "population"],
    where: {
      cityId: inventory.cityId,
      year: {
        [Op.gte]: inventory.year - MAX_YEARS_DIFFERENCE,
        [Op.lte]: inventory.year + MAX_YEARS_DIFFERENCE,
      },
      population: {
        [Op.ne]: null,
      },
    },
    order: [["year", "DESC"]],
  });

  const population = findClosestYearToInventory(
    populationEntries as PopulationEntry[],
    inventory.year,
    MAX_YEARS_DIFFERENCE,
  );
  if (!population) {
    throw new createHttpError.NotFound(
      `Population data not found for city ${inventory.cityId} for year ${inventory.year}`,
    );
  }

  const output: InventoryResponse = inventory.toJSON();
  output.city.populationYear = population.year;
  output.city.population = population.population || 0;
  let body: Buffer | null = null;
  let headers: Record<string, string> | null = null;

  switch (req.nextUrl.searchParams.get("format")?.toLowerCase()) {
    case "csv":
      body = await CSVDownloadService.downloadCSV(
        output as InventoryWithInventoryValuesAndActivityValues,
        lng,
      );
      headers = {
        "Content-Type": "text/csv",
        "Content-Disposition": `attachment; filename="inventory-${inventory.city.locode}-${inventory.year}.csv"`,
      };
      break;
    case "xls":
      body = await inventoryXLS(inventory);
      headers = {
        "Content-Type": "application/vnd.ms-excel",
        "Content-Disposition": `attachment; filename="inventory-${inventory.city.locode}-${inventory.year}.xls"`,
      };
      break;
    case "ecrf":
      body = await ECRFDownloadService.downloadECRF(
        output as InventoryWithInventoryValuesAndActivityValues,
        lng,
      );
      headers = {
        "Content-Type": "application/vnd.ms-excel",
        "Content-Disposition": `attachment; filename="eCRF-inventory-${inventory.city.locode}-${inventory.year}.xlsx"`,
      };
      break;
    case "json":
    default:
      body = Buffer.from(JSON.stringify({ data: output }), "utf-8");
      headers = {
        "Content-Type": "application/json",
      };
      break;
  }

  return new NextResponse(body, { headers });
});

<<<<<<< HEAD
async function inventoryCSV(inventory: Inventory): Promise<Buffer> {
  // TODO better export without UUIDs and merging in data source props, gas values, emission factors
  const inventoryValues = await db.models.InventoryValue.findAll({
    where: {
      inventoryId: inventory.inventoryId,
    },
  });
  const headers = [
    "Inventory Reference",
    "GPC Reference Number",
    "Notation Key",
    "Total Emissions",
    "Activity Units",
    "Activity Value",
    "Emission Factor Value",
    "Emission Factor Units",
    "Datasource ID",
  ].join(",");
  const inventoryLines = inventoryValues.map((value: InventoryValueWithEF) => {
    const isSector1or2 =
      value.gpcReferenceNumber?.includes("I.") ||
      value.gpcReferenceNumber?.includes("II.");

    return [
      value.subCategoryId,
      value.gpcReferenceNumber,
      value.unavailableReason,
      value.co2eq,
      value.activityUnits,
      value.activityValue,
      value.emissionsFactor?.emissionsPerActivity ?? "N/A",
      value.datasourceId,
    ].join(",");
  });
  return Buffer.from([headers, ...inventoryLines].join("\n"));
}

=======
>>>>>>> cba9c7a7
function converKgToTons(amount: bigint | null | undefined): string {
  if (amount == null) {
    return "";
  }
  return (BigInt(amount) / 1000n).toString(); // TODO do we need floating point values?
}

async function inventoryXLS(inventory: Inventory): Promise<Buffer> {
  const sectors = await db.models.Sector.findAll();
  const inventorySectors = sectors
    .map((sector) => {
      return {
        sector,
        values: inventory.inventoryValues.filter(
          (value) => value.sectorId === sector.sectorId,
        ),
      };
    })
    .filter(({ values }) => values.length > 0);

  let workbook = new Excel.Workbook();
  console.time("load_ciris");
  workbook = await workbook.xlsx.readFile(CIRIS_TEMPLATE_PATH); // TODO load once and keep in memory?
  console.timeEnd("load_ciris");
  // workbook.eachSheet((sheet, i) => console.log(sheet.name, i));

  console.time("edit_ciris");
  for (const { sector, values } of inventorySectors) {
    if (!sector.referenceNumber) {
      throw new createHttpError.BadRequest(
        `Sector ${sector.sectorId} is missing a reference number!`,
      );
    }
    const sheetIndex = sectorSheetMapping[sector.referenceNumber];
    if (sheetIndex == null) {
      throw new createHttpError.BadRequest(
        `Sheet index mapping missing for sector ${sector.referenceNumber}`,
      );
    }

    const sheet = workbook.getWorksheet(sheetIndex);
    if (!sheet) {
      throw new createHttpError.BadRequest(
        `Sheet missing for sector ${sector.referenceNumber}`,
      );
    }

    for (const inventoryValue of values) {
      if (!inventoryValue.gpcReferenceNumber) {
        throw new createHttpError.BadRequest(
          `GPC reference number missing for inventory value ${inventoryValue.id}`,
        );
      }
      const refNoColumn = sheet.getColumn("B");
      const rowIndex = refNoColumn.values.findIndex(
        (sheetValue) => sheetValue === inventoryValue.gpcReferenceNumber,
      );
      if (rowIndex === -1) {
        throw new createHttpError.BadRequest(
          `Row for ref no ${inventoryValue.gpcReferenceNumber} not found`,
        );
      }
      // + 1 because it's one based and we want one below the summary row
      // TODO start storing multiple rows for each activity/ fuel type etc.
      const row = sheet.getRow(rowIndex + 1);
      if (!row) {
        throw createHttpError.BadRequest(
          `Couldn't find row ${rowIndex + 1} on sheet ${sheetIndex}`,
        );
      }

      if (inventoryValue.unavailableReason) {
        row.getCell("AM").value =
          notationKeyMapping[inventoryValue.unavailableReason];
        row.getCell("AQ").value = inventoryValue.unavailableExplanation;
      } else {
        row.getCell("AO").value = inventoryValue.dataSource?.notes;
      }

      // TODO get these as separate values from emissions factor seeder
      const activityUnit = inventoryValue.activityUnits?.split("/")[0];
      const emissionsFactorUnit = inventoryValue.activityUnits
        ?.split(" ")[0]
        .split("/")[1];
      const activityType = inventoryValue.activityUnits?.split(" ")[1];

      row.getCell("G").value = activityType;
      row.getCell("N").value = inventoryValue.activityValue;
      row.getCell("O").value = activityUnit;
      row.getCell("P").value = emissionsFactorUnit;
      row.getCell("S").value = "CO2, CH4, N2O"; // gases for emissions factor

      // TODO add emissions factor to Emissions factors sheet (ID 19)
      const groupedGases = keyBy(
        inventoryValue.gasValues,
        (value) => value.gas!,
      );
      row.getCell("V").value =
        groupedGases.CO2?.emissionsFactor?.emissionsPerActivity;
      row.getCell("W").value =
        groupedGases.CH4?.emissionsFactor?.emissionsPerActivity;
      row.getCell("X").value =
        groupedGases.N2O?.emissionsFactor?.emissionsPerActivity;
      // TODO is this correct? Or what's the tCO2e of an emissions factor?
      row.getCell("Y").value = converKgToTons(inventoryValue.co2eq);

      if (
        inventoryValue.gasValues.some((gasValue) => gasValue.gasAmount != null)
      ) {
        row.getCell("AC").value = "✓";
        row.getCell("AD").value = converKgToTons(groupedGases.CO2?.gasAmount);
        // row.getCell("AI").value = converKgToTons(groupedGases.CO2?.gasAmount);

        row.getCell("AE").value = converKgToTons(groupedGases.CH4?.gasAmount);
        // row.getCell("AJ").value = converKgToTons(groupedGases.CH4?.gasAmount);

        row.getCell("AF").value = converKgToTons(groupedGases.N2O?.gasAmount);
        // row.getCell("AK").value = converKgToTons(groupedGases.N2O?.gasAmount);

        row.getCell("AG").value = converKgToTons(inventoryValue.co2eq);
        // row.getCell("AL").value = converKgToTons(inventoryValue.co2eq);
        // CO2(b) is biogeneric CO2 - CO2 not from burning fossil fuel
        // applies to columns Z, AF, AK
      } else {
        // TODO calculate total gas amounts from activity
      }

      // TODO calculate
      // row.getCell("AL").value = converKgToTons(inventoryValue.co2eq);
      row.getCell("AD").value = inventoryValue.dataSource?.dataQuality
        ?.slice(0, 1)
        .toUpperCase();
      row.getCell("AP").value = getTranslationFromDictionary(
        inventoryValue.dataSource?.datasetName,
      ); // TODO add source to Data sources sheet (ID 20)

      row.commit();
    }
  }
  console.timeEnd("edit_ciris");

  // await workbook.xlsx.writeFile("test.xlsx");
  console.time("save_ciris");
  const buffer = Buffer.from(await workbook.xlsx.writeBuffer());
  console.timeEnd("save_ciris");
  return buffer;
  // return Buffer.from("Not implemented");
}<|MERGE_RESOLUTION|>--- conflicted
+++ resolved
@@ -171,46 +171,6 @@
   return new NextResponse(body, { headers });
 });
 
-<<<<<<< HEAD
-async function inventoryCSV(inventory: Inventory): Promise<Buffer> {
-  // TODO better export without UUIDs and merging in data source props, gas values, emission factors
-  const inventoryValues = await db.models.InventoryValue.findAll({
-    where: {
-      inventoryId: inventory.inventoryId,
-    },
-  });
-  const headers = [
-    "Inventory Reference",
-    "GPC Reference Number",
-    "Notation Key",
-    "Total Emissions",
-    "Activity Units",
-    "Activity Value",
-    "Emission Factor Value",
-    "Emission Factor Units",
-    "Datasource ID",
-  ].join(",");
-  const inventoryLines = inventoryValues.map((value: InventoryValueWithEF) => {
-    const isSector1or2 =
-      value.gpcReferenceNumber?.includes("I.") ||
-      value.gpcReferenceNumber?.includes("II.");
-
-    return [
-      value.subCategoryId,
-      value.gpcReferenceNumber,
-      value.unavailableReason,
-      value.co2eq,
-      value.activityUnits,
-      value.activityValue,
-      value.emissionsFactor?.emissionsPerActivity ?? "N/A",
-      value.datasourceId,
-    ].join(",");
-  });
-  return Buffer.from([headers, ...inventoryLines].join("\n"));
-}
-
-=======
->>>>>>> cba9c7a7
 function converKgToTons(amount: bigint | null | undefined): string {
   if (amount == null) {
     return "";
