--- conflicted
+++ resolved
@@ -74,22 +74,17 @@
   const [isSelected, setIsSelected] = useState(false);
   const [selectedValue, setSelectedValue] = useState("");
 
+  const { data: userActivities, isLoading: areActivitiesLoading } = api.useGetActivityValuesQuery(inventory);
+
   const [isUnavailableChecked, setIsChecked] = useState<boolean>(false);
 
   const [hasActivityData, setHasActivityData] = useState<boolean>(false);
 
-<<<<<<< HEAD
   const handleSwitch = (e: any) => {
     setIsChecked(!isUnavailableChecked);
   };
 
   // TODO add to DB and get from there
-=======
-  const handleSwitch = () => {
-    setIsChecked(!isChecked);
-  };
-
->>>>>>> 7723f5f7
   const METHODOLOGIES = [
     {
       name: t("fuel-combustion-consumption"),
@@ -131,13 +126,7 @@
     },
   ];
 
-<<<<<<< HEAD
   const handleCardClick = () => setIsSelected(!isSelected);
-=======
-  const handleCardClick = () => {
-    setIsSelected(!isSelected);
-  };
->>>>>>> 7723f5f7
 
   const {
     isOpen: isAddActivityModalOpen,
@@ -151,9 +140,6 @@
     onClose: onAddActivityModalCloseEC,
   } = useDisclosure();
 
-<<<<<<< HEAD
-  const { data: activities } = api.useGetActivityValuesQuery(inventory);
-=======
   const {
     isOpen: isChangeMethodologyModalOpen,
     onOpen: onChangeMethodologyOpen,
@@ -172,13 +158,7 @@
     onClose: onDeleteActivityModalClose,
   } = useDisclosure();
 
-  const { data } = api.useMockDataQuery({});
-  const [isLoadingScope1, setIsloadingScope1] = useState(false);
-  const [isLoadingScope2, setIsloadingScope2] = useState(false);
->>>>>>> 7723f5f7
-
   const [selectedActivity, setSelectedActivity] = useState<string | null>(null);
-  const { data: userActivities, isLoading: areActivitiesLoading } = api.useGetActivityValuesQuery(inventory);
 
   const [selectedTab, setSelectedTab] = useState(1); // sector ID (1/2/3)
 
@@ -198,7 +178,6 @@
     (state: RootState) => state.subsector.subsector,
   );
 
-<<<<<<< HEAD
   const changeMethodology = () => {
     console.warn("TODO implement changeMethodology");
     // redirect to page one layer up using NextJS router
@@ -211,7 +190,7 @@
   const totalConsumption = 123.3;
   const totalConsumptionUnit = "M gallons";
   const totalEmissions = 11.465; // MtCO2e
-=======
+
   const [scrollPosition, setScrollPosition] = useState<number>(0);
 
   const handleScroll = () => {
@@ -229,7 +208,6 @@
 
   const MotionBox = motion(Box);
   const MotionTabList = motion(TabList);
->>>>>>> 7723f5f7
 
   return (
     <>
@@ -360,10 +338,6 @@
       <div className="pt-16 pb-16 w-[1090px] max-w-full mx-auto px-4 mt-[240px]">
         <Box mt="48px">
           <Tabs>
-<<<<<<< HEAD
-            <TabList>
-              <Tab onClick={() => setSelectedTab(1)}>
-=======
             <MotionTabList
               className="w-[1090px] z-10"
               bg="background.backgroundLight"
@@ -375,8 +349,7 @@
               }}
               transition={{ duration: 0.2 }}
             >
-              <Tab onClick={handleTabLoadingStateScope1}>
->>>>>>> 7723f5f7
+              <Tab onClick={() => setSelectedTab(1)}>
                 <Text
                   fontFamily="heading"
                   fontSize="title.md"
@@ -407,20 +380,12 @@
                 >
                   <HeadingText title={t("add-data-manually")} />
                   <Box display="flex" gap="16px" fontSize="label.lg">
-<<<<<<< HEAD
-                    <Switch
-                      isChecked={isUnavailableChecked}
-                      onChange={(e) => handleSwitch(e)}
-                    />
-=======
-                    <Switch isChecked={isChecked} onChange={handleSwitch} />
->>>>>>> 7723f5f7
+                    <Switch isChecked={isUnavailableChecked} onChange={handleSwitch} />
                     <Text fontFamily="heading" fontWeight="medium">
                       {t("scope-not-applicable")}
                     </Text>
                   </Box>
                 </Box>
-<<<<<<< HEAD
                 {isSelected ? (
                   <>
                     <Box>
@@ -559,7 +524,7 @@
                                         </Tr>
                                       </Thead>
                                       <Tbody>
-                                        {activities?.map(
+                                        {userActivities?.map(
                                           (activity: any, i: number) => {
                                             return (
                                               <Tr key={i}>
@@ -674,38 +639,16 @@
                     >
                       {" "}
                       {!isSelected ? (
-=======
-                {isLoadingScope1 ? (
-                  <LoadingState />
-                ) : (
-                  <Box h="auto" bg="base.light" borderRadius="8px">
-                    <Box px="24px" py="32px">
-                      {" "}
-                      {isChecked ? (
-                        ""
-                      ) : (
->>>>>>> 7723f5f7
                         <Box
                           display="flex"
                           alignItems="center"
                           justifyContent="space-between"
                           mb="8px"
                         >
-<<<<<<< HEAD
                           <HeadingText title={t("select-methodology-title")} />
                         </Box>
                       ) : (
                         ""
-=======
-                          {hasActivityData ? (
-                            ""
-                          ) : (
-                            <HeadingText
-                              title={t("select-methodology-title")}
-                            />
-                          )}
-                        </Box>
->>>>>>> 7723f5f7
                       )}
                       {isSelected ? (
                         <Box>
@@ -772,7 +715,6 @@
                                         cursor: "pointer",
                                       }}
                                       className="group"
-<<<<<<< HEAD
                                     >
                                       <Icon
                                         className="group-hover:text-white"
@@ -801,38 +743,6 @@
                                     >
                                       <Icon
                                         className="group-hover:text-white"
-=======
-                                      onClick={onChangeMethodologyOpen}
-                                    >
-                                      <Icon
-                                        className="group-hover:text-white"
-                                        color="interactive.control"
-                                        as={FaNetworkWired}
-                                        h="24px"
-                                        w="24px"
-                                      />
-                                      <Text
-                                        className="group-hover:text-white"
-                                        color="content.primary"
-                                      >
-                                        Change methodology
-                                      </Text>
-                                    </Box>
-                                    <Box
-                                      p="16px"
-                                      display="flex"
-                                      alignItems="center"
-                                      gap="16px"
-                                      _hover={{
-                                        bg: "content.link",
-                                        cursor: "pointer",
-                                      }}
-                                      className="group"
-                                      onClick={onDeleteActivitiesModalOpen}
-                                    >
-                                      <Icon
-                                        className="group-hover:text-white"
->>>>>>> 7723f5f7
                                         color="sentiment.negativeDefault"
                                         as={FiTrash2}
                                         h="24px"
@@ -856,7 +766,7 @@
                             flexDirection="column"
                             gap="16px"
                           >
-                            {!hasActivityData ? (
+                            {!hasActivityData && (
                               <Text
                                 fontFamily="heading"
                                 fontSize="title.md"
@@ -865,8 +775,6 @@
                               >
                                 {t("activity-suggestion")}
                               </Text>
-                            ) : (
-                              ""
                             )}
                             {hasActivityData ? (
                               <Box>
@@ -920,11 +828,7 @@
                                               {t("total-consumption")}:&nbsp;
                                             </Text>
                                             <Text fontWeight="normal">
-<<<<<<< HEAD
                                               {totalConsumption}M {totalConsumptionUnit}
-=======
-                                              715,4M gallons
->>>>>>> 7723f5f7
                                             </Text>
                                           </Box>
                                           <Box
@@ -936,36 +840,17 @@
                                               {t("emissions")}:&nbsp;
                                             </Text>
                                             <Text fontWeight="normal">
-<<<<<<< HEAD
                                               {totalEmissions} MtCO2e
-=======
-                                              15,MtCO2e
->>>>>>> 7723f5f7
                                             </Text>
                                           </Box>
                                           <Box
                                             onClick={onAddActivityModalOpen}
                                             pr="56px"
                                           >
-<<<<<<< HEAD
                                             <AddIcon color="interactive.control" />
                                           </Box>
                                         </Box>
                                         <AccordionIcon />
-=======
-                                            <AddIcon
-                                              color="content.tertiary"
-                                              h="24px"
-                                              w="24px"
-                                            />
-                                          </Box>
-                                        </Box>
-                                        <AccordionIcon
-                                          color="content.tertiary"
-                                          h="36px"
-                                          w="36px"
-                                        />
->>>>>>> 7723f5f7
                                       </AccordionButton>
                                     </h2>
                                     <AccordionPanel p={0}>
@@ -976,11 +861,7 @@
                                           borderRadius="20px"
                                           bg="base.light"
                                         >
-<<<<<<< HEAD
                                           <Thead bg="background.neutral">
-=======
-                                          <Thead bg="background.backgroundLight">
->>>>>>> 7723f5f7
                                             <Tr>
                                               <Th>{t("fuel-type")}</Th>
                                               <Th>{t("data-quality")}</Th>
@@ -990,21 +871,11 @@
                                             </Tr>
                                           </Thead>
                                           <Tbody>
-<<<<<<< HEAD
                                             {userActivities?.map(
                                               (activity: any, i: number) => {
                                                 return (
                                                   <Tr key={i}>
                                                     <Td>{activity?.fuelType}</Td>
-=======
-                                            {data?.map(
-                                              (activity: any, i: number) => {
-                                                return (
-                                                  <Tr key={i}>
-                                                    <Td>
-                                                      {activity?.fuelType}
-                                                    </Td>
->>>>>>> 7723f5f7
                                                     <Td>
                                                       <Tag
                                                         size="lg"
@@ -1017,18 +888,11 @@
                                                         color="content.link"
                                                       >
                                                         <TagLabel>
-<<<<<<< HEAD
                                                           {activity?.dataQuality}
-=======
-                                                          {
-                                                            activity?.dataQuality
-                                                          }
->>>>>>> 7723f5f7
                                                         </TagLabel>
                                                       </Tag>
                                                     </Td>
                                                     <Td>
-<<<<<<< HEAD
                                                       {activity?.fuelConsumption!}{" "}
                                                       {t("gallons")}
                                                     </Td>
@@ -1044,97 +908,6 @@
                                                           <MdMoreVert size="24px" />
                                                         }
                                                       />
-=======
-                                                      {
-                                                        activity?.fuelConsumption!
-                                                      }{" "}
-                                                      {t("gallons")}
-                                                    </Td>
-                                                    <Td>
-                                                      {activity?.emissions}{" "}
-                                                      tCO2e
-                                                    </Td>
-                                                    <Td isNumeric>
-                                                      <Popover>
-                                                        <PopoverTrigger>
-                                                          <IconButton
-                                                            icon={
-                                                              <MdMoreVert size="24px" />
-                                                            }
-                                                            aria-label="more-icon"
-                                                            variant="ghost"
-                                                            color="content.tertiary"
-                                                          />
-                                                        </PopoverTrigger>
-                                                        <PopoverContent
-                                                          w="auto"
-                                                          borderRadius="8px"
-                                                          shadow="2dp"
-                                                          px="0"
-                                                        >
-                                                          <PopoverArrow />
-                                                          <PopoverBody p="0px">
-                                                            <Box
-                                                              p="16px"
-                                                              display="flex"
-                                                              alignItems="center"
-                                                              gap="16px"
-                                                              _hover={{
-                                                                bg: "content.link",
-                                                                cursor:
-                                                                  "pointer",
-                                                              }}
-                                                              className="group"
-                                                            >
-                                                              <Icon
-                                                                className="group-hover:text-white"
-                                                                color="interactive.control"
-                                                                as={
-                                                                  FaNetworkWired
-                                                                }
-                                                                h="24px"
-                                                                w="24px"
-                                                              />
-                                                              <Text
-                                                                className="group-hover:text-white"
-                                                                color="content.primary"
-                                                              >
-                                                                Edit activity
-                                                              </Text>
-                                                            </Box>
-                                                            <Box
-                                                              p="16px"
-                                                              display="flex"
-                                                              alignItems="center"
-                                                              gap="16px"
-                                                              _hover={{
-                                                                bg: "content.link",
-                                                                cursor:
-                                                                  "pointer",
-                                                              }}
-                                                              className="group"
-                                                              onClick={
-                                                                onDeleteActivityModalOpen
-                                                              }
-                                                            >
-                                                              <Icon
-                                                                className="group-hover:text-white"
-                                                                color="sentiment.negativeDefault"
-                                                                as={FiTrash2}
-                                                                h="24px"
-                                                                w="24px"
-                                                              />
-                                                              <Text
-                                                                className="group-hover:text-white"
-                                                                color="content.primary"
-                                                              >
-                                                                Delete activity
-                                                              </Text>
-                                                            </Box>
-                                                          </PopoverBody>
-                                                        </PopoverContent>
-                                                      </Popover>
->>>>>>> 7723f5f7
                                                     </Td>
                                                   </Tr>
                                                 );
@@ -1147,7 +920,6 @@
                                   </AccordionItem>
                                 </Accordion>
                               </Box>
-<<<<<<< HEAD
                             ) : ""}
                           </Box>
                         </Box>
@@ -1233,7 +1005,7 @@
                       </Box>
                     ) : (
                       <Box>
-                        {isUnavailableChecked ? (
+                        {isUnavailableChecked && (
                           <Box>
                             <HeadingText title={t("scope-unavailable")} />
                             <Text
@@ -1246,37 +1018,479 @@
                               {t("scope-unavailable-description")}
                             </Text>
                             <Box mt="48px">
-=======
+                              {!hasActivityData && (
+                                <HeadingText
+                                  title={t("select-methodology-title")}
+                                />)}
+                            </Box>
+                          </Box>
+                        )}
+                        {isSelected ? (
+                          <Box>
+                            <Text
+                              fontFamily="heading"
+                              fontSize="10px"
+                              fontWeight="semibold"
+                              letterSpacing="widest"
+                              textTransform="uppercase"
+                              color="content.tertiary"
+                            >
+                              {t("methodology")}
+                            </Text>
+                            <Box display="flex" justifyContent="space-between">
+                              <Box>
+                                <HeadingText
+                                  title={t("fuel-combustion-consumption")}
+                                />
+                                <Text
+                                  letterSpacing="wide"
+                                  fontSize="body.lg"
+                                  fontWeight="normal"
+                                  color="interactive.control"
+                                >
+                                  {t("fuel-combustion-consumption-description")}
+                                </Text>
+                              </Box>
+                              <Box display="flex" alignItems="center">
+                                <Button
+                                  onClick={onAddActivityModalOpen}
+                                  title="Add Activity"
+                                  leftIcon={<AddIcon h="16px" w="16px" />}
+                                  h="48px"
+                                  aria-label="activity-button"
+                                  fontSize="button.md"
+                                  gap="8px"
+                                >
+                                  {t("add-activity")}
+                                </Button>
+                                <Popover>
+                                  <PopoverTrigger>
+                                    <IconButton
+                                      icon={<MdMoreVert size="24px" />}
+                                      aria-label="more-icon"
+                                      variant="ghost"
+                                      color="content.tertiary"
+                                    />
+                                  </PopoverTrigger>
+                                  <PopoverContent
+                                    w="auto"
+                                    borderRadius="8px"
+                                    shadow="2dp"
+                                    px="0"
+                                  >
+                                    <PopoverArrow />
+                                    <PopoverBody p="0px">
+                                      <Box
+                                        p="16px"
+                                        display="flex"
+                                        alignItems="center"
+                                        gap="16px"
+                                        _hover={{
+                                          bg: "content.link",
+                                          cursor: "pointer",
+                                        }}
+                                        className="group"
+                                        onClick={onChangeMethodologyOpen}
+                                      >
+                                        <Icon
+                                          className="group-hover:text-white"
+                                          color="interactive.control"
+                                          as={FaNetworkWired}
+                                          h="24px"
+                                          w="24px"
+                                        />
+                                        <Text
+                                          className="group-hover:text-white"
+                                          color="content.primary"
+                                        >
+                                          Change methodology
+                                        </Text>
+                                      </Box>
+                                      <Box
+                                        p="16px"
+                                        display="flex"
+                                        alignItems="center"
+                                        gap="16px"
+                                        _hover={{
+                                          bg: "content.link",
+                                          cursor: "pointer",
+                                        }}
+                                        className="group"
+                                        onClick={onDeleteActivitiesModalOpen}
+                                      >
+                                        <Icon
+                                          className="group-hover:text-white"
+                                          color="sentiment.negativeDefault"
+                                          as={FiTrash2}
+                                          h="24px"
+                                          w="24px"
+                                        />
+                                        <Text
+                                          className="group-hover:text-white"
+                                          color="content.primary"
+                                        >
+                                          Delete all activities
+                                        </Text>
+                                      </Box>
+                                    </PopoverBody>
+                                  </PopoverContent>
+                                </Popover>
+                              </Box>
+                            </Box>
+                            <Box
+                              mt="48px"
+                              display="flex"
+                              flexDirection="column"
+                              gap="16px"
+                            >
+                              {!hasActivityData ? (
+                                <Text
+                                  fontFamily="heading"
+                                  fontSize="title.md"
+                                  fontWeight="semibold"
+                                  color="content.secondary"
+                                >
+                                  {t("activity-suggestion")}
+                                </Text>
+                              ) : (
+                                ""
+                              )}
+                              {hasActivityData ? (
+                                <Box>
+                                  <Accordion
+                                    defaultIndex={[0]}
+                                    allowMultiple
+                                    bg="white"
+                                  >
+                                    <AccordionItem bg="none">
+                                      <h2>
+                                        <AccordionButton
+                                          h="100px"
+                                          bg="base.light"
+                                          borderWidth="1px"
+                                          borderColor="border.overlay"
+                                          px="24px"
+                                        >
+                                          <Box
+                                            display="flex"
+                                            justifyContent="space-between"
+                                            w="full"
+                                            alignItems="center"
+                                          >
+                                            <Box
+                                              display="flex"
+                                              flexDir="column"
+                                              alignItems="start"
+                                              gap="8px"
+                                            >
+                                              <Text
+                                                fontFamily="heading"
+                                                fontSize="title.md"
+                                                fontWeight="semibold"
+                                              >
+                                                {t("commercial-buildings")}
+                                              </Text>
+                                              <Text
+                                                color="content.tertiary"
+                                                letterSpacing="wide"
+                                                fontSize="body.md"
+                                              >
+                                                4 {t("activities-added")}
+                                              </Text>
+                                            </Box>
+                                            <Box
+                                              alignItems="start"
+                                              display="flex"
+                                              fontFamily="heading"
+                                            >
+                                              <Text fontWeight="medium">
+                                                {t("total-consumption")}:&nbsp;
+                                              </Text>
+                                              <Text fontWeight="normal">
+                                                715,4M gallons
+                                              </Text>
+                                            </Box>
+                                            <Box
+                                              alignItems="start"
+                                              display="flex"
+                                              fontFamily="heading"
+                                            >
+                                              <Text fontWeight="medium">
+                                                {t("emissions")}:&nbsp;
+                                              </Text>
+                                              <Text fontWeight="normal">
+                                                15,MtCO2e
+                                              </Text>
+                                            </Box>
+                                            <Box
+                                              onClick={onAddActivityModalOpen}
+                                              pr="56px"
+                                            >
+                                              <AddIcon
+                                                color="content.tertiary"
+                                                h="24px"
+                                                w="24px"
+                                              />
+                                            </Box>
+                                          </Box>
+                                          <AccordionIcon
+                                            color="content.tertiary"
+                                            h="36px"
+                                            w="36px"
+                                          />
+                                        </AccordionButton>
+                                      </h2>
+                                      <AccordionPanel p={0}>
+                                        <TableContainer>
+                                          <Table
+                                            variant="simple"
+                                            borderWidth="1px"
+                                            borderRadius="20px"
+                                            bg="base.light"
+                                          >
+                                            <Thead bg="background.backgroundLight">
+                                              <Tr>
+                                                <Th>{t("fuel-type")}</Th>
+                                                <Th>{t("data-quality")}</Th>
+                                                <Th>{t("fuel-consumption")}</Th>
+                                                <Th>{t("emissions")}</Th>
+                                                <Th></Th>
+                                              </Tr>
+                                            </Thead>
+                                            <Tbody>
+                                              {userActivities?.map(
+                                                (activity: any, i: number) => {
+                                                  return (
+                                                    <Tr key={i}>
+                                                      <Td>
+                                                        {activity?.fuelType}
+                                                      </Td>
+                                                      <Td>
+                                                        <Tag
+                                                          size="lg"
+                                                          variant="outline"
+                                                          borderWidth="1px"
+                                                          shadow="none"
+                                                          borderColor="content.link"
+                                                          borderRadius="full"
+                                                          bg="background.neutral"
+                                                          color="content.link"
+                                                        >
+                                                          <TagLabel>
+                                                            {
+                                                              activity?.dataQuality
+                                                            }
+                                                          </TagLabel>
+                                                        </Tag>
+                                                      </Td>
+                                                      <Td>
+                                                        {
+                                                          activity?.fuelConsumption!
+                                                        }{" "}
+                                                        {t("gallons")}
+                                                      </Td>
+                                                      <Td>
+                                                        {activity?.emissions}{" "}
+                                                        tCO2e
+                                                      </Td>
+                                                      <Td isNumeric>
+                                                        <Popover>
+                                                          <PopoverTrigger>
+                                                            <IconButton
+                                                              icon={
+                                                                <MdMoreVert size="24px" />
+                                                              }
+                                                              aria-label="more-icon"
+                                                              variant="ghost"
+                                                              color="content.tertiary"
+                                                            />
+                                                          </PopoverTrigger>
+                                                          <PopoverContent
+                                                            w="auto"
+                                                            borderRadius="8px"
+                                                            shadow="2dp"
+                                                            px="0"
+                                                          >
+                                                            <PopoverArrow />
+                                                            <PopoverBody p="0px">
+                                                              <Box
+                                                                p="16px"
+                                                                display="flex"
+                                                                alignItems="center"
+                                                                gap="16px"
+                                                                _hover={{
+                                                                  bg: "content.link",
+                                                                  cursor:
+                                                                    "pointer",
+                                                                }}
+                                                                className="group"
+                                                              >
+                                                                <Icon
+                                                                  className="group-hover:text-white"
+                                                                  color="interactive.control"
+                                                                  as={
+                                                                    FaNetworkWired
+                                                                  }
+                                                                  h="24px"
+                                                                  w="24px"
+                                                                />
+                                                                <Text
+                                                                  className="group-hover:text-white"
+                                                                  color="content.primary"
+                                                                >
+                                                                  Edit activity
+                                                                </Text>
+                                                              </Box>
+                                                              <Box
+                                                                p="16px"
+                                                                display="flex"
+                                                                alignItems="center"
+                                                                gap="16px"
+                                                                _hover={{
+                                                                  bg: "content.link",
+                                                                  cursor:
+                                                                    "pointer",
+                                                                }}
+                                                                className="group"
+                                                                onClick={
+                                                                  onDeleteActivityModalOpen
+                                                                }
+                                                              >
+                                                                <Icon
+                                                                  className="group-hover:text-white"
+                                                                  color="sentiment.negativeDefault"
+                                                                  as={FiTrash2}
+                                                                  h="24px"
+                                                                  w="24px"
+                                                                />
+                                                                <Text
+                                                                  className="group-hover:text-white"
+                                                                  color="content.primary"
+                                                                >
+                                                                  Delete activity
+                                                                </Text>
+                                                              </Box>
+                                                            </PopoverBody>
+                                                          </PopoverContent>
+                                                        </Popover>
+                                                      </Td>
+                                                    </Tr>
+                                                  );
+                                                },
+                                              )}
+                                            </Tbody>
+                                          </Table>
+                                        </TableContainer>
+                                      </AccordionPanel>
+                                    </AccordionItem>
+                                  </Accordion>
+                                </Box>
+                              ) : (
+                                <Box className="flex flex-col gap-4">
+                                  {suggestedActivities.map(({ id, name }) => (
+                                    <SuggestedActivityCard
+                                      key={id}
+                                      name={name}
+                                      t={t}
+                                      isSelected={selectedActivity === id}
+                                      onActivityAdded={onAddActivityModalOpen}
+                                    />
+                                  ))}
+                                </Box>
+                              )}
+                            </Box>
+                          </Box>
+                        ) : (
+                          <Box>
+                            {isUnavailableChecked ? (
+                              <Box>
+                                <HeadingText title={t("scope-unavailable")} />
+                                <Text
+                                  letterSpacing="wide"
+                                  fontSize="body.lg"
+                                  fontWeight="normal"
+                                  color="interactive.control"
+                                  mt="8px"
+                                >
+                                  {t("scope-unavailable-description")}
+                                </Text>
+                                <Box mt="48px">
+                                  <Text
+                                    fontWeight="bold"
+                                    fontSize="title.md"
+                                    fontFamily="heading"
+                                    pt="48px"
+                                    pb="24px"
+                                  >
+                                    {t("select-reason")}
+                                  </Text>
+                                  <RadioGroup>
+                                    <Stack direction="column">
+                                      <Radio
+                                        value={t("select-reason-1")}
+                                        color="interactive.secondary"
+                                      >
+                                        {t("select-reason-1")}
+                                      </Radio>
+                                      <Radio value={t("select-reason-2")}>
+                                        {t("select-reason-2")}
+                                      </Radio>
+                                      <Radio value={t("select-reason-3")}>
+                                        {t("select-reason-3")}
+                                      </Radio>
+                                      <Radio value={t("select-reason-4")}>
+                                        {t("select-reason-4")}
+                                      </Radio>
+                                    </Stack>
+                                  </RadioGroup>
+                                  <Text
+                                    fontWeight="medium"
+                                    fontSize="title.md"
+                                    fontFamily="heading"
+                                    pt="48px"
+                                    pb="24px"
+                                    letterSpacing="wide"
+                                  >
+                                    {t("explanation-justification")}
+                                  </Text>
+                                  <Textarea
+                                    borderRadius="4px"
+                                    borderWidth="1px"
+                                    borderColor="border.neutral"
+                                    backgroundColor="base.light"
+                                    placeholder={t("textarea-placeholder-text")}
+                                  />
+                                  <Button h="48px" p="16px" mt="24px">
+                                    {t("save-changes")}
+                                  </Button>
+                                </Box>
+                              </Box>
                             ) : (
-                              <Box className="flex flex-col gap-4">
-                                {BUILDINGS.map(({ id, name }) => (
-                                  <SuggestedActivityCard
-                                    key={id}
-                                    name={name}
+                              <Box>
+                                <Text
+                                  letterSpacing="wide"
+                                  fontSize="body.lg"
+                                  fontWeight="normal"
+                                  color="interactive.control"
+                                >
+                                  <Trans
                                     t={t}
-                                    onAddActivity={onAddActivityModalOpen}
-                                  />
-                                ))}
-                              </Box>
-                            )}
-                          </Box>
-                        </Box>
-                      ) : (
-                        <Box>
-                          {isChecked ? (
-                            <Box>
-                              <HeadingText title={t("scope-unavailable")} />
->>>>>>> 7723f5f7
-                              <Text
-                                letterSpacing="wide"
-                                fontSize="body.lg"
-                                fontWeight="normal"
-                                color="interactive.control"
-                                mt="8px"
-                              >
-                                {t("scope-unavailable-description")}
-                              </Text>
-                              <Box mt="48px">
+                                    i18nKey="add-data-manually-desciption"
+                                  >
+                                    To add your inventory data manually, select
+                                    the methodology used to collect the data and
+                                    calculate your emissions.{" "}
+                                    <Link
+                                      href="/"
+                                      color="content.link"
+                                      fontWeight="bold"
+                                      textDecoration="underline"
+                                    >
+                                      Learn more
+                                    </Link>{" "}
+                                    about methodologies
+                                  </Trans>
+                                </Text>
                                 <Text
                                   fontWeight="bold"
                                   fontSize="title.md"
@@ -1284,115 +1498,35 @@
                                   pt="48px"
                                   pb="24px"
                                 >
-                                  {t("select-reason")}
+                                  {t("select-methodology")}
                                 </Text>
-                                <RadioGroup>
-                                  <Stack direction="column">
-                                    <Radio
-                                      value={t("select-reason-1")}
-                                      color="interactive.secondary"
-                                    >
-                                      {t("select-reason-1")}
-                                    </Radio>
-                                    <Radio value={t("select-reason-2")}>
-                                      {t("select-reason-2")}
-                                    </Radio>
-                                    <Radio value={t("select-reason-3")}>
-                                      {t("select-reason-3")}
-                                    </Radio>
-                                    <Radio value={t("select-reason-4")}>
-                                      {t("select-reason-4")}
-                                    </Radio>
-                                  </Stack>
-                                </RadioGroup>
-                                <Text
-                                  fontWeight="medium"
-                                  fontSize="title.md"
-                                  fontFamily="heading"
-                                  pt="48px"
-                                  pb="24px"
-                                  letterSpacing="wide"
+                                <Box
+                                  gap="16px"
+                                  display="flex"
+                                  justifyContent="space-between"
                                 >
-                                  {t("explanation-justification")}
-                                </Text>
-                                <Textarea
-                                  borderRadius="4px"
-                                  borderWidth="1px"
-                                  borderColor="border.neutral"
-                                  backgroundColor="base.light"
-                                  placeholder={t("textarea-placeholder-text")}
-                                />
-                                <Button h="48px" p="16px" mt="24px">
-                                  {t("save-changes")}
-                                </Button>
+                                  {METHODOLOGIES.map(
+                                    ({ name, description, inputRequired, disabled }) => (
+                                      <MethodologyCard
+                                        key={name}
+                                        name={name}
+                                        description={description}
+                                        inputRequired={inputRequired}
+                                        isSelected={selectedValue === name}
+                                        disabled={disabled}
+                                        t={t}
+                                        handleCardSelect={handleCardClick}
+                                      />
+                                    ),
+                                  )}
+                                </Box>
                               </Box>
-                            </Box>
-                          ) : (
-                            <Box>
-                              <Text
-                                letterSpacing="wide"
-                                fontSize="body.lg"
-                                fontWeight="normal"
-                                color="interactive.control"
-                              >
-                                <Trans
-                                  t={t}
-                                  i18nKey="add-data-manually-desciption"
-                                >
-                                  To add your inventory data manually, select
-                                  the methodology used to collect the data and
-                                  calculate your emissions.{" "}
-                                  <Link
-                                    href="/"
-                                    color="content.link"
-                                    fontWeight="bold"
-                                    textDecoration="underline"
-                                  >
-                                    Learn more
-                                  </Link>{" "}
-                                  about methodologies
-                                </Trans>
-                              </Text>
-                              <Text
-                                fontWeight="bold"
-                                fontSize="title.md"
-                                fontFamily="heading"
-                                pt="48px"
-                                pb="24px"
-                              >
-                                {t("select-methodology")}
-                              </Text>
-                              <Box
-                                gap="16px"
-                                display="flex"
-                                justifyContent="space-between"
-                              >
-                                {METHODOLOGIES.map(
-                                  ({
-                                    name,
-                                    description,
-                                    inputRequired,
-                                    disabled,
-                                  }) => (
-                                    <MethodologyCard
-                                      key={name}
-                                      name={name}
-                                      description={description}
-                                      inputRequired={inputRequired}
-                                      isSelected={selectedValue === name}
-                                      disabled={disabled}
-                                      t={t}
-                                      handleCardSelect={handleCardClick}
-                                    />
-                                  ),
-                                )}
-                              </Box>
-                            </Box>
-                          )}
-                        </Box>
-                      )}
-                    </Box>
-                    {hasActivityData ? (
+                            )}
+                          </Box>
+                        )}
+                      </Box>
+                    )}
+                    {hasActivityData && (
                       <Box
                         w="full"
                         borderTopWidth="3px"
@@ -1419,8 +1553,6 @@
                           </Text>
                         </Box>
                       </Box>
-                    ) : (
-                      ""
                     )}
                   </Box>
                 )}
@@ -1434,14 +1566,7 @@
                 >
                   <HeadingText title={t("add-data-manually")} />
                   <Box display="flex" gap="16px" fontSize="label.lg">
-<<<<<<< HEAD
-                    <Switch
-                      isChecked={isUnavailableChecked}
-                      onChange={(e) => handleSwitch(e)}
-                    />
-=======
-                    <Switch isChecked={isChecked} onChange={handleSwitch} />
->>>>>>> 7723f5f7
+                    <Switch isChecked={isUnavailableChecked} onChange={handleSwitch} />
                     <Text fontFamily="heading" fontWeight="medium">
                       {t("scope-not-applicable")}
                     </Text>
@@ -1450,7 +1575,6 @@
                 {areActivitiesLoading ? (
                   <LoadingState />
                 ) : (
-<<<<<<< HEAD
                   <Box
                     h="auto"
                     px="24px"
@@ -1580,14 +1704,6 @@
                             </Popover>
                           </Box>
                         </Box>
-=======
-                  <Box h="auto" bg="base.light" borderRadius="8px">
-                    <Box px="24px" py="32px">
-                      {" "}
-                      {isChecked ? (
-                        ""
-                      ) : (
->>>>>>> 7723f5f7
                         <Box
                           display="flex"
                           alignItems="center"
@@ -1595,227 +1711,76 @@
                           mb="8px"
                         >
                           {hasActivityData ? (
-                            ""
-                          ) : (
-                            <HeadingText
-                              title={t("select-methodology-title")}
-                            />
-                          )}
-                        </Box>
-                      )}
-                      {isSelected ? (
-                        <Box>
-                          <Text
-                            fontFamily="heading"
-                            fontSize="10px"
-                            fontWeight="semibold"
-                            letterSpacing="widest"
-                            textTransform="uppercase"
-                            color="content.tertiary"
-                          >
-                            {t("methodology")}
-                          </Text>
-                          <Box display="flex" justifyContent="space-between">
                             <Box>
-                              <HeadingText title={t("energy-consumption")} />
-                              <Text
-                                letterSpacing="wide"
-                                fontSize="body.lg"
-                                fontWeight="normal"
-                                color="interactive.control"
+                              <Accordion
+                                defaultIndex={[0]}
+                                allowMultiple
+                                bg="white"
                               >
-                                {t("energy-consumption-description")}
-                              </Text>
-                            </Box>
-                            <Box display="flex" alignItems="center">
-                              <Button
-                                onClick={onAddActivityModalOpenEC}
-                                leftIcon={<AddIcon h="16px" w="16px" />}
-                                h="48px"
-                                aria-label="activity-button"
-                                fontSize="button.md"
-                                gap="8px"
-                              >
-                                {t("add-activity")}
-                              </Button>
-                              <Popover>
-                                <PopoverTrigger>
-                                  <IconButton
-                                    icon={<MdMoreVert size="24px" />}
-                                    aria-label="more-icon"
-                                    variant="ghost"
-                                    color="content.tertiary"
-                                  />
-                                </PopoverTrigger>
-                                <PopoverContent
-                                  w="auto"
-                                  borderRadius="8px"
-                                  shadow="2dp"
-                                  px="0"
-                                >
-                                  <PopoverArrow />
-                                  <PopoverBody p="0px">
-                                    <Box
-                                      p="16px"
-                                      display="flex"
-                                      alignItems="center"
-                                      gap="16px"
-                                      _hover={{
-                                        bg: "content.link",
-                                        cursor: "pointer",
-                                      }}
-                                      className="group"
-                                      onClick={onChangeMethodologyOpen}
+                                <AccordionItem bg="none">
+                                  <h2>
+                                    <AccordionButton
+                                      h="100px"
+                                      bg="base.light"
+                                      borderWidth="1px"
+                                      borderColor="border.overlay"
+                                      px="24px"
                                     >
-                                      <Icon
-                                        className="group-hover:text-white"
-                                        color="interactive.control"
-                                        as={FaNetworkWired}
-                                        h="24px"
-                                        w="24px"
-                                      />
-                                      <Text
-                                        className="group-hover:text-white"
-                                        color="content.primary"
-                                      >
-                                        Change methodology
-                                      </Text>
-                                    </Box>
-                                    <Box
-                                      p="16px"
-                                      display="flex"
-                                      alignItems="center"
-                                      gap="16px"
-                                      _hover={{
-                                        bg: "content.link",
-                                        cursor: "pointer",
-                                      }}
-                                      className="group"
-                                      onClick={onDeleteActivitiesModalOpen}
-                                    >
-                                      <Icon
-                                        className="group-hover:text-white"
-                                        color="sentiment.negativeDefault"
-                                        as={FiTrash2}
-                                        h="24px"
-                                        w="24px"
-                                      />
-                                      <Text
-                                        className="group-hover:text-white"
-                                        color="content.primary"
-                                      >
-                                        Delete all activities
-                                      </Text>
-                                    </Box>
-                                  </PopoverBody>
-                                </PopoverContent>
-                              </Popover>
-                            </Box>
-                          </Box>
-                          <Box
-                            mt="48px"
-                            display="flex"
-                            flexDirection="column"
-                            gap="16px"
-                          >
-                            {hasActivityData ? (
-                              ""
-                            ) : (
-                              <Text
-                                fontFamily="heading"
-                                fontSize="title.md"
-                                fontWeight="semibold"
-                                color="content.secondary"
-                              >
-                                {t("activity-suggestion")}
-                              </Text>
-                            )}
-                            {hasActivityData ? (
-                              <Box>
-                                <Accordion
-                                  defaultIndex={[0]}
-                                  allowMultiple
-                                  bg="white"
-                                >
-                                  <AccordionItem bg="none">
-                                    <h2>
-                                      <AccordionButton
-                                        h="100px"
-                                        bg="base.light"
-                                        borderWidth="1px"
-                                        borderColor="border.overlay"
-                                        px="24px"
+                                      <Box
+                                        display="flex"
+                                        justifyContent="space-between"
+                                        w="full"
+                                        alignItems="center"
                                       >
                                         <Box
                                           display="flex"
-                                          justifyContent="space-between"
-                                          w="full"
-                                          alignItems="center"
+                                          flexDir="column"
+                                          alignItems="start"
+                                          gap="8px"
                                         >
-                                          <Box
-                                            display="flex"
-                                            flexDir="column"
-                                            alignItems="start"
-                                            gap="8px"
+                                          <Text
+                                            fontFamily="heading"
+                                            fontSize="title.md"
+                                            fontWeight="semibold"
                                           >
-                                            <Text
-                                              fontFamily="heading"
-                                              fontSize="title.md"
-                                              fontWeight="semibold"
-                                            >
-                                              {t("commercial-buildings")}
-                                            </Text>
-                                            <Text
-                                              color="content.tertiary"
-                                              letterSpacing="wide"
-                                              fontSize="body.md"
-                                            >
-                                              4 {t("activities-added")}
-                                            </Text>
-                                          </Box>
-                                          <Box
-                                            alignItems="start"
-                                            display="flex"
-                                            fontFamily="heading"
+                                            {t("commercial-buildings")}
+                                          </Text>
+                                          <Text
+                                            color="content.tertiary"
+                                            letterSpacing="wide"
+                                            fontSize="body.md"
                                           >
-                                            <Text fontWeight="medium">
-                                              {t("total-consumption")}:&nbsp;
-                                            </Text>
-                                            <Text fontWeight="normal">
-                                              715,4M gallons
-                                            </Text>
-                                          </Box>
-                                          <Box
-                                            alignItems="start"
-                                            display="flex"
-                                            fontFamily="heading"
-                                          >
-                                            <Text fontWeight="medium">
-                                              {t("emissions")}:&nbsp;
-                                            </Text>
-                                            <Text fontWeight="normal">
-                                              15,MtCO2e
-                                            </Text>
-                                          </Box>
-                                          <Box
-                                            onClick={onAddActivityModalOpen}
-                                            pr="56px"
-                                          >
-                                            <AddIcon color="interactive.control" />
-                                          </Box>
+                                            4 {t("activities-added")}
+                                          </Text>
                                         </Box>
-                                        <AccordionIcon />
-                                      </AccordionButton>
-                                    </h2>
-                                    <AccordionPanel p={0}>
-                                      <TableContainer>
-                                        <Table
-                                          variant="simple"
-                                          borderWidth="1px"
-                                          borderRadius="20px"
-                                          bg="base.light"
+                                        <Box
+                                          alignItems="start"
+                                          display="flex"
+                                          fontFamily="heading"
                                         >
-<<<<<<< HEAD
+                                          <Text fontWeight="medium">
+                                            {t("total-consumption")}:&nbsp;
+                                          </Text>
+                                          <Text fontWeight="normal">
+                                            715,4M gallons
+                                          </Text>
+                                        </Box>
+                                        <Box
+                                          alignItems="start"
+                                          display="flex"
+                                          fontFamily="heading"
+                                        >
+                                          <Text fontWeight="medium">
+                                            {t("emissions")}:&nbsp;
+                                          </Text>
+                                          <Text fontWeight="normal">
+                                            15,MtCO2e
+                                          </Text>
+                                        </Box>
+                                        <Box
+                                          onClick={onAddActivityModalOpen}
+                                          pr="56px"
+                                        >
                                           <AddIcon color="interactive.control" />
                                         </Box>
                                       </Box>
@@ -1905,7 +1870,7 @@
                       </Box>
                     ) : (
                       <Box>
-                        {isUnavailableChecked ? (
+                        {!isUnavailableChecked && (
                           <Box>
                             <HeadingText title={t("scope-unavailable")} />
                             <Text
@@ -1918,320 +1883,538 @@
                               {t("scope-unavailable-description")}
                             </Text>
                             <Box mt="48px">
-=======
-                                          <Thead bg="background.backgroundLight">
-                                            <Tr>
-                                              <Th>{t("fuel-type")}</Th>
-                                              <Th>{t("data-quality")}</Th>
-                                              <Th>{t("fuel-consumption")}</Th>
-                                              <Th>{t("emissions")}</Th>
-                                              <Th></Th>
-                                            </Tr>
-                                          </Thead>
-                                          <Tbody>
-                                            {data?.map(
-                                              (activity: any, i: number) => {
-                                                return (
-                                                  <Tr key={i}>
-                                                    <Td>
-                                                      {activity?.fuelType}
-                                                    </Td>
-                                                    <Td>
-                                                      <Tag
-                                                        size="lg"
-                                                        variant="outline"
-                                                        borderWidth="1px"
-                                                        shadow="none"
-                                                        borderColor="content.link"
-                                                        borderRadius="full"
-                                                        bg="background.neutral"
-                                                        color="content.link"
-                                                      >
-                                                        <TagLabel>
-                                                          {
-                                                            activity?.dataQuality
-                                                          }
-                                                        </TagLabel>
-                                                      </Tag>
-                                                    </Td>
-                                                    <Td>
-                                                      {
-                                                        activity?.fuelConsumption!
-                                                      }
-                                                    </Td>
-                                                    <Td>
-                                                      {activity?.emissions}{" "}
-                                                      tCO2e
-                                                    </Td>
-                                                    <Td isNumeric>
-                                                      <Popover>
-                                                        <PopoverTrigger>
-                                                          <IconButton
-                                                            icon={
-                                                              <MdMoreVert size="24px" />
+                              {!hasActivityData && (
+                              <HeadingText
+                                title={t("select-methodology-title")}
+                              />
+                              )}
+                              </Box>
+                          </Box>
+                      )}
+                            {isSelected ? (
+                              <Box>
+                                <Text
+                                  fontFamily="heading"
+                                  fontSize="10px"
+                                  fontWeight="semibold"
+                                  letterSpacing="widest"
+                                  textTransform="uppercase"
+                                  color="content.tertiary"
+                                >
+                                  {t("methodology")}
+                                </Text>
+                                <Box display="flex" justifyContent="space-between">
+                                  <Box>
+                                    <HeadingText title={t("energy-consumption")} />
+                                    <Text
+                                      letterSpacing="wide"
+                                      fontSize="body.lg"
+                                      fontWeight="normal"
+                                      color="interactive.control"
+                                    >
+                                      {t("energy-consumption-description")}
+                                    </Text>
+                                  </Box>
+                                  <Box display="flex" alignItems="center">
+                                    <Button
+                                      onClick={onAddActivityModalOpenEC}
+                                      leftIcon={<AddIcon h="16px" w="16px" />}
+                                      h="48px"
+                                      aria-label="activity-button"
+                                      fontSize="button.md"
+                                      gap="8px"
+                                    >
+                                      {t("add-activity")}
+                                    </Button>
+                                    <Popover>
+                                      <PopoverTrigger>
+                                        <IconButton
+                                          icon={<MdMoreVert size="24px" />}
+                                          aria-label="more-icon"
+                                          variant="ghost"
+                                          color="content.tertiary"
+                                        />
+                                      </PopoverTrigger>
+                                      <PopoverContent
+                                        w="auto"
+                                        borderRadius="8px"
+                                        shadow="2dp"
+                                        px="0"
+                                      >
+                                        <PopoverArrow />
+                                        <PopoverBody p="0px">
+                                          <Box
+                                            p="16px"
+                                            display="flex"
+                                            alignItems="center"
+                                            gap="16px"
+                                            _hover={{
+                                              bg: "content.link",
+                                              cursor: "pointer",
+                                            }}
+                                            className="group"
+                                            onClick={onChangeMethodologyOpen}
+                                          >
+                                            <Icon
+                                              className="group-hover:text-white"
+                                              color="interactive.control"
+                                              as={FaNetworkWired}
+                                              h="24px"
+                                              w="24px"
+                                            />
+                                            <Text
+                                              className="group-hover:text-white"
+                                              color="content.primary"
+                                            >
+                                              Change methodology
+                                            </Text>
+                                          </Box>
+                                          <Box
+                                            p="16px"
+                                            display="flex"
+                                            alignItems="center"
+                                            gap="16px"
+                                            _hover={{
+                                              bg: "content.link",
+                                              cursor: "pointer",
+                                            }}
+                                            className="group"
+                                            onClick={onDeleteActivitiesModalOpen}
+                                          >
+                                            <Icon
+                                              className="group-hover:text-white"
+                                              color="sentiment.negativeDefault"
+                                              as={FiTrash2}
+                                              h="24px"
+                                              w="24px"
+                                            />
+                                            <Text
+                                              className="group-hover:text-white"
+                                              color="content.primary"
+                                            >
+                                              Delete all activities
+                                            </Text>
+                                          </Box>
+                                        </PopoverBody>
+                                      </PopoverContent>
+                                    </Popover>
+                                  </Box>
+                                </Box>
+                                <Box
+                                  mt="48px"
+                                  display="flex"
+                                  flexDirection="column"
+                                  gap="16px"
+                                >
+                                  {hasActivityData ? (
+                                    ""
+                                  ) : (
+                                    <Text
+                                      fontFamily="heading"
+                                      fontSize="title.md"
+                                      fontWeight="semibold"
+                                      color="content.secondary"
+                                    >
+                                      {t("activity-suggestion")}
+                                    </Text>
+                                  )}
+                                  {hasActivityData ? (
+                                    <Box>
+                                      <Accordion
+                                        defaultIndex={[0]}
+                                        allowMultiple
+                                        bg="white"
+                                      >
+                                        <AccordionItem bg="none">
+                                          <h2>
+                                            <AccordionButton
+                                              h="100px"
+                                              bg="base.light"
+                                              borderWidth="1px"
+                                              borderColor="border.overlay"
+                                              px="24px"
+                                            >
+                                              <Box
+                                                display="flex"
+                                                justifyContent="space-between"
+                                                w="full"
+                                                alignItems="center"
+                                              >
+                                                <Box
+                                                  display="flex"
+                                                  flexDir="column"
+                                                  alignItems="start"
+                                                  gap="8px"
+                                                >
+                                                  <Text
+                                                    fontFamily="heading"
+                                                    fontSize="title.md"
+                                                    fontWeight="semibold"
+                                                  >
+                                                    {t("commercial-buildings")}
+                                                  </Text>
+                                                  <Text
+                                                    color="content.tertiary"
+                                                    letterSpacing="wide"
+                                                    fontSize="body.md"
+                                                  >
+                                                    4 {t("activities-added")}
+                                                  </Text>
+                                                </Box>
+                                                <Box
+                                                  alignItems="start"
+                                                  display="flex"
+                                                  fontFamily="heading"
+                                                >
+                                                  <Text fontWeight="medium">
+                                                    {t("total-consumption")}:&nbsp;
+                                                  </Text>
+                                                  <Text fontWeight="normal">
+                                                    715,4M gallons
+                                                  </Text>
+                                                </Box>
+                                                <Box
+                                                  alignItems="start"
+                                                  display="flex"
+                                                  fontFamily="heading"
+                                                >
+                                                  <Text fontWeight="medium">
+                                                    {t("emissions")}:&nbsp;
+                                                  </Text>
+                                                  <Text fontWeight="normal">
+                                                    15,MtCO2e
+                                                  </Text>
+                                                </Box>
+                                                <Box
+                                                  onClick={onAddActivityModalOpen}
+                                                  pr="56px"
+                                                >
+                                                  <AddIcon color="interactive.control" />
+                                                </Box>
+                                              </Box>
+                                              <AccordionIcon />
+                                            </AccordionButton>
+                                          </h2>
+                                          <AccordionPanel p={0}>
+                                            <TableContainer>
+                                              <Table
+                                                variant="simple"
+                                                borderWidth="1px"
+                                                borderRadius="20px"
+                                                bg="base.light"
+                                              >
+                                                <Thead bg="background.backgroundLight">
+                                                  <Tr>
+                                                    <Th>{t("fuel-type")}</Th>
+                                                    <Th>{t("data-quality")}</Th>
+                                                    <Th>{t("fuel-consumption")}</Th>
+                                                    <Th>{t("emissions")}</Th>
+                                                    <Th></Th>
+                                                  </Tr>
+                                                </Thead>
+                                                <Tbody>
+                                                  {userActivities?.map(
+                                                    (activity: any, i: number) => {
+                                                      return (
+                                                        <Tr key={i}>
+                                                          <Td>
+                                                            {activity?.fuelType}
+                                                          </Td>
+                                                          <Td>
+                                                            <Tag
+                                                              size="lg"
+                                                              variant="outline"
+                                                              borderWidth="1px"
+                                                              shadow="none"
+                                                              borderColor="content.link"
+                                                              borderRadius="full"
+                                                              bg="background.neutral"
+                                                              color="content.link"
+                                                            >
+                                                              <TagLabel>
+                                                                {
+                                                                  activity?.dataQuality
+                                                                }
+                                                              </TagLabel>
+                                                            </Tag>
+                                                          </Td>
+                                                          <Td>
+                                                            {
+                                                              activity?.fuelConsumption!
                                                             }
-                                                            aria-label="more-icon"
-                                                            variant="ghost"
-                                                            color="content.tertiary"
-                                                          />
-                                                        </PopoverTrigger>
-                                                        <PopoverContent
-                                                          w="auto"
-                                                          borderRadius="8px"
-                                                          shadow="2dp"
-                                                          px="0"
-                                                        >
-                                                          <PopoverArrow />
-                                                          <PopoverBody p="0px">
-                                                            <Box
-                                                              p="16px"
-                                                              display="flex"
-                                                              alignItems="center"
-                                                              gap="16px"
-                                                              _hover={{
-                                                                bg: "content.link",
-                                                                cursor:
-                                                                  "pointer",
-                                                              }}
-                                                              className="group"
-                                                            >
-                                                              <Icon
-                                                                className="group-hover:text-white"
-                                                                color="interactive.control"
-                                                                as={
-                                                                  FaNetworkWired
-                                                                }
-                                                                h="24px"
-                                                                w="24px"
-                                                              />
-                                                              <Text
-                                                                className="group-hover:text-white"
-                                                                color="content.primary"
+                                                          </Td>
+                                                          <Td>
+                                                            {activity?.emissions}{" "}
+                                                            tCO2e
+                                                          </Td>
+                                                          <Td isNumeric>
+                                                            <Popover>
+                                                              <PopoverTrigger>
+                                                                <IconButton
+                                                                  icon={
+                                                                    <MdMoreVert size="24px" />
+                                                                  }
+                                                                  aria-label="more-icon"
+                                                                  variant="ghost"
+                                                                  color="content.tertiary"
+                                                                />
+                                                              </PopoverTrigger>
+                                                              <PopoverContent
+                                                                w="auto"
+                                                                borderRadius="8px"
+                                                                shadow="2dp"
+                                                                px="0"
                                                               >
-                                                                Edit activity
-                                                              </Text>
-                                                            </Box>
-                                                            <Box
-                                                              p="16px"
-                                                              display="flex"
-                                                              alignItems="center"
-                                                              gap="16px"
-                                                              _hover={{
-                                                                bg: "content.link",
-                                                                cursor:
-                                                                  "pointer",
-                                                              }}
-                                                              className="group"
-                                                              onClick={
-                                                                onDeleteActivityModalOpen
-                                                              }
-                                                            >
-                                                              <Icon
-                                                                className="group-hover:text-white"
-                                                                color="sentiment.negativeDefault"
-                                                                as={FiTrash2}
-                                                                h="24px"
-                                                                w="24px"
-                                                              />
-                                                              <Text
-                                                                className="group-hover:text-white"
-                                                                color="content.primary"
-                                                              >
-                                                                Delete activity
-                                                              </Text>
-                                                            </Box>
-                                                          </PopoverBody>
-                                                        </PopoverContent>
-                                                      </Popover>
-                                                    </Td>
-                                                  </Tr>
-                                                );
-                                              },
-                                            )}
-                                          </Tbody>
-                                        </Table>
-                                      </TableContainer>
-                                    </AccordionPanel>
-                                  </AccordionItem>
-                                </Accordion>
+                                                                <PopoverArrow />
+                                                                <PopoverBody p="0px">
+                                                                  <Box
+                                                                    p="16px"
+                                                                    display="flex"
+                                                                    alignItems="center"
+                                                                    gap="16px"
+                                                                    _hover={{
+                                                                      bg: "content.link",
+                                                                      cursor:
+                                                                        "pointer",
+                                                                    }}
+                                                                    className="group"
+                                                                  >
+                                                                    <Icon
+                                                                      className="group-hover:text-white"
+                                                                      color="interactive.control"
+                                                                      as={
+                                                                        FaNetworkWired
+                                                                      }
+                                                                      h="24px"
+                                                                      w="24px"
+                                                                    />
+                                                                    <Text
+                                                                      className="group-hover:text-white"
+                                                                      color="content.primary"
+                                                                    >
+                                                                      Edit activity
+                                                                    </Text>
+                                                                  </Box>
+                                                                  <Box
+                                                                    p="16px"
+                                                                    display="flex"
+                                                                    alignItems="center"
+                                                                    gap="16px"
+                                                                    _hover={{
+                                                                      bg: "content.link",
+                                                                      cursor:
+                                                                        "pointer",
+                                                                    }}
+                                                                    className="group"
+                                                                    onClick={
+                                                                      onDeleteActivityModalOpen
+                                                                    }
+                                                                  >
+                                                                    <Icon
+                                                                      className="group-hover:text-white"
+                                                                      color="sentiment.negativeDefault"
+                                                                      as={FiTrash2}
+                                                                      h="24px"
+                                                                      w="24px"
+                                                                    />
+                                                                    <Text
+                                                                      className="group-hover:text-white"
+                                                                      color="content.primary"
+                                                                    >
+                                                                      Delete activity
+                                                                    </Text>
+                                                                  </Box>
+                                                                </PopoverBody>
+                                                              </PopoverContent>
+                                                            </Popover>
+                                                          </Td>
+                                                        </Tr>
+                                                      );
+                                                    },
+                                                  )}
+                                                </Tbody>
+                                              </Table>
+                                            </TableContainer>
+                                          </AccordionPanel>
+                                        </AccordionItem>
+                                      </Accordion>
+                                    </Box>
+                                  ) : (
+                                    <Box className="flex flex-col gap-4">
+                                      {suggestedActivities.map(({ id, name }) => (
+                                        <SuggestedActivityCard
+                                          key={id}
+                                          name={name}
+                                          t={t}
+                                          isSelected={selectedActivity === id}
+                                          onActivityAdded={onAddActivityModalOpenEC}
+                                        />
+                                      ))}
+                                    </Box>
+                                  )}
+                                </Box>
                               </Box>
                             ) : (
-                              <Box className="flex flex-col gap-4">
-                                {BUILDINGS.map(({ id, name }) => (
-                                  <SuggestedActivityCard
-                                    key={id}
-                                    name={name}
-                                    t={t}
-                                    onAddActivity={onAddActivityModalOpenEC}
-                                  />
-                                ))}
+                              <Box>
+                                {isUnavailableChecked ? (
+                                  <Box>
+                                    <HeadingText title={t("scope-unavailable")} />
+                                    <Text
+                                      letterSpacing="wide"
+                                      fontSize="body.lg"
+                                      fontWeight="normal"
+                                      color="interactive.control"
+                                      mt="8px"
+                                    >
+                                      {t("scope-unavailable-description")}
+                                    </Text>
+                                    <Box mt="48px">
+                                      <Text
+                                        fontWeight="bold"
+                                        fontSize="title.md"
+                                        fontFamily="heading"
+                                        pt="48px"
+                                        pb="24px"
+                                      >
+                                        {t("select-reason")}
+                                      </Text>
+                                      <RadioGroup>
+                                        <Stack direction="column">
+                                          <Radio
+                                            value={t("select-reason-1")}
+                                            color="interactive.secondary"
+                                          >
+                                            {t("select-reason-1")}
+                                          </Radio>
+                                          <Radio value={t("select-reason-2")}>
+                                            {t("select-reason-2")}
+                                          </Radio>
+                                          <Radio value={t("select-reason-3")}>
+                                            {t("select-reason-3")}
+                                          </Radio>
+                                          <Radio value={t("select-reason-4")}>
+                                            {t("select-reason-4")}
+                                          </Radio>
+                                        </Stack>
+                                      </RadioGroup>
+                                      <Text
+                                        fontWeight="medium"
+                                        fontSize="title.md"
+                                        fontFamily="heading"
+                                        pt="48px"
+                                        pb="24px"
+                                        letterSpacing="wide"
+                                      >
+                                        {t("explanation-justification")}
+                                      </Text>
+                                      <Textarea
+                                        borderRadius="4px"
+                                        borderWidth="1px"
+                                        borderColor="border.neutral"
+                                        backgroundColor="base.light"
+                                        placeholder={t("textarea-placeholder-text")}
+                                      />
+                                      <Button h="48px" p="16px" mt="24px">
+                                        {t("save-changes")}
+                                      </Button>
+                                    </Box>
+                                  </Box>
+                                ) : (
+                                  <Box>
+                                    <Text
+                                      letterSpacing="wide"
+                                      fontSize="body.lg"
+                                      fontWeight="normal"
+                                      color="interactive.control"
+                                    >
+                                      <Trans
+                                        t={t}
+                                        i18nKey="add-data-manually-desciption"
+                                      >
+                                        To add your inventory data manually, select
+                                        the methodology used to collect the data and
+                                        calculate your emissions.{" "}
+                                        <Link
+                                          href="/"
+                                          color="content.link"
+                                          fontWeight="bold"
+                                          textDecoration="underline"
+                                        >
+                                          Learn more
+                                        </Link>{" "}
+                                        about methodologies
+                                      </Trans>
+                                    </Text>
+                                    <Text
+                                      fontWeight="bold"
+                                      fontSize="title.md"
+                                      fontFamily="heading"
+                                      pt="48px"
+                                      pb="24px"
+                                    >
+                                      {t("select-methodology")}
+                                    </Text>
+                                    <Box
+                                      gap="16px"
+                                      display="flex"
+                                      justifyContent="space-between"
+                                    >
+                                      {METHODOLOGIES.map(
+                                        ({
+                                          name,
+                                          description,
+                                          inputRequired,
+                                          disabled,
+                                        }) => (
+                                          <MethodologyCard
+                                            key={name}
+                                            name={name}
+                                            description={description}
+                                            inputRequired={inputRequired}
+                                            isSelected={selectedValue === name}
+                                            disabled={disabled}
+                                            t={t}
+                                            handleCardSelect={handleCardClick}
+                                          />
+                                        ),
+                                      )}
+                                    </Box>
+                                  </Box>
+                                )}
                               </Box>
                             )}
                           </Box>
+                    )}
                         </Box>
-                      ) : (
-                        <Box>
-                          {isChecked ? (
-                            <Box>
-                              <HeadingText title={t("scope-unavailable")} />
->>>>>>> 7723f5f7
+                      )}
+                    {hasActivityData && (
+                          <Box
+                            w="full"
+                            borderTopWidth="3px"
+                            borderColor="interactive.secondary"
+                            py="32px"
+                            px="48px"
+                            bottom="0px"
+                            bg="base.light"
+                          >
+                            <Box display="flex" justifyContent="space-between">
                               <Text
-                                letterSpacing="wide"
-                                fontSize="body.lg"
-                                fontWeight="normal"
-                                color="interactive.control"
-                                mt="8px"
+                                fontFamily="heading"
+                                fontWeight="semibold"
+                                fontSize="headline.md"
                               >
-                                {t("scope-unavailable-description")}
-                              </Text>
-                              <Box mt="48px">
-                                <Text
-                                  fontWeight="bold"
-                                  fontSize="title.md"
-                                  fontFamily="heading"
-                                  pt="48px"
-                                  pb="24px"
-                                >
-                                  {t("select-reason")}
-                                </Text>
-                                <RadioGroup>
-                                  <Stack direction="column">
-                                    <Radio
-                                      value={t("select-reason-1")}
-                                      color="interactive.secondary"
-                                    >
-                                      {t("select-reason-1")}
-                                    </Radio>
-                                    <Radio value={t("select-reason-2")}>
-                                      {t("select-reason-2")}
-                                    </Radio>
-                                    <Radio value={t("select-reason-3")}>
-                                      {t("select-reason-3")}
-                                    </Radio>
-                                    <Radio value={t("select-reason-4")}>
-                                      {t("select-reason-4")}
-                                    </Radio>
-                                  </Stack>
-                                </RadioGroup>
-                                <Text
-                                  fontWeight="medium"
-                                  fontSize="title.md"
-                                  fontFamily="heading"
-                                  pt="48px"
-                                  pb="24px"
-                                  letterSpacing="wide"
-                                >
-                                  {t("explanation-justification")}
-                                </Text>
-                                <Textarea
-                                  borderRadius="4px"
-                                  borderWidth="1px"
-                                  borderColor="border.neutral"
-                                  backgroundColor="base.light"
-                                  placeholder={t("textarea-placeholder-text")}
-                                />
-                                <Button h="48px" p="16px" mt="24px">
-                                  {t("save-changes")}
-                                </Button>
-                              </Box>
-                            </Box>
-                          ) : (
-                            <Box>
-                              <Text
-                                letterSpacing="wide"
-                                fontSize="body.lg"
-                                fontWeight="normal"
-                                color="interactive.control"
-                              >
-                                <Trans
-                                  t={t}
-                                  i18nKey="add-data-manually-desciption"
-                                >
-                                  To add your inventory data manually, select
-                                  the methodology used to collect the data and
-                                  calculate your emissions.{" "}
-                                  <Link
-                                    href="/"
-                                    color="content.link"
-                                    fontWeight="bold"
-                                    textDecoration="underline"
-                                  >
-                                    Learn more
-                                  </Link>{" "}
-                                  about methodologies
-                                </Trans>
+                                {t("total-emissions")}
                               </Text>
                               <Text
-                                fontWeight="bold"
-                                fontSize="title.md"
                                 fontFamily="heading"
-                                pt="48px"
-                                pb="24px"
+                                fontWeight="semibold"
+                                fontSize="headline.md"
                               >
-                                {t("select-methodology")}
+                                {totalEmissions} MtCO2
                               </Text>
-                              <Box
-                                gap="16px"
-                                display="flex"
-                                justifyContent="space-between"
-                              >
-                                {METHODOLOGIES.map(
-                                  ({
-                                    name,
-                                    description,
-                                    inputRequired,
-                                    disabled,
-                                  }) => (
-                                    <MethodologyCard
-                                      key={name}
-                                      name={name}
-                                      description={description}
-                                      inputRequired={inputRequired}
-                                      isSelected={selectedValue === name}
-                                      disabled={disabled}
-                                      t={t}
-                                      handleCardSelect={handleCardClick}
-                                    />
-                                  ),
-                                )}
-                              </Box>
                             </Box>
-                          )}
-                        </Box>
-                      )}
-                    </Box>
-                    {hasActivityData ? (
-                      <Box
-                        w="full"
-                        borderTopWidth="3px"
-                        borderColor="interactive.secondary"
-                        py="32px"
-                        px="48px"
-                        bottom="0px"
-                        bg="base.light"
-                      >
-                        <Box display="flex" justifyContent="space-between">
-                          <Text
-                            fontFamily="heading"
-                            fontWeight="semibold"
-                            fontSize="headline.md"
-                          >
-                            {t("total-emissions")}
-                          </Text>
-                          <Text
-                            fontFamily="heading"
-                            fontWeight="semibold"
-                            fontSize="headline.md"
-                          >
-                            15,4M tCO2
-                          </Text>
-                        </Box>
-                      </Box>
-                    ) : (
-                      ""
-                    )}
-                  </Box>
-                )}
+                          </Box>
+                        )}
               </TabPanel>
             </TabPanels>
           </Tabs>
@@ -2252,36 +2435,6 @@
           hasActivityData={hasActivityData}
           setHasActivityData={setHasActivityData}
         />
-<<<<<<< HEAD
-      </div >
-      <Box
-        w="full"
-        borderTopWidth="3px"
-        borderColor="interactive.secondary"
-        py="32px"
-        px="48px"
-        pos="fixed"
-        bottom="0px"
-        bg="base.light"
-      >
-        <Box display="flex" justifyContent="space-between">
-          <Text
-            fontFamily="heading"
-            fontWeight="semibold"
-            fontSize="headline.md"
-          >
-            {t("total-emissions")}
-          </Text>
-          <Text
-            fontFamily="heading"
-            fontWeight="semibold"
-            fontSize="headline.md"
-          >
-            15,4M tCO2e
-          </Text>
-        </Box>{" "}
-      </Box>
-=======
         <ChangeMethodology
           t={t}
           onClose={onChangeMethodologyClose}
@@ -2290,15 +2443,9 @@
         <DeleteAllActivitiesModal
           t={t}
           isOpen={isDeleteActivitiesModalOpen}
-          onClose={onDeleteActivitiesModalClose}
-        />
-        <DeleteActivityModal
-          t={t}
-          isOpen={isDeleteActivityModalOpen}
           onClose={onDeleteActivityModalClose}
         />
       </div>
->>>>>>> 7723f5f7
     </>
   );
 }
