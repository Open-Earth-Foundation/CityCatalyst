import { test, expect } from "@playwright/test";
import { randomUUID } from "node:crypto";
<<<<<<< HEAD
import { expectText } from "./helpers";
=======

async function expectText(page: Page, text: string) {
  await expect(page.getByText(text).first()).toBeVisible();
}
>>>>>>> 82585a54

test.beforeEach(async ({ page }) => {
  await page.goto("/en/auth/signup");
});

test.describe("Signup", () => {
  test("should navigate to signup from login", async ({ page }) => {
    await page.goto("/");
    const link = page.getByText("Sign up");
    await expect(link).toBeVisible();
    await link.click();
    await expect(
      page.getByRole("heading", { name: "Sign Up to City Catalyst" }),
    ).toBeVisible();
  });

  test("should redirect to dashboard after entering correct data", async ({
    page,
  }) => {
    await expect(
      page.getByRole("heading", { name: "Sign Up to City Catalyst" }),
    ).toBeVisible();

    const email = `e2e-test+${randomUUID()}@example.com`;

    await page.getByPlaceholder("Your full name").fill("Test User");
    await page.getByPlaceholder("e.g. youremail@domain.com").fill(email);
    await page.getByLabel("Password", { exact: true }).fill("Test123");
    await page.getByLabel("Confirm Password").fill("Test123");
    await page.getByPlaceholder("Enter the code you received").fill("123456");
    await page
      .locator('input[name="acceptTerms"] + .chakra-checkbox__control')
      .click();
    await page.getByRole("button", { name: "Create Account" }).click();

    await expect(page).toHaveURL(
      `/en/auth/check-email?email=${email.replace("@", "%40")}`,
    );
  });

  test("should show errors when entering invalid data", async ({ page }) => {
    await expect(
      page.getByRole("heading", { name: "Sign Up to City Catalyst" }),
    ).toBeVisible();

    await page.getByPlaceholder("Your full name").fill("asd");
    await page
      .getByPlaceholder("e.g. youremail@domain.com")
      .fill("testopenearthorg");
    await page.getByLabel("Password", { exact: true }).fill("Pas");
    await page.getByLabel("Confirm Password").fill("Pa1");
    await page.getByPlaceholder("Enter the code you received").fill("12345");
    await page.getByRole("button", { name: "Create Account" }).click();

    await expect(page).toHaveURL(`/en/auth/signup`);
    await expectText(page, "valid email address");
    await expectText(page, "Minimum length");
    await expectText(page, "Invalid invite code");
    await expectText(page, "Please accept the terms");
  });

  test("should require matching passwords", async ({ page }) => {
    await expect(
      page.getByRole("heading", { name: "Sign Up to City Catalyst" }),
    ).toBeVisible();

    await page.getByPlaceholder("Your full name").fill("Test Account");
    await page
      .getByPlaceholder("e.g. youremail@domain.com")
      .fill("e2e-test-fail@example.com");
    await page.getByLabel("Password", { exact: true }).fill("Password1");
    await page.getByLabel("Confirm Password").fill("Password2");
    await page.getByPlaceholder("Enter the code you received").fill("123456");
    await page
      .locator('input[name="acceptTerms"] + .chakra-checkbox__control') // sibling
      .click();
    await page.getByRole("button", { name: "Create Account" }).click();

    await expect(page).toHaveURL(`/en/auth/signup`);
    await expectText(page, "Passwords don't match");
  });

  test.skip("should correctly handle and pass callbackUrl", () => {});
});<|MERGE_RESOLUTION|>--- conflicted
+++ resolved
@@ -1,13 +1,6 @@
 import { test, expect } from "@playwright/test";
 import { randomUUID } from "node:crypto";
-<<<<<<< HEAD
 import { expectText } from "./helpers";
-=======
-
-async function expectText(page: Page, text: string) {
-  await expect(page.getByText(text).first()).toBeVisible();
-}
->>>>>>> 82585a54
 
 test.beforeEach(async ({ page }) => {
   await page.goto("/en/auth/signup");
