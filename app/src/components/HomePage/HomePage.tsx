"use client";

import Footer from "@/components/Sections/Footer";
import { useTranslation } from "@/i18n/client";
import {
  api,
  useGetCitiesAndYearsQuery,
  useGetCityPopulationQuery,
} from "@/services/api";
import { CheckUserSession } from "@/util/check-user-session";
import { formatEmissions } from "@/util/helpers";
import {
  Box,
  Button,
  Tab,
  TabList,
  TabPanel,
  TabPanels,
  Tabs,
  Text,
  VStack,
} from "@chakra-ui/react";
import { useParams, useRouter } from "next/navigation";
import MissingInventory from "@/components/missing-inventory";
import InventoryCalculationTab from "@/components/HomePage/InventoryCalculationTab";
import InventoryReportTab from "../../app/[lng]/[inventory]/InventoryResultTab";
import NotAvailable from "@/components/NotAvailable";
import { Hero } from "@/components/HomePage/Hero";
import { ActionCards } from "@/components/HomePage/ActionCards";
import { InventoryPreferencesCard } from "@/components/HomePage/InventoryPreferencesCard";
<<<<<<< HEAD
import React, { useMemo } from "react";
import { YearSelectorCard } from "@/components/Cards/years-selection-card";
import { AddIcon } from "@chakra-ui/icons";
=======
import { useEffect } from "react";
>>>>>>> 72314d77

export default function HomePage({
  lng,
  isPublic,
}: {
  lng: string;
  isPublic: boolean;
}) {
  const { t } = useTranslation(lng, "dashboard");
  const router = useRouter();

  // Check if user is authenticated otherwise route to login page
  isPublic || CheckUserSession();

  const { inventory: inventoryParam } = useParams();
  const { data: inventory, isLoading: isInventoryLoading } =
    api.useGetInventoryQuery((inventoryParam as string) || "default");

  // TODO also add this to login logic or after email verification to prevent extra redirect?
  // if the user doesn't have a default inventory or if path has a null inventory id, redirect to onboarding page

  useEffect(() => {
    if (!inventoryParam && !isInventoryLoading && inventory) {
      if (inventory.inventoryId) {
        // fix inventoryId in URL without reloading page
        const newPath = "/" + lng + "/" + inventory.inventoryId;
        history.replaceState(null, "", newPath);
      } else {
        // fixes warning "Cannot update a component (`Router`) while rendering a different component (`Home`)"
        setTimeout(() => router.push(`/onboarding`), 0);
      }
    }
  }, [isInventoryLoading, inventory, inventoryParam, lng, router]);

  // query API data
  // TODO maybe rework this logic into one RTK query:
  // https://redux-toolkit.js.org/rtk-query/usage/customizing-queries#performing-multiple-requests-with-a-single-query

  const { data: inventoryProgress, isLoading: isInventoryProgressLoading } =
    api.useGetInventoryProgressQuery((inventoryParam as string) || "default");

  const { data: city } = api.useGetCityQuery(inventory?.cityId!, {
    skip: !inventory?.cityId,
  });

  const { data: population } = useGetCityPopulationQuery(
    { cityId: inventory?.cityId!, year: inventory?.year! },
    { skip: !inventory?.cityId || !inventory?.year },
  );

  const { data: citiesAndYears, isLoading } = useGetCitiesAndYearsQuery();

  const formattedEmissions = inventory?.totalEmissions
    ? formatEmissions(inventory.totalEmissions)
    : { value: t("N/A"), unit: "" };

  const inventoriesForCurrentCity = useMemo<
    { year: number; inventoryId: string; lastUpdate: Date }[]
  >(() => {
    if (!citiesAndYears) {
      return [];
    }
    return citiesAndYears
      .filter(({ city }) => inventory?.cityId === city.cityId)
      .map(({ years }) => years)
      .flat();
  }, [citiesAndYears, inventory?.cityId]);

  return (
    <>
      {!inventory && !isInventoryLoading && (
        <>
          {isPublic ? (
            <NotAvailable lng={lng} />
          ) : (
            <MissingInventory lng={lng} />
          )}
          <Footer lng={lng} />
        </>
      )}
      {inventory && (
        <>
          <Hero
            inventory={inventory}
            isPublic={isPublic}
            currentInventoryId={inventory?.inventoryId}
            isInventoryLoading={isInventoryLoading}
            formattedEmissions={formattedEmissions}
            t={t}
            population={population}
          />

          <Box className="flex mx-auto mt-[80px] w-full max-w-[1090px]">
            <VStack align="start">
              <InventoryPreferencesCard t={t} isPublic={isPublic} />
              {!isPublic && (
                <ActionCards
                  inventoryId={inventory?.inventoryId}
                  t={t}
                  lng={lng}
                  city={city}
                  inventory={inventory}
                />
              )}
            </VStack>
          </Box>
          <Box
            className="h-full pt-[48px] pb-[100px]"
            bg="background.backgroundLight"
            px={8}
          >
            <Box className="mx-auto w-full max-w-[1090px] css-0">
              {/* Years section */}
              {!isPublic ? (
<<<<<<< HEAD
                <>
                  <Box className="w-full mb-6 flex items-center justify-between">
                    <Text
                      color="content.primary"
                      fontWeight="bold"
                      lineHeight="24px"
                      fontSize="headline.sm"
                      fontFamily="heading"
                      fontStyle="normal"
                    >
                      {t("inventory-year")}
                    </Text>
                    <Button
                      data-testid="add-new-inventory-button"
                      title={t("add-new-inventory")}
                      leftIcon={<AddIcon h="16px" w="16px" />}
                      h="48px"
                      aria-label="activity-button"
                      fontSize="button.md"
                      gap="8px"
                      onClick={() =>
                        router.push(
                          `/onboarding/setup?city=${inventory?.cityId}`,
                        )
                      }
                    >
                      {t("add-new-inventory")}
                    </Button>
                  </Box>
                  <YearSelectorCard
                    cityId={inventory.cityId as string}
                    inventories={inventoriesForCurrentCity}
                    currentInventoryId={inventoryId}
                    lng={lng}
                    t={t}
                  />
                  <Tabs align="start" className="mt-12" variant="line" isLazy>
                    <TabList>
                      {[
                        t("tab-emission-inventory-calculation-title"),
                        t("tab-emission-inventory-results-title"),
                      ]?.map((tab, index) => (
                        <Tab key={index}>
                          <Text
                            fontFamily="heading"
                            fontSize="title.md"
                            fontWeight="medium"
                          >
                            {t(tab)}
                          </Text>
                        </Tab>
                      ))}
                    </TabList>
                    <TabPanels>
                      <TabPanel>
                        <InventoryCalculationTab
                          lng={lng}
                          inventory={inventory}
                          inventoryProgress={inventoryProgress}
                          isUserInfoLoading={isUserInfoLoading}
                          isInventoryProgressLoading={
                            isInventoryProgressLoading
                          }
                        />
                      </TabPanel>
                      <TabPanel>
                        <InventoryReportTab
                          isPublic={isPublic}
                          lng={lng}
                          population={population}
                          inventory={inventory}
                          inventoryProgress={inventoryProgress}
                          isUserInfoLoading={isUserInfoLoading}
                          isInventoryProgressLoading={
                            isInventoryProgressLoading
                          }
                        />
                      </TabPanel>
                    </TabPanels>
                  </Tabs>
                </>
=======
                <Tabs align="start" variant="line" isLazy>
                  <TabList>
                    {[
                      t("tab-emission-inventory-calculation-title"),
                      t("tab-emission-inventory-results-title"),
                    ]?.map((tab, index) => (
                      <Tab key={index}>
                        <Text
                          fontFamily="heading"
                          fontSize="title.md"
                          fontWeight="medium"
                        >
                          {t(tab)}
                        </Text>
                      </Tab>
                    ))}
                  </TabList>
                  <TabPanels>
                    <TabPanel>
                      <InventoryCalculationTab
                        lng={lng}
                        inventory={inventory}
                        inventoryProgress={inventoryProgress}
                        isInventoryProgressLoading={isInventoryProgressLoading}
                      />
                    </TabPanel>
                    <TabPanel>
                      <InventoryReportTab
                        isPublic={isPublic}
                        lng={lng}
                        population={population}
                        inventory={inventory}
                      />
                    </TabPanel>
                  </TabPanels>
                </Tabs>
>>>>>>> 72314d77
              ) : (
                <InventoryReportTab
                  lng={lng}
                  population={population}
                  inventory={inventory}
                  isPublic={isPublic}
                />
              )}
            </Box>
          </Box>
          <Footer lng={lng} />
        </>
      )}
    </>
  );
}<|MERGE_RESOLUTION|>--- conflicted
+++ resolved
@@ -28,13 +28,10 @@
 import { Hero } from "@/components/HomePage/Hero";
 import { ActionCards } from "@/components/HomePage/ActionCards";
 import { InventoryPreferencesCard } from "@/components/HomePage/InventoryPreferencesCard";
-<<<<<<< HEAD
+import { useEffect } from "react";
 import React, { useMemo } from "react";
 import { YearSelectorCard } from "@/components/Cards/years-selection-card";
 import { AddIcon } from "@chakra-ui/icons";
-=======
-import { useEffect } from "react";
->>>>>>> 72314d77
 
 export default function HomePage({
   lng,
@@ -149,7 +146,6 @@
             <Box className="mx-auto w-full max-w-[1090px] css-0">
               {/* Years section */}
               {!isPublic ? (
-<<<<<<< HEAD
                 <>
                   <Box className="w-full mb-6 flex items-center justify-between">
                     <Text
@@ -182,7 +178,7 @@
                   <YearSelectorCard
                     cityId={inventory.cityId as string}
                     inventories={inventoriesForCurrentCity}
-                    currentInventoryId={inventoryId}
+                    currentInventoryId={inventory.inventoryId}
                     lng={lng}
                     t={t}
                   />
@@ -209,7 +205,6 @@
                           lng={lng}
                           inventory={inventory}
                           inventoryProgress={inventoryProgress}
-                          isUserInfoLoading={isUserInfoLoading}
                           isInventoryProgressLoading={
                             isInventoryProgressLoading
                           }
@@ -221,54 +216,11 @@
                           lng={lng}
                           population={population}
                           inventory={inventory}
-                          inventoryProgress={inventoryProgress}
-                          isUserInfoLoading={isUserInfoLoading}
-                          isInventoryProgressLoading={
-                            isInventoryProgressLoading
-                          }
                         />
                       </TabPanel>
                     </TabPanels>
                   </Tabs>
                 </>
-=======
-                <Tabs align="start" variant="line" isLazy>
-                  <TabList>
-                    {[
-                      t("tab-emission-inventory-calculation-title"),
-                      t("tab-emission-inventory-results-title"),
-                    ]?.map((tab, index) => (
-                      <Tab key={index}>
-                        <Text
-                          fontFamily="heading"
-                          fontSize="title.md"
-                          fontWeight="medium"
-                        >
-                          {t(tab)}
-                        </Text>
-                      </Tab>
-                    ))}
-                  </TabList>
-                  <TabPanels>
-                    <TabPanel>
-                      <InventoryCalculationTab
-                        lng={lng}
-                        inventory={inventory}
-                        inventoryProgress={inventoryProgress}
-                        isInventoryProgressLoading={isInventoryProgressLoading}
-                      />
-                    </TabPanel>
-                    <TabPanel>
-                      <InventoryReportTab
-                        isPublic={isPublic}
-                        lng={lng}
-                        population={population}
-                        inventory={inventory}
-                      />
-                    </TabPanel>
-                  </TabPanels>
-                </Tabs>
->>>>>>> 72314d77
               ) : (
                 <InventoryReportTab
                   lng={lng}
