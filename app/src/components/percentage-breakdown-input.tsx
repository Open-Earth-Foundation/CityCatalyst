--- conflicted
+++ resolved
@@ -147,16 +147,6 @@
   }, [wasteCompositionType, wasteCompositionValues]);
 
   const totalPercent = useMemo(() => {
-<<<<<<< HEAD
-    const total = Object.values(breakDownValues).reduce<number>(
-      (acc: number, val) =>
-        acc +
-        parseFloat(
-          (val ?? "").toString().trim().length > 0 ? (val as string) : "0",
-        ),
-      0,
-    );
-=======
     let total = Object.values(breakDownValues).reduce<number>((acc, val) => {
       return acc + parseFloat(val || "0");
     }, 0);
@@ -167,7 +157,6 @@
       total = Math.ceil(total); // Round to two decimal places
     }
 
->>>>>>> d198e21b
     if (total === 100) {
       clearErrors(`activity.${id}`);
     } else if (wasteCompositionType !== null) {
