--- conflicted
+++ resolved
@@ -128,8 +128,6 @@
               "Terajoules (TJ)",
               "Kilowatt-kilometer (kW/m2)"
             ]
-<<<<<<< HEAD
-=======
             }
           },
           {
@@ -185,7 +183,6 @@
             "type": "text",
             "name": "sourceReference",
             "placeholder": "Write in detail from which source the entered values come from."
->>>>>>> 99467bb3
           }
         },
         {
