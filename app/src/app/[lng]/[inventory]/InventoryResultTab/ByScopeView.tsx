import React from "react";
import { Box, Table } from "@chakra-ui/react";
import { ActivityDataByScope } from "@/util/types";
import type { TFunction } from "i18next";
import { convertKgToTonnes, toKebabCase } from "@/util/helpers";
import { InventoryTypeEnum, SECTORS } from "@/util/constants";

interface ByScopeViewProps {
  data: ActivityDataByScope[];
  tData: TFunction;
  tDashboard: TFunction;
  sectorName: string;
  inventoryType: InventoryTypeEnum;
}

const ByScopeView: React.FC<ByScopeViewProps> = ({
  data,
  tData,
  tDashboard,
  sectorName,
  inventoryType,
}) => {
  const scopes = SECTORS.find((s) => sectorName === s.name)!.inventoryTypes[
    inventoryType
  ].scopes;
  return (
    <Box p={4}>
      <Table.Root unstyled variant="line">
        <Table.Header>
          <Table.Row>
            <Table.ColumnHeader>{tData("subsector")}</Table.ColumnHeader>
            <Table.ColumnHeader>
              {tDashboard("total-emissions")}
            </Table.ColumnHeader>
            <Table.ColumnHeader>
              {tDashboard("%-of-sector-emissions")}
            </Table.ColumnHeader>
            {scopes.map((s) => (
              <Table.ColumnHeader key={s}>
                {tDashboard("emissions-scope")} {s}
              </Table.ColumnHeader>
            ))}
          </Table.Row>
        </Table.Header>
        <Table.Body>
          {data.map((item, index) => (
            <Table.Row key={index}>
              <Table.Cell>{tData(toKebabCase(item.activityTitle))}</Table.Cell>
              <Table.Cell>{convertKgToTonnes(item.totalEmissions)}</Table.Cell>
              <Table.Cell>{item.percentage}%</Table.Cell>
              {scopes.map((s) => (
                <Table.Cell key={s}>
                  {convertKgToTonnes(item.scopes[s] || 0)}
                </Table.Cell>
              ))}
<<<<<<< HEAD
            </Tr>
          </Thead>
          <Tbody>
            {data.map((item, index) => (
              <Tr key={index}>
                <Td>{tData(toKebabCase(item.activityTitle))}</Td>
                <Td>{convertKgToTonnes(item.totalEmissions)}</Td>
                <Td>{item.percentage}%</Td>
                {scopes.map((s) => (
                  <Td key={s}>{convertKgToTonnes(item.scopes[s] || 0)}</Td>
                ))}
              </Tr>
            ))}
          </Tbody>
        </Table>
      </Box>
    </ChakraProvider>
=======
            </Table.Row>
          ))}
        </Table.Body>
      </Table.Root>
    </Box>
>>>>>>> 8e45f4fb
  );
};

export default ByScopeView;<|MERGE_RESOLUTION|>--- conflicted
+++ resolved
@@ -53,31 +53,11 @@
                   {convertKgToTonnes(item.scopes[s] || 0)}
                 </Table.Cell>
               ))}
-<<<<<<< HEAD
-            </Tr>
-          </Thead>
-          <Tbody>
-            {data.map((item, index) => (
-              <Tr key={index}>
-                <Td>{tData(toKebabCase(item.activityTitle))}</Td>
-                <Td>{convertKgToTonnes(item.totalEmissions)}</Td>
-                <Td>{item.percentage}%</Td>
-                {scopes.map((s) => (
-                  <Td key={s}>{convertKgToTonnes(item.scopes[s] || 0)}</Td>
-                ))}
-              </Tr>
-            ))}
-          </Tbody>
-        </Table>
-      </Box>
-    </ChakraProvider>
-=======
             </Table.Row>
           ))}
         </Table.Body>
       </Table.Root>
     </Box>
->>>>>>> 8e45f4fb
   );
 };
 
