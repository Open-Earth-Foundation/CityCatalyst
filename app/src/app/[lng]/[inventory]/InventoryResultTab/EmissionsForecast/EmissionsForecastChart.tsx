import { EmissionsForecastData } from "@/util/types";
<<<<<<< HEAD
import { TFunction } from "i18next";
import { getReferenceNumberByName, SECTORS, ISector } from "@/util/constants";
import { Badge, Box, Card, Heading, Table, Text } from "@chakra-ui/react";
=======
import { TFunction } from "i18next/typescript/t";
import {
  getReferenceNumberByName,
  getSectorByName,
  getSectorByReferenceNumber,
  getSubSectorByName,
  getSubSectorByReferenceNumber,
  ISector,
} from "@/util/constants";
import {
  Badge,
  Box,
  Card,
  Heading,
  Table,
  Tbody,
  Td,
  Text,
  Tfoot,
  Th,
  Thead,
  Tr,
} from "@chakra-ui/react";
import { convertKgToTonnes, toKebabCase } from "@/util/helpers";
>>>>>>> 3b230d76
import { ResponsiveLine } from "@nivo/line";

interface LineChartData {
  id: string;
  color: string;
  data: { x: string; y: number }[];
}

const getColorForSeries = (seriesId: string) => {
  const sectorOrSubsector =
    getSectorByName(seriesId) || getSubSectorByName(seriesId);
  return sectorOrSubsector?.color || "semantic.dangerOverlay";
};

export const EmissionsForecastChart = ({
  forecast,
  t,
}: {
  forecast: EmissionsForecastData;
  t: TFunction;
}) => {
  const convertToLineChartData = (
    forecastData: EmissionsForecastData,
  ): LineChartData[] => {
    const sectors = Object.keys(
      forecastData.forecast[Object.keys(forecastData.forecast)[0]],
    );
    return sectors
      .map((sector) => {
        const [sectorRefNo, subSectorRefNo] = sector.split(".");

        return {
          id: !subSectorRefNo
            ? getSectorByReferenceNumber(sectorRefNo)?.name || sector
            : getSubSectorByReferenceNumber(sector)?.name || sector,
          color: getColorForSeries(sector),
          data: Object.entries(forecastData.forecast).map(
            ([year, sectorsData]) => {
              return {
                x: year,
                y: sectorsData[sector] || 0,
              };
            },
          ),
        };
      })
      .reverse();
  };

  const data = convertToLineChartData(forecast);
  const colors = data.map((series) => getColorForSeries(series.id)!);

  return (
    <ResponsiveLine
      data={data}
      margin={{ top: 50, right: 30, bottom: 100, left: 80 }}
      xScale={{ type: "point" }}
      yScale={{
        type: "linear",
        min: 0,
        max: "auto",
        stacked: true,
      }}
      curve="natural"
      axisBottom={{
        tickSize: 5,
        tickPadding: 5,
        tickRotation: 0,
        format: (value) => (parseInt(value) % 5 === 0 ? value : ""),
      }}
      axisLeft={{
        tickSize: 5,
        tickPadding: 5,
        tickRotation: 0,
        format: (value: number) => convertKgToTonnes(value),
      }}
      colors={colors}
      tooltip={({ point }) => {
        const year = point.data.x;
        const sumOfYs = data.reduce((sum, series) => {
          const yearData = series.data.find(({ x }) => x === year);
          return sum + parseInt((yearData?.y as unknown as string) || "0");
        }, 0);

        return (
          <Card.Root py={2} px={2}>
            <Box padding="4" borderBottom="1px solid">
              <Heading size="sm">{t("year")}</Heading>
              <Text
                fontFamily="heading"
                fontSize="label.lg"
                fontStyle="normal"
                lineHeight="20px"
                letterSpacing="wide"
              >
                {year as unknown as string}
              </Text>
            </Box>
            <Box padding="4">
<<<<<<< HEAD
              <Table.Root unstyled size={"sm"}>
                <Table.Body>
                  {data.map((series, index) => {
                    const yearData = series.data.find(
                      ({ x }) => x === point.data.x,
                    );
=======
              <Table variant="simple" size={"sm"}>
                <Thead>
                  <Tr>
                    <Th>{t("sector")}</Th>
                    <Th>{t("rate")}</Th>
                    <Th>%</Th>
                    <Th>{t("total-emissions")}</Th>
                  </Tr>
                </Thead>
                <Tbody>
                  {data.map(({ data, id }) => {
                    const yearData = data.find(({ x }) => x === point.data.x);
>>>>>>> 3b230d76
                    const percentage = yearData
                      ? ((yearData.y / sumOfYs) * 100).toFixed(2)
                      : 0;
                    const sectorRefNo =
                      getReferenceNumberByName(
                        toKebabCase(id as string) as keyof ISector,
                      ) || getSubSectorByName(id)?.referenceNumber;

                    const yearGrowthRates =
                      yearData && forecast.growthRates[yearData.x as string];
                    const growthRate =
                      yearGrowthRates?.[sectorRefNo!] ||
                      yearGrowthRates?.[point.serieId as string];

                    return (
<<<<<<< HEAD
                      <Table.Row key={series.id}>
                        <Table.Cell>
=======
                      <Tr key={id}>
                        <Td>
>>>>>>> 3b230d76
                          <Badge
                            boxSize="10px"
                            bg={getColorForSeries(id)}
                            marginRight="8px"
                          />
<<<<<<< HEAD
                          {series.id}
                        </Table.Cell>
                        <Table.Cell>
                          {
                            forecast.growthRates[point.data.x as number]?.[
                              sectorRefNo!
                            ]
                          }
                        </Table.Cell>
                        <Table.Cell>{percentage}%</Table.Cell>
                        <Table.Cell>
=======
                          {t(id)}
                        </Td>
                        <Td>{growthRate}</Td>
                        <Td>{percentage}%</Td>
                        <Td>
>>>>>>> 3b230d76
                          {convertKgToTonnes(
                            parseInt(yearData?.y as unknown as string),
                          )}
                        </Table.Cell>
                      </Table.Row>
                    );
                  })}
<<<<<<< HEAD
                  <Table.Row>
                    <Table.ColumnHeader>{t("total")}</Table.ColumnHeader>
                    <Table.ColumnHeader></Table.ColumnHeader>
                    <Table.ColumnHeader>
                      {convertKgToTonnes(sumOfYs)}
                    </Table.ColumnHeader>
                  </Table.Row>
                </Table.Body>
              </Table.Root>
=======
                </Tbody>
                <Tfoot>
                  <Tr>
                    <Th>{t("total")}</Th>
                    <Th></Th>
                    <Th></Th>
                    <Th>{convertKgToTonnes(sumOfYs)}</Th>
                  </Tr>
                </Tfoot>
              </Table>
>>>>>>> 3b230d76
            </Box>
          </Card.Root>
        );
      }}
      enableGridX={false}
      enableGridY={false}
      enablePoints={false}
      pointSize={10}
      pointColor={{ theme: "background" }}
      pointBorderWidth={2}
      pointBorderColor={{ from: "serieColor" }}
      pointLabel="data.yFormatted"
      pointLabelYOffset={-12}
      enableArea={true}
      areaOpacity={1}
      enableTouchCrosshair={true}
      useMesh={true}
      legends={[
        {
          anchor: "bottom",
          direction: "row",
          justify: false,
          translateX: 0,
          translateY: 60,
          itemWidth: 120,
          itemHeight: 20,
          itemsSpacing: 4,
          symbolSize: 20,
          symbolShape: "circle",
          itemDirection: "left-to-right",
          itemTextColor: "#777",
          effects: [
            {
              on: "hover",
              style: {
                itemBackground: "rgba(0, 0, 0, .03)",
                itemOpacity: 1,
              },
            },
          ],
          data: data.map((series) => ({
            id: series.id,
            color: getColorForSeries(series.id),
            label: series.id === "ippu" ? t("ippu-short") : t(series.id),
          })),
        },
      ]}
    />
  );
};<|MERGE_RESOLUTION|>--- conflicted
+++ resolved
@@ -1,10 +1,5 @@
 import { EmissionsForecastData } from "@/util/types";
-<<<<<<< HEAD
 import { TFunction } from "i18next";
-import { getReferenceNumberByName, SECTORS, ISector } from "@/util/constants";
-import { Badge, Box, Card, Heading, Table, Text } from "@chakra-ui/react";
-=======
-import { TFunction } from "i18next/typescript/t";
 import {
   getReferenceNumberByName,
   getSectorByName,
@@ -13,22 +8,8 @@
   getSubSectorByReferenceNumber,
   ISector,
 } from "@/util/constants";
-import {
-  Badge,
-  Box,
-  Card,
-  Heading,
-  Table,
-  Tbody,
-  Td,
-  Text,
-  Tfoot,
-  Th,
-  Thead,
-  Tr,
-} from "@chakra-ui/react";
+import { Badge, Box, Card, Heading, Table, Text } from "@chakra-ui/react";
 import { convertKgToTonnes, toKebabCase } from "@/util/helpers";
->>>>>>> 3b230d76
 import { ResponsiveLine } from "@nivo/line";
 
 interface LineChartData {
@@ -128,27 +109,22 @@
               </Text>
             </Box>
             <Box padding="4">
-<<<<<<< HEAD
               <Table.Root unstyled size={"sm"}>
+                <Table.Header>
+                  <Table.Row>
+                    <Table.ColumnHeader>{t("sector")}</Table.ColumnHeader>
+                    <Table.ColumnHeader>{t("rate")}</Table.ColumnHeader>
+                    <Table.ColumnHeader>%</Table.ColumnHeader>
+                    <Table.ColumnHeader>
+                      {t("total-emissions")}
+                    </Table.ColumnHeader>
+                  </Table.Row>
+                </Table.Header>
                 <Table.Body>
                   {data.map((series, index) => {
                     const yearData = series.data.find(
                       ({ x }) => x === point.data.x,
                     );
-=======
-              <Table variant="simple" size={"sm"}>
-                <Thead>
-                  <Tr>
-                    <Th>{t("sector")}</Th>
-                    <Th>{t("rate")}</Th>
-                    <Th>%</Th>
-                    <Th>{t("total-emissions")}</Th>
-                  </Tr>
-                </Thead>
-                <Tbody>
-                  {data.map(({ data, id }) => {
-                    const yearData = data.find(({ x }) => x === point.data.x);
->>>>>>> 3b230d76
                     const percentage = yearData
                       ? ((yearData.y / sumOfYs) * 100).toFixed(2)
                       : 0;
@@ -164,37 +140,18 @@
                       yearGrowthRates?.[point.serieId as string];
 
                     return (
-<<<<<<< HEAD
                       <Table.Row key={series.id}>
                         <Table.Cell>
-=======
-                      <Tr key={id}>
-                        <Td>
->>>>>>> 3b230d76
                           <Badge
                             boxSize="10px"
                             bg={getColorForSeries(id)}
                             marginRight="8px"
                           />
-<<<<<<< HEAD
                           {series.id}
                         </Table.Cell>
-                        <Table.Cell>
-                          {
-                            forecast.growthRates[point.data.x as number]?.[
-                              sectorRefNo!
-                            ]
-                          }
-                        </Table.Cell>
+                        <Table.Cell>{growthRate}</Table.Cell>
                         <Table.Cell>{percentage}%</Table.Cell>
                         <Table.Cell>
-=======
-                          {t(id)}
-                        </Td>
-                        <Td>{growthRate}</Td>
-                        <Td>{percentage}%</Td>
-                        <Td>
->>>>>>> 3b230d76
                           {convertKgToTonnes(
                             parseInt(yearData?.y as unknown as string),
                           )}
@@ -202,7 +159,6 @@
                       </Table.Row>
                     );
                   })}
-<<<<<<< HEAD
                   <Table.Row>
                     <Table.ColumnHeader>{t("total")}</Table.ColumnHeader>
                     <Table.ColumnHeader></Table.ColumnHeader>
@@ -212,18 +168,6 @@
                   </Table.Row>
                 </Table.Body>
               </Table.Root>
-=======
-                </Tbody>
-                <Tfoot>
-                  <Tr>
-                    <Th>{t("total")}</Th>
-                    <Th></Th>
-                    <Th></Th>
-                    <Th>{convertKgToTonnes(sumOfYs)}</Th>
-                  </Tr>
-                </Tfoot>
-              </Table>
->>>>>>> 3b230d76
             </Box>
           </Card.Root>
         );
