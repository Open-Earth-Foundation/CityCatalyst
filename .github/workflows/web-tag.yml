name: Push tagged Web app to GHCR and deploy to production

on:
  workflow_dispatch:
  push:
    paths:
      - app/**
      - k8s/prod/cc-prod-migrate.yml
      - k8s/prod/cc-prod-seed.yml
      - k8s/prod/cc-prod-sync-catalogue.yml
      - k8s/prod/cc-prod-create-admin.yml
      - k8s/cc-web.yml
      - k8s/cc-web-deploy.yml
      - .github/workflows/web-tag.yml
    tags:
      - "v[0-9]+.[0-9]+.[0-9]+"

jobs:
  runTests:
    runs-on: ubuntu-latest
    if: ${{ !contains(github.ref, '-') }}
    env:
      NODE_ENV: test
      NEXTAUTH_SECRET: "diTMz/XLX4edSmmfzwJtmzKjCJGRt81Gf0PdjO3IPs8="
      NEXTAUTH_URL: "http://localhost:3000"
      CDP_API_KEY: ${{ secrets.CDP_API_KEY_TEST }}
      CDP_MODE: "test"
    defaults:
      run:
        working-directory: ./app
    steps:
      - uses: actions/checkout@v4

      - uses: actions/setup-node@v4
        with:
          node-version: 20
          cache: "npm"
          cache-dependency-path: app/package-lock.json

      - name: Install dependencies
        run: npm ci

      - name: Set up database
        run: |
          docker run --name github_action_postgresql -d -p 5432:5432 -e POSTGRES_HOST_AUTH_METHOD=trust -e POSTGRES_PASSWORD="" postgres
          sleep 10
          createuser -w -h localhost -p 5432 -U postgres citycatalyst
          createdb -w -h localhost -p 5432 -U postgres citycatalyst -O citycatalyst
          cp env.example .env
          npm run db:migrate

      - name: Run NextJS build
        run: npm run build

      - name: Run API tests
        run: npm run api:test

      - name: Install Playwright Browsers
        run: npx playwright install --with-deps
      - name: Run Playwright tests
        run: npx playwright test
      - uses: actions/upload-artifact@v4
        if: always()
        with:
          name: playwright-report
          path: playwright-report/
          retention-days: 30

      - name: Shut down database
        run: docker stop github_action_postgresql

  pushToGHCR:
    needs: runTests
    if: ${{ !contains(github.ref, '-') }}
    runs-on: ubuntu-latest
    steps:
      - uses: actions/checkout@v4

      - name: Log in to the Container registry
        uses: docker/login-action@65b78e6e13532edd9afa3aa52ac7964289d1a9c1
        with:
          registry: ghcr.io
          username: ${{ github.actor }}
          password: ${{ secrets.GITHUB_TOKEN }}

      - name: Pushing citycatalyst to GHCR
        env:
          SHA: ${{ github.sha }}
          REF: ${{ github.ref }}
          IMAGE: ghcr.io/open-earth-foundation/citycatalyst

        run: |
          export VERSION=${REF#refs/tags/v}
          export MAJOR=${VERSION%.*.*}
          export MINOR=${VERSION%.*}
          echo Version: ${VERSION} Major: ${MAJOR} Minor: ${MINOR}
          docker build -t $IMAGE:$SHA app
          docker tag $IMAGE:$SHA $IMAGE:$VERSION
          docker tag $IMAGE:$SHA $IMAGE:$MAJOR
          docker tag $IMAGE:$SHA $IMAGE:$MINOR
          docker tag $IMAGE:$SHA $IMAGE:stable
          docker push $IMAGE:$SHA
          docker push $IMAGE:$VERSION
          docker push $IMAGE:$MAJOR
          docker push $IMAGE:$MINOR
          docker push $IMAGE:stable

  deployToEKS:
    needs: pushToGHCR
    if: ${{ !contains(github.ref, '-') }}
    runs-on: ubuntu-latest
    env:
      AWS_ACCESS_KEY_ID: ${{ secrets.AWS_ACCESS_KEY_ID_EKS_PROD_USER }}
      AWS_SECRET_ACCESS_KEY: ${{ secrets.AWS_SECRET_ACCESS_KEY_EKS_PROD_USER }}
      EKS_PROD_NAME: ${{ secrets.EKS_PROD_NAME }}
    steps:
      - uses: actions/checkout@v4

      - name: Creating kubeconfig file
        run: aws eks update-kubeconfig --name ${{secrets.EKS_PROD_NAME}} --region us-east-1

      - name: Testing connection to EKS
        run: kubectl get pods -n default

      - name: Deploying service
        run: |
          kubectl create -f k8s/prod/cc-prod-migrate.yml -n default
          kubectl create -f k8s/prod/cc-prod-seed.yml -n default
          kubectl apply -f k8s/prod/cc-prod-sync-catalogue.yml -n default
          kubectl apply -f k8s/cc-web-deploy.yml -n default
          kubectl set image deployment/cc-web-deploy \
            cc-web=ghcr.io/open-earth-foundation/citycatalyst:stable \
            -n default
          kubectl set env deployment/cc-web-deploy \
            SMTP_USER=${{secrets.SMTP_USER}} \
            SMTP_PASSWORD=${{secrets.SMTP_PASSWORD}} \
            NEXTAUTH_SECRET=${{secrets.NEXTAUTH_SECRET}} \
            RESET_TOKEN_SECRET=${{secrets.RESET_TOKEN_SECRET}} \ VERIFICATION_TOKEN_SECRET=${{secrets.VERIFICATION_TOKEN_SECRET}} \
<<<<<<< HEAD
            CHAT_PROVIDER=openai \
=======
>>>>>>> 0f74a7f0
            OPENAI_API_KEY=${{secrets.OPENAI_API_KEY}} \
            HUGGINGFACE_API_KEY=${{secrets.HUGGINGFACE_API_KEY}} \ "ADMIN_EMAILS=${{secrets.ADMIN_EMAILS}}" \
            "ADMIN_NAMES=${{secrets.ADMIN_NAMES}}" \
            "DEFAULT_ADMIN_EMAIL=${{secrets.DEFAULT_ADMIN_EMAIL}}" \
            "DEFAULT_ADMIN_PASSWORD=${{secrets.DEFAULT_ADMIN_PASSWORD}}" \
            "HOST=https://citycatalyst.io" \
            "NEXTAUTH_URL=https://citycatalyst.io" \
            "NEXT_PUBLIC_API_URL=https://api.citycatalyst.io" \
            "GLOBAL_API_URL=https://api.citycatalyst.io" \
            "NEXT_PUBLIC_OPENCLIMATE_API_URL=https://app.openclimate.network" \
<<<<<<< HEAD
            "OPENCLIMATE_API_URL=https://app.openclimate.network"
=======
            "OPENCLIMATE_API_URL=https://app.openclimate.network" \
            CDP_API_KEY=${{secrets.CDP_API_KEY_TEST}}
>>>>>>> 0f74a7f0
          kubectl create -f k8s/prod/cc-prod-create-admin.yml -n default
          kubectl rollout restart deployment cc-web-deploy -n default<|MERGE_RESOLUTION|>--- conflicted
+++ resolved
@@ -5,7 +5,11 @@
   push:
     paths:
       - app/**
-      - k8s/prod/cc-prod-migrate.yml
+      - k8s/prod/prod/cc-prod-prod-migrate.yml
+      - k8s/prod/cc-prod-seed.yml
+      - k8s/prod/cc-prod-sync-catalogue.yml
+      - k8s/prod/cc-prod-create-admin.yml
+      - k8s/cc-web.yml
       - k8s/prod/cc-prod-seed.yml
       - k8s/prod/cc-prod-sync-catalogue.yml
       - k8s/prod/cc-prod-create-admin.yml
@@ -124,10 +128,13 @@
 
       - name: Deploying service
         run: |
-          kubectl create -f k8s/prod/cc-prod-migrate.yml -n default
-          kubectl create -f k8s/prod/cc-prod-seed.yml -n default
-          kubectl apply -f k8s/prod/cc-prod-sync-catalogue.yml -n default
+          kubectl create -f k8s/prod/prod/cc-prod-prod-migrate.yml -n default
+          kubectl create -f k8s/prod/prod/cc-prod-prod-seed.yml -n default
+          kubectl apply -f k8s/prod/prod/cc-prod-prod-sync-catalogue.yml -n default
           kubectl apply -f k8s/cc-web-deploy.yml -n default
+          kubectl set image deployment/cc-web-deploy \
+            cc-web=ghcr.io/open-earth-foundation/citycatalyst:stable \
+            -n default
           kubectl set image deployment/cc-web-deploy \
             cc-web=ghcr.io/open-earth-foundation/citycatalyst:stable \
             -n default
@@ -136,10 +143,16 @@
             SMTP_PASSWORD=${{secrets.SMTP_PASSWORD}} \
             NEXTAUTH_SECRET=${{secrets.NEXTAUTH_SECRET}} \
             RESET_TOKEN_SECRET=${{secrets.RESET_TOKEN_SECRET}} \ VERIFICATION_TOKEN_SECRET=${{secrets.VERIFICATION_TOKEN_SECRET}} \
-<<<<<<< HEAD
             CHAT_PROVIDER=openai \
-=======
->>>>>>> 0f74a7f0
+            OPENAI_API_KEY=${{secrets.OPENAI_API_KEY}} \
+            HUGGINGFACE_API_KEY=${{secrets.HUGGINGFACE_API_KEY}} \ "ADMIN_EMAILS=${{secrets.ADMIN_EMAILS}}" \
+            "ADMIN_NAMES=${{secrets.ADMIN_NAMES}}" \
+            "DEFAULT_ADMIN_EMAIL=${{secrets.DEFAULT_ADMIN_EMAIL}}" \
+            "DEFAULT_ADMIN_PASSWORD=${{secrets.DEFAULT_ADMIN_PASSWORD}}" \
+            SMTP_USER=${{secrets.SMTP_USER}} \
+            SMTP_PASSWORD=${{secrets.SMTP_PASSWORD}} \
+            NEXTAUTH_SECRET=${{secrets.NEXTAUTH_SECRET}} \
+            RESET_TOKEN_SECRET=${{secrets.RESET_TOKEN_SECRET}} \ VERIFICATION_TOKEN_SECRET=${{secrets.VERIFICATION_TOKEN_SECRET}} \
             OPENAI_API_KEY=${{secrets.OPENAI_API_KEY}} \
             HUGGINGFACE_API_KEY=${{secrets.HUGGINGFACE_API_KEY}} \ "ADMIN_EMAILS=${{secrets.ADMIN_EMAILS}}" \
             "ADMIN_NAMES=${{secrets.ADMIN_NAMES}}" \
@@ -150,11 +163,7 @@
             "NEXT_PUBLIC_API_URL=https://api.citycatalyst.io" \
             "GLOBAL_API_URL=https://api.citycatalyst.io" \
             "NEXT_PUBLIC_OPENCLIMATE_API_URL=https://app.openclimate.network" \
-<<<<<<< HEAD
-            "OPENCLIMATE_API_URL=https://app.openclimate.network"
-=======
             "OPENCLIMATE_API_URL=https://app.openclimate.network" \
             CDP_API_KEY=${{secrets.CDP_API_KEY_TEST}}
->>>>>>> 0f74a7f0
           kubectl create -f k8s/prod/cc-prod-create-admin.yml -n default
           kubectl rollout restart deployment cc-web-deploy -n default