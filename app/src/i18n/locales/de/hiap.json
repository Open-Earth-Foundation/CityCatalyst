{
  "action-type-mitigation": "Minderung",
  "action-type-adaptation": "Anpassung",
  "tab-hiap-title": "Priorisierung von Klimamaßnahmen",
  "loading": "Lade Maßnahmen...",
  "priority": "Priorität",
  "action-name": "Name der Maßnahme",
  "hazards": "Gefahren",
  "hazards-covered": "Abgedeckte Gefahren",
  "sector-label": "Sektor",
  "effectiveness": "Wirksamkeit",
  "ghg-reduction": "Reduktionspotenzial",
  "cost": "Kosten",
  "timeline-label": "Umsetzungszeit",
  "n-a": "N/A",
  "go-back": "Zurück",
  "action-description": "Beschreibung der Maßnahme",
  "adaptation-effectiveness-by-hazard": "Anpassungswirksamkeit nach Gefahr",
  "ranking": "Rangfolge",
  "prioritizing-actions": "Aktionen werden für Ihre Stadt priorisiert. Bitte schauen Sie in 15 Minuten wieder vorbei.",
  "generate-climate-actions-title": "Erstellen Sie Ihren Klimaaktionsplan",
  "generate-climate-actions-description": "Schauen Sie sich Ihre wichtigsten Maßnahmen für diese Kategorie an. Erkunden Sie sie, um Einblicke zu gewinnen und Entwürfe für Umsetzungspläne für jede einzelne zu erstellen.",
  "no-actions-found-title": "Ihre wichtigsten Klimamaßnahmen werden verarbeitet",
  "no-actions-found-description": "Dieser Prozess kann bis zu 15 Minuten dauern. Sie erhalten eine E-Mail und sehen sie hier, wenn er abgeschlossen ist",
  "generate-climate-actions-widget-description": "Sie können Umsetzungspläne für jede der ausgewählten Maßnahmen erstellen. Durchsuchen Sie gerne die vollständige Liste der Maßnahmen unten und wählen Sie aus, welche Sie hier anzeigen möchten.",
  "download-action-plan": "herunterladen",
  "top-pick-action-title": "top-auswahl",
  "integrate-renewables-into-municipal-water-systems": "erneuerbare Energien in kommunale Wassersysteme integrieren",
  "reduction-potential": "Reduktionspotenzial",
  "high": "Hoch",
  "sector-name": "Sektor",
  "transport": "Verkehr",
  "estimated-cost": "Geschätzte Kosten",
  "implementation-time": "Umsetzungszeit",
  "less-than-5-years": "<5 Jahre",
  "medium": "Mittel",
<<<<<<< HEAD
  "modules": "Module",
=======
  "generated-action-plan": "Aktionsplan generieren",
  "export-as-pdf": "als PDF exportieren",
  "subactions": "Unteraktionen",
  "municipal-institutions-involved": "beteiligte städtische Institutionen",
>>>>>>> 01892664
  "see-more-details": "Mehr Details anzeigen",
  "top-pick": "Top-Wahl",
  "generate-plan": "Plan erstellen",
  "no-activity-data-title": "Keine Aktivitätsdaten gefunden",
  "no-activity-data-description": "Laden Sie Emissionsdaten in Ihr Inventar hoch, um Klimaschutzmaßnahmen zu generieren. Aktivitätsdaten sind erforderlich, um potenzielle Klimaschutzmaßnahmen für Ihre Stadt zu analysieren und zu bewerten.",
  "generate-climate-actions-list": "Top-Aktionsliste generieren",
  "click-action-description": "Klicken Sie auf die Schaltfläche unten, um Ihre wichtigsten Klimaschutzmaßnahmen aufzulisten.",
  "ready-to-generate-climate-actions-title": "Sie sind bereit, Ihre Klimaschutzmaßnahmen-Liste zu erstellen",
  "hazard": {
    "droughts": "Dürren",
    "heatwaves": "Hitzewellen",
    "diseases": "Krankheiten",
    "landslides": "Erdrutsche",
    "floods": "Überschwemmungen",
    "wildfires": "Waldbrände",
    "sea-level-rise": "Meeresspiegelanstieg",
    "storms": "Stürme"
  },
  "sector": {
    "stationary_energy": "Stationäre Energie",
    "transportation": "Verkehr",
    "waste": "Abfall",
    "ippu": "IPPU",
    "afolu": "AFOLU"
  },
  "effectiveness-level": {
    "high": "Hoch",
    "medium": "Mittel",
    "low": "Niedrig"
  },
  "cost-level": {
    "low": "Niedrig",
    "medium": "Mittel",
    "high": "Hoch"
  },
  "timeline": {
    "<5 years": "Weniger als 5 Jahre",
    "5-10 years": "5 bis 10 Jahre",
    ">10 years": "Mehr als 10 Jahre"
  },
  "error-loading-data": "Fehler beim Laden der Daten",
  "no-actions-found": "Keine Aktionen gefunden",
  "adaptation-effectiveness": "Anpassungseffektivität",
  "primary-purpose": "[object Object]"
}<|MERGE_RESOLUTION|>--- conflicted
+++ resolved
@@ -34,14 +34,11 @@
   "implementation-time": "Umsetzungszeit",
   "less-than-5-years": "<5 Jahre",
   "medium": "Mittel",
-<<<<<<< HEAD
   "modules": "Module",
-=======
   "generated-action-plan": "Aktionsplan generieren",
   "export-as-pdf": "als PDF exportieren",
   "subactions": "Unteraktionen",
   "municipal-institutions-involved": "beteiligte städtische Institutionen",
->>>>>>> 01892664
   "see-more-details": "Mehr Details anzeigen",
   "top-pick": "Top-Wahl",
   "generate-plan": "Plan erstellen",
