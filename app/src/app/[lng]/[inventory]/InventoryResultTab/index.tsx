--- conflicted
+++ resolved
@@ -1,15 +1,11 @@
 "use client";
 
 import { useTranslation } from "@/i18n/client";
-<<<<<<< HEAD
 import {
-  InventoryProgressResponse,
+
   InventoryResponse,
   SectorEmission,
 } from "@/util/types";
-=======
-import { InventoryResponse } from "@/util/types";
->>>>>>> 72314d77
 import {
   Box,
   Card,
