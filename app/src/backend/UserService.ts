--- conflicted
+++ resolved
@@ -499,10 +499,7 @@
         cityId: city.cityId as string,
         inventories: city.inventories as any,
         countryLocode: city.countryLocode as string,
-<<<<<<< HEAD
-=======
         locode: city.locode as string,
->>>>>>> d198e21b
       });
     }
 
