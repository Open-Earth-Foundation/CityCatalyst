--- conflicted
+++ resolved
@@ -10,7 +10,6 @@
 const EMISSIONS_INVENTORY_ANSWER = "Yes";
 
 export const POST = apiHandler(async (_req, { session, params }) => {
-<<<<<<< HEAD
 
   if (CDPService.mode === "disabled") {
     return NextResponse.json({
@@ -20,10 +19,6 @@
 
   logger.debug("POST /inventory/[inventory]/cdp");
   logger.debug(`Getting ${params.inventory} inventory`);
-=======
-  logger.info("POST /inventory/[inventory]/cdp");
-  logger.info(`Getting ${params.inventory} inventory`);
->>>>>>> 44f56a80
 
   const inventory = await UserService.findUserInventory(
     params.inventory,
@@ -33,8 +28,8 @@
   logger.debug(`Got ${inventory.inventoryId}`);
 
   const cityId = await CDPService.getCityID(
-    inventory.city.name ?? "Unknown city",
-    inventory.city.country ?? "Unknown country",
+    inventory.city.name,
+    inventory.city.country
   );
 
   logger.debug(`Got ${cityId}`);
@@ -67,7 +62,6 @@
 
     logger.debug(`Got question: ${JSON.stringify(question)}`);
 
-<<<<<<< HEAD
     try {
       success = await CDPService.submitSingleSelect(
         cityId,
@@ -79,13 +73,6 @@
       logger.error(`Failed to submit response: ${error}`);
       success = false;
     }
-=======
-    success = await CDPService.submitResponse(
-      cityId,
-      question.id,
-      "Test response",
-    );
->>>>>>> 44f56a80
   } else if (CDPService.mode === "production") {
     // TODO: Submit total emissions
     // TODO: Submit CIRIS file
@@ -93,11 +80,7 @@
     success = false;
   }
 
-<<<<<<< HEAD
   return NextResponse.json({
     success: success
   });
-=======
-  return NextResponse.json({ success });
->>>>>>> 44f56a80
 });