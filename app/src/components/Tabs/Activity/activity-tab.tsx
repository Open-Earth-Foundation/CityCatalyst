--- conflicted
+++ resolved
@@ -512,11 +512,7 @@
         setHasActivityData={setHasActivityData}
         methodology={methodology!}
         inventoryId={inventoryId}
-<<<<<<< HEAD
-        selectedActivity="Example Activity"
-=======
         selectedActivity={selectedActivity}
->>>>>>> 01eb2721
       />
 
       <ChangeMethodology
