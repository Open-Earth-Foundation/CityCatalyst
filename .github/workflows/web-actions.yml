name: Push Web app to GHCR and deploy to EKS

on:
  workflow_dispatch:
  push:
    paths:
      - app/**
      - k8s/cc-migrate.yml
      - k8s/cc-web-deploy.yml
      - k8s/cc-web.yml
      - .github/workflows/web-actions.yml
    branches: ["develop"]
  pull_request:

jobs:
  runTests:
    runs-on: ubuntu-latest
    env:
      NODE_ENV: test
      NEXTAUTH_SECRET: "diTMz/XLX4edSmmfzwJtmzKjCJGRt81Gf0PdjO3IPs8="
      NEXTAUTH_URL: "http://localhost:3000"
    defaults:
      run:
        working-directory: ./app
    steps:
      - uses: actions/checkout@v4

      - uses: actions/setup-node@v4
        with:
          node-version: 20
          cache: "npm"
          cache-dependency-path: app/package-lock.json

      - name: Install dependencies
        run: npm ci

      - name: Set up database
        run: |
          docker run --name github_action_postgresql -d -p 5432:5432 -e POSTGRES_HOST_AUTH_METHOD=trust -e POSTGRES_PASSWORD="" postgres
          sleep 10
          createuser -w -h localhost -p 5432 -U postgres citycatalyst
          createdb -w -h localhost -p 5432 -U postgres citycatalyst -O citycatalyst
          cp env.example .env
          npm run db:migrate

      - name: Run NextJS build
        run: npm run build

      # - name: Run Cypress tests
      #   run: npm run cy:test

      # ... Generate LCOV files or download it from a different job
      - name: Run tests and generate coverage file
        run: npm run ci:test

      # - name: Setup LCOV
      #   uses: hrishikesh-kadam/setup-lcov@v1
      # - name: Report code coverage
      #   uses: zgosalvez/github-actions-report-lcov@v3
      #   with:
      #     coverage-files: ./app/lcov*.info
      #     minimum-coverage: 40
      #     artifact-name: code-coverage-report
      #     github-token: ${{ secrets.GITHUB_TOKEN }}
      #     working-directory: ./app
      #     update-comment: true

      - name: Upload coverage reports to Codecov
        continue-on-error: true
        uses: codecov/codecov-action@v4.0.1
        with:
          fail_ci_if_error: false
          flags: unittests
          name: citycatalyst-backend
          token: ${{ secrets.CODECOV_TOKEN }}
          slug: Open-Earth-Foundation/CityCatalyst

      - name: Shut down database
        run: docker stop github_action_postgresql

  pushToGHCR:
    needs: runTests
    runs-on: ubuntu-latest
    if: github.ref == 'refs/heads/develop'
    steps:
      - uses: actions/checkout@v4

      - name: Log in to the Container registry
        uses: docker/login-action@65b78e6e13532edd9afa3aa52ac7964289d1a9c1
        with:
          registry: ghcr.io
          username: ${{ github.actor }}
          password: ${{ secrets.GITHUB_TOKEN }}

      - name: Pushing CC Web to GHCR
        env:
          VERSION: ${{ github.sha }}
          IMAGE: ghcr.io/open-earth-foundation/citycatalyst
        run: |
          docker build -t $IMAGE:$VERSION app
          docker tag $IMAGE:$VERSION $IMAGE:latest
          docker push $IMAGE:$VERSION
          docker push $IMAGE:latest

  deployToEKS:
    needs: pushToGHCR
    runs-on: ubuntu-latest
    if: github.ref == 'refs/heads/develop'
    env:
      AWS_ACCESS_KEY_ID: ${{ secrets.AWS_ACCESS_KEY_ID_EKS_DEV_USER }}
      AWS_SECRET_ACCESS_KEY: ${{ secrets.AWS_SECRET_ACCESS_KEY_EKS_DEV_USER }}
      EKS_DEV_NAME: ${{ secrets.EKS_DEV_NAME }}
    steps:
      - uses: actions/checkout@v4

      - name: Creating kubeconfig file
        run: aws eks update-kubeconfig --name ${{secrets.EKS_DEV_NAME}} --region us-east-1

      - name: Testing connection to EKS
        run: kubectl get pods -n default

      - name: Deploying service
        run: |
          kubectl create -f k8s/cc-migrate.yml -n default
          kubectl create -f k8s/cc-seed.yml -n default
          kubectl apply -f k8s/cc-sync-catalogue.yml -n default
          # kubectl create job --from=cronjob/cc-sync-catalogue cc-sync-catalogue-manual -n default
          kubectl apply -f k8s/cc-web-deploy.yml -n default
          kubectl set env deployment/cc-web-deploy SMTP_USER=${{secrets.SMTP_USER}}
          kubectl set env deployment/cc-web-deploy SMTP_PASSWORD=${{secrets.SMTP_PASSWORD}}
          kubectl set env deployment/cc-web-deploy NEXTAUTH_SECRET=${{secrets.NEXTAUTH_SECRET}}
          kubectl set env deployment/cc-web-deploy RESET_TOKEN_SECRET=${{secrets.RESET_TOKEN_SECRET}}
          kubectl set env deployment/cc-web-deploy VERIFICATION_TOKEN_SECRET=${{secrets.VERIFICATION_TOKEN_SECRET}}
          kubectl set env deployment/cc-web-deploy CHAT_PROVIDER=openai
          kubectl set env deployment/cc-web-deploy OPENAI_API_KEY=${{secrets.OPENAI_API_KEY}}
          kubectl set env deployment/cc-web-deploy HUGGINGFACE_API_KEY=${{secrets.HUGGINGFACE_API_KEY}}
<<<<<<< HEAD
          kubectl set env deployment/cc-web-deploy ADMIN_EMAILS="greta@openearth.org,ayinawu@openearth.org,amanda@openarth.org"
=======
          kubectl set env deployment/cc-web-deploy "DEFAULT_ADMIN_EMAIL=${{secrets.DEFAULT_ADMIN_EMAIL}}"
          kubectl set env deployment/cc-web-deploy "DEFAULT_ADMIN_PASSWORD=${{secrets.DEFAULT_ADMIN_PASSWORD}}"
          kubectl create -f k8s/cc-create-admin.yml -n default
>>>>>>> 794cd1e6
          kubectl rollout restart deployment cc-web-deploy -n default<|MERGE_RESOLUTION|>--- conflicted
+++ resolved
@@ -134,11 +134,8 @@
           kubectl set env deployment/cc-web-deploy CHAT_PROVIDER=openai
           kubectl set env deployment/cc-web-deploy OPENAI_API_KEY=${{secrets.OPENAI_API_KEY}}
           kubectl set env deployment/cc-web-deploy HUGGINGFACE_API_KEY=${{secrets.HUGGINGFACE_API_KEY}}
-<<<<<<< HEAD
           kubectl set env deployment/cc-web-deploy ADMIN_EMAILS="greta@openearth.org,ayinawu@openearth.org,amanda@openarth.org"
-=======
           kubectl set env deployment/cc-web-deploy "DEFAULT_ADMIN_EMAIL=${{secrets.DEFAULT_ADMIN_EMAIL}}"
           kubectl set env deployment/cc-web-deploy "DEFAULT_ADMIN_PASSWORD=${{secrets.DEFAULT_ADMIN_PASSWORD}}"
           kubectl create -f k8s/cc-create-admin.yml -n default
->>>>>>> 794cd1e6
           kubectl rollout restart deployment cc-web-deploy -n default