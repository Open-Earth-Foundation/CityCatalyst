import csv
import math
import os
import pandas as pd
import numpy as np
from pathlib import Path
import re
import statistics
from utils import (
    make_dir,
    write_dic_to_csv,
    uuid_generate_v3,
    uuid_generate_v4,
    get_filename,
    set_seed,
    string_to_hash,
)


def separate_min_max_median(val):
    """extract value, takes median if range is given"""
    if isinstance(val, float):
        return {"value": val, "value_min": None, "value_max": None}

    value = val.replace(" ", "").strip()

    range_pattern = r"(?P<min>[\d.]+)-(?P<max>[\d.]+)"
    single_pattern = r"^([\d.]+)$"

    range_match = re.search(range_pattern, value)
    single_match = re.match(single_pattern, value)

    if range_match:
        min_val = float(range_match.group("min"))
        max_val = float(range_match.group("max"))
        median = statistics.median([min_val, max_val])
        return {"value": median, "value_min": min_val, "value_max": max_val}
    elif single_match:
        return {
            "value": float(single_match.group(1)),
            "value_min": None,
            "value_max": None,
        }
    else:
        return {"value": None, "value_min": None, "value_max": None}


def gas_name_to_formula(value, replace_dict=None):
    """replace gas name with formula"""
    if replace_dict is None:
        replace_dict = {
            "CARBON DIOXIDE\n": "CO2",
            "METHANE\n": "CH4",
            "NITROUS OXIDE\n": "N2O",
            "Sulphur Hexafluoride\n": "SF6",
            "CARBON MONOXIDE\n": "CO",
            "Nitrogen Trifluoride\n": "NF3",
            "AMMONIA\n": "NH3"

        }
    else:
        replace_dict = {key.upper(): value for key,
                        value in replace_dict.items()}

    new_value = replace_dict.get(value.upper(), None)

    if new_value:
        return new_value

    return value


def save_to_csv(fl, data):
    """save list of dictionaries to CSV"""
    with open(fl, "w", newline="") as csvfile:
        # Assuming all dictionaries have the same keys
        fieldnames = data[0].keys()
        writer = csv.DictWriter(csvfile, fieldnames=fieldnames)

        writer.writeheader()
        writer.writerows(data)


# Mapping IPCC to GPC
mapping_ipcc_to_gpc = {
    '1.A - Fuel Combustion Activities\n': ['I.1.1',
                                           'I.2.1',
                                           'I.3.1',
                                           'I.4.1',
                                           'I.5.1',
                                           'I.6.1'],
    '1.A - Fuel Combustion Activities\n1.A.1.b - Petroleum Refining\n': ['I.7.1'],
    '1.A.1 - Energy Industries\n': ['1.4.4'],
    '1.A.1 - Energy Industries\n1.A.4.a - Commercial/Institutional\n1.A.4.b - Residential\n1.A.4.c - Agriculture/Forestry/Fishing/Fish Farms\n1.A.4.c.i - Stationary\n': ['I.4.4'],
    '1.A.1.a - Main Activity Electricity and Heat Production\n': ['I.4.4'],
    '1.A.1.a - Main Activity Electricity and Heat Production\n1.A.1.a.i - Electricity Generation\n1.A.1.a.ii - Combined Heat and Power Generation (CHP)\n1.A.1.a.iii - Heat Plants\n': ['I.4.4'],
    '1.A.1.a.i - Electricity Generation\n': ['I.4.4'],
    '1.A.1.a.ii - Combined Heat and Power Generation (CHP)\n': ['I.4.4'],
    '1.A.1.a.iii - Heat Plants\n': ['I.4.4'],
    '1.A.1.c.ii - Other Energy Industries\n': ['1.4.4'],
    '1.A.2 - Manufacturing Industries and Construction\n': ['I.3.1'],
    '1.A.2 - Manufacturing Industries and Construction\n1.A.4.a - Commercial/Institutional\n': ['I.3.1',
                                                                                                'I.2.1'],
    '1.A.2 - Manufacturing Industries and Construction\n1.A.4.a - Commercial/Institutional\n1.A.4.b - Residential\n1.A.4.c.ii - Off-road Vehicles and Other Machinery\n': ['I.3.1',
                                                                                                                                                                           'I.2.1',
                                                                                                                                                                           'I.1.1'],
    '1.A.2.a - Iron and Steel\n': ['I.3.1'],
    '1.A.2.b - Non-Ferrous Metals\n': ['I.3.1'],
    '1.A.2.c - Chemicals\n': ['I.3.1'],
    '1.A.2.d - Pulp, Paper and Print\n': ['I.3.1'],
    '1.A.2.e - Food Processing, Beverages and Tobacco\n': ['I.3.1'],
    '1.A.2.f - Non-Metallic Minerals\n': ['I.3.1'],
    '1.A.2.g - Transport Equipment\n': ['I.3.1'],
    '1.A.2.h - Machinery\n': ['I.3.1'],
    '1.A.2.j - Wood and wood products\n': ['I.3.1'],
    '1.A.2.l - Textile and Leather\n': ['I.3.1'],
    '1.A.4.a - Commercial/Institutional\n': ['I.2.1'],
    '1.A.4.b - Residential\n': ['I.1.1'],
    '1.A.4.b - Residential\n1.A.4.c.i - Stationary\n': ['I.1.1'],
    '1.A.4.c.i - Stationary\n': ['I.5.1'],
    '1.B.1.a - Coal mining and handling\n': ['I.7.1'],
    '1.B.1.a.i - Underground mines\n': ['I.7.1'],
    '1.B.1.a.i.1 - Mining\n': ['I.7.1'],
    '1.B.1.a.i.2 - Post-mining seam gas emissions\n': ['I.7.1'],
    '1.B.1.a.i.3 - Abandoned underground mines\n': ['I.7.1'],
    '1.B.1.a.ii - Surface mines\n': ['I.7.1'],
    '1.B.1.a.ii.1 - Mining\n': ['I.7.1'],
    '1.B.1.a.ii.2 - Post-mining seam gas emissions\n': ['I.7.1'],
    '1.B.2 - Oil and Natural Gas\n': ['I.8.1'],
    '1.B.2.a - Oil\n': ['I.8.1'],
    '1.B.2.a.i - Venting\n': ['I.8.1'],
    '1.B.2.a.ii - Flaring\n': ['I.8.1'],
    '1.B.2.a.ii - Flaring\n1.B.2.b.ii - Flaring\n': ['I.8.1'],
    '1.B.2.b - Natural Gas\n': ['I.8.1'],
    '1.B.2.b.i - Venting\n': ['I.8.1'],
    '1.B.2.b.ii - Flaring\n': ['I.8.1'],
    '1.B.3 - Other emissions from Energy Production\n': ['I.4.1']
}

# methodologies for Stationary Energy
mapping_gpc_to_methodologies = [
    'fuel_combustion_consumption',
    'sampling_scaled_data',
    'modeled_data'
]

# References on density values
ref_density_dic = {
    'Aqua_Calc_tool': 'https://www.aqua-calc.com/page/density-table/substance/coal-coma-and-blank-anthracite-blank-solid',
    'EF_GHG_protocol': 'https://ghgprotocol.org/calculation-tools-and-guidance',
    'engineering_tool_box': 'https://www.engineeringtoolbox.com/gas-density-d_158.html'
}

# dictionary with density values
densities_dic = {
    'Anthracite': {
        'value': 1506,
        'units': 'kg/m3',
        'reference': 'Aqua_Calc_tool',
    },
    'Other Bituminous Coal': {
        'value': 1346,
        'units': 'kg/m3',
        'reference': 'Aqua_Calc_tool'
    },
    'Lignite': {
        'value': 400,
        'units': 'kg/m3',
        'reference': 'Aqua_Calc_tool'
    },
    'Peat': {
        'value': 400,
        'units': 'kg/m3',
        'reference': 'Aqua_Calc_tool'
    },
    'Crude Oil': {
        'value': 800,
        'units': 'kg/m3',
        'reference': 'EF_GHG_protocol'
    },
    'Motor Gasoline': {
        'value': 740,
        'units': 'kg/m3',
        'reference': 'EF_GHG_protocol'
    },
    'Other Kerosene': {
        'value': 800,
        'units': 'kg/m3',
        'reference': 'EF_GHG_protocol'
    },
    'Gas Oil': {
        'value': 840,
        'units': 'kg/m3',
        'reference': 'EF_GHG_protocol'
    },
    'Diesel Oil': {
        'value': 840,
        'units': 'kg/m3',
        'reference': 'EF_GHG_protocol'
    },
    'Residual Fuel Oil': {
        'value': 940,
        'units': 'kg/m3',
        'reference': 'EF_GHG_protocol'
    },
    'Natural Gas': {
        'value': 0.7,
        'units': 'kg/m3',
        'reference': 'EF_GHG_protocol'
    },
    'Charcoal': {
        'value': 208,
        'units': 'kg/m3',
        'reference': 'Aqua_Calc_tool'
    },
    'Sub-Bituminous Coal': {
        'value': 1346,
        'units': 'kg/m3',
        'reference': 'Aqua_Calc_tool'
    },
    'Liquefied Petroleum Gases': {
        'value': 540,
        'units': 'kg/m3',
        'reference': 'EF_GHG_protocol'
    },
    'Coking Coal': {
        'value': 829.76,
        'units': 'kg/m3',
        'reference': 'Aqua_Calc_tool'
    },
    'Coke Oven Coke and Lignite Coke': {
        'value': 400,
        'units': 'kg/m3',
        'reference': 'Aqua_Calc_tool'
    },
    'Naphtha': {
        'value': 770,
        'units': 'kg/m3',
        'reference': 'EF_GHG_protocol'
    },
    'Coke Oven Gas': {
        'value': 0.545,
        'units': 'kg/m3',
        'reference': 'engineering_tool_box'
    },
    'Natural Gas Liquids\n(NGLs)': {
        'value': 500,
        'units': 'kg/m3',
        'reference': 'Aqua_Calc_tool'
    },
    'Jet Kerosene': {
        'value': 790,
        'units': 'kg/m3',
        'reference': 'EF_GHG_protocol'
    },
    'Bitumen': {
        'value': 1346,
        'units': 'kg/m3',
        'reference': 'Aqua_Calc_tool'
    }
}

region_to_locode = {'world': 'world', 
                    'Republic of Korea': 'KR', 
                    'Indonesia': 'ID', 
                    'Mexico': 'MX', 
                    'Japan': 'JP',
                    'All over Ukraine territory within boundaries recognized by the United Nations': 'UA',
                    'Australia': 'AU', 
                    'Malaysia': 'MY', 
                    'Papua New Guinea': 'PG', 
                    'Russian Federation': 'RU',
                    'United States of America': 'US', 
                    'South Africa': 'ZA'
       }

if __name__ == "__main__":
    # set random.seed so UUID is reproducible
    #! assumes records always generated in same order
    seed_string = get_filename()
    seed_value = string_to_hash(seed_string)
    set_seed(seed_value)

    # output directory
    output_dir = "../data_processed/EFDB_2006_IPCC_guidelines/"
    output_dir = os.path.abspath(output_dir)
    make_dir(path=Path(output_dir).as_posix())

    # raw data file path
    input_fl = "../data_raw/EFDB_2006_IPCC_guidelines/EFDB_output.xlsx"
    input_fl = os.path.abspath(input_fl)

    # =================================================================
    # Publisher
    # =================================================================
    publisher_data = {
        "name": "IPCC",
        "URL": "https://www.ipcc.ch/",
    }
    publisher_data["publisher_id"] = uuid_generate_v3(
        name=publisher_data.get("name"))

    write_dic_to_csv(output_dir, "Publisher", publisher_data)

    # =================================================================
    # DataSource
    # =================================================================
    datasource_data = {
        "datasource_name": "IPCC",
        "dataset_name": "IPCC Emission Factor Database (EFDB) [2006 IPCC Guidelines]",
        "URL": "https://www.ipcc-nggip.iges.or.jp/EFDB/main.php",
        "publisher_id": publisher_data.get("publisher_id"),
    }
    datasource_data["datasource_id"] = uuid_generate_v3(
        name=datasource_data.get("dataset_name"))

    write_dic_to_csv(output_dir, "DataSource", datasource_data)

    # =================================================================
    # EmissionsFactor
    # =================================================================
    # read raw dataset
    df = pd.read_excel(input_fl)

    # drop extra columns
    df = df.drop(columns=['IPCC 1996 Source/Sink Category', 'Fuel 1996', 'C pool', 'Type of parameter',
                 'Abatement / Control Technologies', 'IPCC Worksheet', 'Source of data', 'Data provider'])

    # clean reference info
    df['Technical Reference'] = df['Technical Reference'].replace(
        '??????? ? ?????? ???????-????? I. ???????-??????? ???????', None)

    # extract only EF values for Stationary Energy using IPCC refno
    filt_cat = df["IPCC 2006 Source/Sink Category"].str.contains(
        "1.A", case=True, na=False)
    df_filt = df.loc[filt_cat].reset_index(drop=True)

    # extract only EF values
    filt_desc = df_filt["Description"].str.contains(
        "EF | emission factor", case=False, na=False)
    df_filt = df_filt.loc[filt_desc].reset_index(drop=True)

    # delete the other EF values we don't need
    filt_NCV = df_filt['Description'].str.contains('NCV', case=False, na=False)
    EF_df = df_filt.loc[~filt_desc].reset_index(drop=True)

    output_list = []

    for _, row in EF_df.iterrows():
        # get min, max, and median value
        value = row.pop("Value")
        value_dic = separate_min_max_median(value)

        # rename rows and convert to dictionary
        row_dic = row.rename(
            {
                "Unit": "units",
                "IPCC 2006 Source/Sink Category": "ipcc_2006_category",
                "Gas": "gas",
                "Fuel 2006": "fuel",
                "Region / Regional Conditions": "region",
                "Description": "description",
                "Equation": "equation",
                "Technical Reference": "reference",
                "Parameters / Conditions": "parameters",
                "Other properties": "properties",
                "Technologies / Practices": "practices"
            }
        ).to_dict()

        # merge dictionaries
        dic_tmp = {**row_dic, **value_dic}

        # convert nan to None
        output_dic = {
            key: None if (isinstance(value, float)
                          ) and math.isnan(value) else value
            for key, value in dic_tmp.items()
        }

        # replace name of gas with chemical formula
        output_dic["gas"] = gas_name_to_formula(output_dic["gas"])

        # append to list
        output_list.append(output_dic)

    EF_df = pd.DataFrame(output_list)

    # assign "GPC_refno" using the mapping dic
    EF_df['GPC_refno'] = EF_df['ipcc_2006_category'].map(mapping_ipcc_to_gpc)

    # assign "actor_id" using the region_to_locode dic
    EF_df['actor_id'] = EF_df['region'].map(region_to_locode)

    # remove EFs that don't apply
    EF_df = EF_df.dropna(subset=['GPC_refno'])

    gas = ['CO2', 'CH4', 'N2O']
    EF_df = EF_df[EF_df['gas'].isin(gas)]

    # standardize units
    EF_df['units'] = EF_df['units'].replace(
        {'KG/TJ': 'kg/TJ', 'kg CO2/GJ': 'kg/GJ'}, regex=True)

    # Replace None values, which means "generic EF", with "world"
    EF_df['region'].fillna('world', inplace=True)

    # extract useful information from 'properties' column to be used later
    # Define constants for slicing positions
    NCV_START_1 = 26
    NCV_END_1 = 30
    NCV_UNITS_1 = 'TJ/kg'

    NCV_START_2 = 5
    NCV_END_2 = 10
    NCV_UNITS_2 = 'MJ/kg'

    DENSITY_VALUE_START = 55
    DENSITY_VALUE_END = -6
    DENSITY_UNITS = 'kg/m3'

    # Function to extract NCV and density values
    def extract_metadata(properties, condition):
        if condition == 'Net Calorific Value':
            return {'NCV_value': properties[NCV_START_1:NCV_END_1], 'NCV_units': NCV_UNITS_1}
        elif condition == 'NCV: ':
            return {'NCV_value': properties[NCV_START_2:NCV_END_2], 'NCV_units': NCV_UNITS_2}
        elif condition == 'density:':
            return {'NCV_value': properties[NCV_START_2:NCV_END_2], 'NCV_units': NCV_UNITS_2,
                    'density_value': properties[DENSITY_VALUE_START:DENSITY_VALUE_END], 'density_units': DENSITY_UNITS}
        return {'NCV_value': pd.NA, 'NCV_units': pd.NA, 'density_value': pd.NA, 'density_units': pd.NA}

    # Function to expand metadata dictionary into separate columns
    def expand_metadata(metadata):
        return pd.Series(metadata)

    # Apply conditions and update the metadata column
    conditions = ['Net Calorific Value', 'NCV: ', 'density:']
    for condition in conditions:
        mask = EF_df['properties'].str.contains(condition, na=False)
        EF_df.loc[mask, ['NCV_value', 'NCV_units', 'density_value', 'density_units']] = EF_df.loc[mask,
                                                                                                  'properties'].apply(lambda x: expand_metadata(extract_metadata(x, condition)))

    # drop extra columns
    EF_df = EF_df.drop(columns=['value_min', 'value_max'])

    # filter the first df to extract Net Calorific Values to transform EF into other units
    # extract GCV and NCV
    filt_NCV = df["Description"].str.contains('NCV', case=False, na=False)
    filt_df = df.loc[filt_NCV].reset_index(drop=True)

    # change column names
    filt_df = filt_df.rename(columns={'IPCC 2006 Source/Sink Category': 'ipcc_2006_category',
                             'Fuel 2006': 'fuel', 'Value': 'NCV_value', 'Unit': 'NCV_units'})

    # drop extra columns
    filt_df = filt_df.drop(columns=['EF ID', 'Gas', 'Technologies / Practices', 'Parameters / Conditions',
                           'Region / Regional Conditions',  'Other properties', 'Equation', 'Technical Reference'])

    # New list to hold NCV and GCV values
    tmp = []

    # Process each row
    for index, row in filt_df.iterrows():
        value = str(row['NCV_value'])

        if '(GCV)' in value and '(NCV)' in value:
            # Extract the values
            parts = value.split('(GCV)')
            gcv_value = parts[0].strip()
            ncv_value = parts[1].split('(NCV)')[0].strip()
            # Create new rows for GCV and NCV values
            gcv_row = row.copy()
            gcv_row['NCV_value'] = gcv_value
            gcv_row['Description'] = 'Gross Calorific Value'

            ncv_row = row.copy()
            ncv_row['NCV_value'] = ncv_value
            ncv_row['Description'] = 'Net Calorific Value'

            # Append new rows
            tmp.append(gcv_row)
            tmp.append(ncv_row)
        else:
            tmp.append(row)

    # Convert the data back to a DataFrame
    filt_df = pd.DataFrame(tmp)

    # standardization of units
    valid_units = ['TJ/Gg', 'TJ/kt', 'MJ/m3', 'MJ/kg', 'kJ/g',
                   'GJ/tonne', 'Btu/gal', 'tC/TJ', 'TJ/m3', 'TJ/kl']

    for index, row in filt_df.iterrows():
        units = row['NCV_units']
        value = row['NCV_value']
        converted_value = None
        new_units = None

        # Check if units need conversion
        if 'GJ/1000m3' in units:
            converted_value = np.float16(value) * 1e-3
            new_units = 'GJ/m3'

        elif units in ['GJ/1000 litre', 'GJ/1000litre']:
            converted_value = np.float16(value) * 1e-3
            new_units = 'GJ/litre'

        elif units == 'TJ/10^6m3 @SATP':
            converted_value = np.float16(value) * 1e-6
            new_units = 'TJ/m3'

        elif units == 'TJ/10^3kl @SATP':
            converted_value = np.float16(value) * 1e-3
            new_units = 'TJ/kl'

        # Update df with converted value and units if conversion occurred
        if converted_value is not None:
            filt_df.at[index, 'NCV_value'] = converted_value
            filt_df.at[index, 'NCV_units'] = new_units

        # Check if units are valid
        elif units not in valid_units:
            print("Error: unrecognized units - ", units, " - line ", index)

    # fix values representing ranges
    for index, row in filt_df.iterrows():
        value = row['NCV_value']
        value_dic = separate_min_max_median(value)
        filt_df.at[index, 'NCV_value'] = value_dic['value']
        filt_df.at[index, 'Value_min'] = value_dic['value_min']
        filt_df.at[index, 'Value_max'] = value_dic['value_max']

    # drop extra columns
    filt_df = filt_df.drop(columns=['Value_min', 'Value_max'])

    # change 'Description' information
    filt_df['Description'] = np.where(
        filt_df['Description'].str.contains(
            'Net Calorific Value|NCV', case=False, na=False),
        'NCV',
        np.where(
            filt_df['Description'].str.contains(
                'Gross Calorific Value', case=False, na=False),
            'GCV',
            filt_df['Description']
        )
    )

    # filter df
    filt_df = filt_df[filt_df['Description'] == 'NCV']

    # Merge NCV with EF_df
    EF_df = EF_df.merge(filt_df, on=['fuel', 'ipcc_2006_category'], how='left')

    # assign NCV values and units when apply
    EF_df['NCV_value'] = EF_df['NCV_value_x'].combine_first(
        EF_df['NCV_value_y'])
    EF_df['NCV_units'] = EF_df['NCV_units_x'].combine_first(
        EF_df['NCV_units_y'])

    # Drop the original 'NCV_value_x' and 'NCV_value_y' columns
    EF_df.drop(columns=['NCV_value_x', 'NCV_value_y',
               'NCV_units_x', 'NCV_units_y'], inplace=True)

    # fill density values in EF_df
    for index, row in EF_df.iterrows():
        if pd.isna(row['density_value']):
            fuel = row['fuel']
            if fuel in densities_dic.keys():
                # Fill the missing density_value and density_units using the dictionary
                EF_df.at[index, 'density_value'] = densities_dic[fuel]['value']
                EF_df.at[index, 'density_units'] = densities_dic[fuel]['units']

    # Conversion process
    def convert_units(df, unit_col, value_col, from_unit, to_unit, conversion_factor):
        # Filter the DataFrame based on the from_unit
        filtered_df = df[df[unit_col] == from_unit]
        # conversion
        filtered_df[unit_col] = to_unit
        filtered_df[value_col] *= conversion_factor
        df.update(filtered_df)

    # Define the conversions and their respective factors
    conversions = [
        ('tC/TJ', 'kg/TJ', 44/12),
        ('gC/MJ', 'g/MJ', 44/12),
        ('g/MJ', 'kg/TJ', 1),
        ('kg/GJ', 'kg/TJ', 1000)
    ]

    # Apply the conversions
    for from_unit, to_unit, conversion_factor in conversions:
        convert_units(EF_df, 'units', 'value', from_unit,
                      to_unit, conversion_factor)

    # convert 'NCV_value' column into numeric
    EF_df['NCV_value'] = pd.to_numeric(EF_df['NCV_value'], errors='coerce')

    convert_units(EF_df, 'NCV_units', 'NCV_value', 'MJ/kg', 'TJ/kg', 1e-6)

    # create new columns for EF units transformation
    EF_df['emissions_per_activity'] = EF_df['value']

    # calculate EF of mass of gas / mass of fuel
    new_rows = []
    for index, row in EF_df.iterrows():
        ncv_value = row['NCV_value']
        ncv_units = row['NCV_units']
        ef_value = row['value']
        ef_units = row['units']

        if ncv_units in ['TJ/Gg', 'TJ/kt', 'TJ/kl', 'TJ/kg', 'TJ/m3']:
            new_row = row.copy()
            new_row['emissions_per_activity'] = ncv_value * ef_value
            new_row['units'] = f'{ef_units[:2]}/{ncv_units[3:]}'
            new_rows.append(new_row)
    new_rows = pd.DataFrame(new_rows)
    # add the new rows with the conversions
    EF_df = pd.concat([EF_df, new_rows], ignore_index=True)

    # Define the conversions and their respective factors
    conversions = [
        ('kg/kl', 'kg/l', 1e-3),
        ('kg/Gg', 'kg/kg', 1e-6),
        ('kg/kt', 'kg/t', 1e-3),
        ('kg/l', 'kg/m3', 1e3)
    ]

    new_rows = []

    # Apply the conversions
    for from_unit, to_unit, conversion_factor in conversions:
        convert_units(EF_df, 'units', 'emissions_per_activity',
                      from_unit, to_unit, conversion_factor)

    # convert 'density_value' column into numertic type
    EF_df['density_value'] = pd.to_numeric(
        EF_df['density_value'], errors='coerce')

    new_rows = []

    for index, row in EF_df.iterrows():
        density_value = row['density_value']
        ef_value = row['emissions_per_activity']
        ef_units = row['units']

        if ef_units in ['kg/kg']:
            new_row = row.copy()
            new_row['emissions_per_activity'] = ef_value * density_value
            new_row['units'] = 'kg/m3'
            new_rows.append(new_row)

    new_rows = pd.DataFrame(new_rows)
    # add the new rows with the conversions
    EF_df = pd.concat([EF_df, new_rows], ignore_index=True)

    # fill empty values in the 'EF_value' column
    EF_df['emissions_per_activity'].fillna(EF_df['value'], inplace=True)

    # drop extra columns
    EF_df = EF_df.drop(columns=['Description', 'value'])

    # make a row for each GPC_refno
    EF_df = EF_df.explode('GPC_refno', ignore_index=True)

    # make a row for each methodology
    EF_df['methodology_name'] = [mapping_gpc_to_methodologies] * len(EF_df)
    EF_df = EF_df.explode('methodology_name', ignore_index=True)

<<<<<<< HEAD
    EF_df['id'] = EF_df.apply(
=======
    # rename columns
    EF_df.rename(columns={'reference': 'comments', 'region': 'actor_name'}, inplace=True)
    
    # add datasource name and dataset name
    EF_df['datasource_name'] = 'IPCC 2006'
    EF_df['dataset_name'] = 'EFDB IPCC'

    # drop extra columns
    EF_df = EF_df.drop(columns=['ipcc_2006_category', 'practices', 'parameters', 'properties', 'equation', 'EF ID'])

    # create a subcategory column based on fuel name
    EF_df['subcategory'] = EF_df['fuel'].apply(lambda x: f'fuel:{x}')

    # create a 'metadata' column based on density values, density units, NCV values and NCV units
    EF_df['metadata'] = EF_df.apply(lambda row: f"density_value:{row['density_value']}, density_units:{row['density_units']}, NCV_value:{row['NCV_value']}, NCV_units:{row['NCV_units']}", axis=1)

    # year column
    EF_df['year'] = ''

    EF_df["emissions_factor_id"] = EF_df.apply(
>>>>>>> 31485304
        lambda row: uuid_generate_v4(), axis=1
    )

    EF_df.to_csv(f"{output_dir}/EmissionsFactor.csv", index=False)

    # =================================================================
    # DataSourceEmissionsFactor
    # =================================================================
    datasource_emissions_factor_data = [
        {
            "datasource_id": datasource_data.get("datasource_id"),
            "id": id,
        }
        for id in EF_df["id"]
    ]

    write_dic_to_csv(
        output_dir, "DataSourceEmissionsFactor", datasource_emissions_factor_data
    )<|MERGE_RESOLUTION|>--- conflicted
+++ resolved
@@ -668,9 +668,6 @@
     EF_df['methodology_name'] = [mapping_gpc_to_methodologies] * len(EF_df)
     EF_df = EF_df.explode('methodology_name', ignore_index=True)
 
-<<<<<<< HEAD
-    EF_df['id'] = EF_df.apply(
-=======
     # rename columns
     EF_df.rename(columns={'reference': 'comments', 'region': 'actor_name'}, inplace=True)
     
@@ -691,7 +688,6 @@
     EF_df['year'] = ''
 
     EF_df["emissions_factor_id"] = EF_df.apply(
->>>>>>> 31485304
         lambda row: uuid_generate_v4(), axis=1
     )
 
