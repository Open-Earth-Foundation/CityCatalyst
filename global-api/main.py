import logging
import uvicorn
from fastapi import FastAPI
from fastapi.openapi.utils import get_openapi

from settings import settings
from utils.helpers import get_or_create_log_file
from routes.health import api_router as health_check_route
from routes.city_locode_endpoint import api_router as city_locode_route
from routes.city_boundaries_endpoint import api_router as city_boundaries_route
<<<<<<< HEAD
from routes.city_locode_endpoint_crosswalk import api_router as crosswalk_city_locode_route
=======
from routes.city_locode_endpoint_edgar import api_router as edgar_city_locode_route
>>>>>>> 95c92be8

"""
Logger instance initialized and configured
    - filename  Name of the file where all the logs will be stored.
    - encoding  If specified together with a filename, this encoding is passed to
                the created FileHandler, causing it to be used when the file is opened.
    - level     Set the root logger level to the specified level.
    - format    Use the specified format string for the handler.
    - datefmt   Use the specified date/time format.
"""

logging.basicConfig(
    filename=get_or_create_log_file("logs/api.log"),
    encoding="utf-8",
    level=logging.DEBUG,
    format="%(asctime)s:%(levelname)s:%(pathname)s:%(message)s",
    datefmt=("%Y-%m-%d %H:%M:%S"),                                                                                                                                                                                                                                                                                                                  
)
logger = logging.getLogger(__name__)


"""
FastApi application instance intialized with `title` and `debug mode`
"""
app = FastAPI(title=settings.PROJECT_NAME, debug=True)

"""
Function to generate custom OpenAPI documentation
"""


def custom_openapi():
    # check if the OpenApI schema has already been generated
    if app.openapi_schema:
        return app.openapi_schema
    """ 
    generate the OpenAPI schema using the get_openapi function
        - title  Title of Fastapi application.
        - version  Current Version of the application.
        - description  Add some description about the application.
    """
    openapi_schema = get_openapi(
        title=settings.PROJECT_NAME,
        version="1.0",
        description="",
        routes=app.routes,
    )
    # you can also add the url of your logo image.
    openapi_schema["info"]["x-logo"] = {"url": ""}
    app.openapi_schema = openapi_schema
    return app.openapi_schema


app.openapi = custom_openapi


@app.get("/")
def read_root():
    return {"message": "Welcome"}


app.include_router(
    health_check_route,
    tags=["Database Health Check"],
)
app.include_router(
    city_locode_route,
    tags=["Climate Trace"],
)

app.include_router(
    city_boundaries_route,
    tags=["Climate Trace"],
)

app.include_router(
<<<<<<< HEAD
    crosswalk_city_locode_route,
    tags=["Crosswalk Labs"],
)

""" 
=======
    edgar_city_locode_route,
    tags=["EDGAR"],
)

"""
>>>>>>> 95c92be8
Entry point of the fastapi application (Drive Code)
    - change the port number if port is already occupied
    - modify the logging level according to the need
"""

if __name__ == "__main__":
    uvicorn.run("main:app", host="0.0.0.0", port=8000, log_level="debug", reload=True)<|MERGE_RESOLUTION|>--- conflicted
+++ resolved
@@ -8,11 +8,8 @@
 from routes.health import api_router as health_check_route
 from routes.city_locode_endpoint import api_router as city_locode_route
 from routes.city_boundaries_endpoint import api_router as city_boundaries_route
-<<<<<<< HEAD
 from routes.city_locode_endpoint_crosswalk import api_router as crosswalk_city_locode_route
-=======
 from routes.city_locode_endpoint_edgar import api_router as edgar_city_locode_route
->>>>>>> 95c92be8
 
 """
 Logger instance initialized and configured
@@ -89,19 +86,16 @@
 )
 
 app.include_router(
-<<<<<<< HEAD
     crosswalk_city_locode_route,
     tags=["Crosswalk Labs"],
 )
 
-""" 
-=======
+app.include_router(
     edgar_city_locode_route,
     tags=["EDGAR"],
 )
 
 """
->>>>>>> 95c92be8
 Entry point of the fastapi application (Drive Code)
     - change the port number if port is already occupied
     - modify the logging level according to the need
