--- conflicted
+++ resolved
@@ -119,10 +119,6 @@
           kubectl create -f k8s/test/cc-test-seed.yml -n default
           kubectl apply -f k8s/test/cc-test-sync-catalogue.yml -n default
           kubectl apply -f k8s/test/cc-test-web-deploy.yml -n default
-<<<<<<< HEAD
-
-=======
->>>>>>> 27d7ebb4
           kubectl set env deployment/cc-test-web-deploy \
             SMTP_USER=${{secrets.SMTP_USER}} \
             SMTP_PASSWORD=${{secrets.SMTP_PASSWORD}} \
@@ -138,16 +134,9 @@
             "DEFAULT_ADMIN_PASSWORD=${{secrets.DEFAULT_ADMIN_PASSWORD}}" \
             "HOST=https://citycatalyst-test.openearth.dev" \
             "NEXTAUTH_URL=https://citycatalyst-test.openearth.dev" \
-<<<<<<< HEAD
-            "GLOBAL_API_URL=https://ccglobal-test.openearth.dev" \
-            "NEXT_PUBLIC_OPENCLIMATE_API_URL=https://openclimate.openearth.dev" \
-            "OPENCLIMATE_API_URL=https://openclimate.openearth.dev"
-
-=======
             "NEXT_PUBLIC_API_URL=https://citycatalyst-test.openearth.dev" \
             "GLOBAL_API_URL=https://ccglobal-test.openearth.dev" \
             "NEXT_PUBLIC_OPENCLIMATE_API_URL=https://openclimate.openearth.dev" \
             "OPENCLIMATE_API_URL=https://openclimate.openearth.dev"
->>>>>>> 27d7ebb4
           kubectl create -f k8s/test/cc-test-create-admin.yml -n default
           kubectl rollout restart deployment cc-test-web-deploy -n default