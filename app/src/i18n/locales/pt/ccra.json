--- conflicted
+++ resolved
@@ -57,9 +57,5 @@
   "impact-sea-level-rise-general": "O aumento gradual do nível do mar representa ameaças de longo prazo para as comunidades costeiras e infraestruturas.",
   "impact-general-default": "Este perigo representa riscos significativos para o setor afetado, exigindo medidas de adaptação direcionadas.",
   "your-city": "Sua Cidade",
-<<<<<<< HEAD
-  "see-full-risk-results": "Ver os resultados completos da avaliação de riscos"
-=======
   "see-full-risk-results": "Ver todos os resultados da avaliação de riscos"
->>>>>>> 0ddc4d08
 }