--- conflicted
+++ resolved
@@ -70,7 +70,6 @@
   default: "application/x-binary",
 };
 
-<<<<<<< HEAD
 export function base64ToFile(base64String: any, filename: string) {
   const arr = base64String.split(",");
   const mime = arr[0].match(/:(.*?);/)[1];
@@ -93,7 +92,7 @@
 
 export function bytesToMB(bytes: number): string {
   return (bytes / 1048576).toFixed(2) + " MB";
-=======
+  
 export function groupBy<T>(
   list: T[],
   lambda: (elem: T) => string,
@@ -107,5 +106,4 @@
     },
     {} as Record<string, T[]>,
   );
->>>>>>> 6d67ae78
 }