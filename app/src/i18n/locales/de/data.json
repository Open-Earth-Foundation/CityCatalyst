--- conflicted
+++ resolved
@@ -118,12 +118,11 @@
   "files-uploaded": "Dateien hochgeladen",
   "add-custom": "Benutzerdefiniert",
   "save-missing-scope-info": "Speichern oder fehlende Informationen ausfüllen, bevor Sie fortfahren.",
-<<<<<<< HEAD
   "disconnect-data": "Datenquelle trennen",
 
   "error": "Fehler",
-  "missing-population": "Der Stadt fehlt die Bevölkerungszahl/ Regionsbevölkerungszahl/ Landesbevölkerungszahl für ein Jahr nahe dem Inventarjahr"
-=======
+  "missing-population": "Der Stadt fehlt die Bevölkerungszahl/ Regionsbevölkerungszahl/ Landesbevölkerungszahl für ein Jahr nahe dem Inventarjahr",
+
   "transform-data-description": "Lorem ipsum dolor sit amet, qui minim labore adipisicing minim sint cillum sint consectetur cupidatat.",
   "file-context": "Erzählen Sie uns mehr über diese Datei",
   "file-data-subtitle": "Welche Art von Daten enthält sie?",
@@ -132,7 +131,5 @@
   "scopes": "Bereiche",
   "cancel": "Abbrechen",
   "upload": "Hochladen",
-  "select-placeholder": "Wählen Sie die Untersektoren aus, die in dieser Datei enthalten sind",
-  "disconnect-data": "Datenquelle trennen"
->>>>>>> 4d60f221
+  "select-placeholder": "Wählen Sie die Untersektoren aus, die in dieser Datei enthalten sind"
 }