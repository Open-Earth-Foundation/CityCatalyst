--- conflicted
+++ resolved
@@ -426,17 +426,15 @@
 
 export type ProjectWithCitiesResponse = ProjectWithCities[];
 
-<<<<<<< HEAD
-export type UserAccessResponse = {
-  isOrgOwner: boolean,
-  isProjectAdmin: boolean,
-  isCollaborator: boolean,
-}
-=======
 export type ProjectUserResponse = {
   email: string;
   role: OrganizationRole;
   status: InviteStatus;
   cityId?: string;
 };
->>>>>>> 8958b213
+
+export type UserAccessResponse = {
+  isOrgOwner: boolean,
+  isProjectAdmin: boolean,
+  isCollaborator: boolean,
+}