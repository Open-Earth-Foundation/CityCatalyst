--- conflicted
+++ resolved
@@ -10,10 +10,7 @@
   JN_ENABLED = "JN_ENABLED",
   OAUTH_ENABLED = "OAUTH_ENABLED",
   ANALYTICS_ENABLED = "ANALYTICS_ENABLED",
-<<<<<<< HEAD
-=======
   CCRA_MODULE = "CCRA_MODULE"
->>>>>>> ad3aff82
 }
 
 let cachedFeatureFlags: string[] | null = null;
