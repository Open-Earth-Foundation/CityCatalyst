import { CityWithProjectDataResponse, InventoryResponse } from "@/util/types";
import {
  LANGUAGES,
  ACTION_TYPES,
  HIAction,
  MitigationAction,
  AdaptationAction,
  CityResponse,
} from "@/util/types";
import { useEffect, useState } from "react";
import { useTranslation } from "@/i18n/client";
import i18next from "i18next";
import {
  Box,
  Text,
  Badge,
  VStack,
  HStack,
  Button,
  IconButton,
  Table as ChakraTable,
  Icon,
} from "@chakra-ui/react";
import { Checkbox } from "@/components/ui/checkbox";
import { Tooltip } from "@/components/ui/tooltip";
import { RiExpandDiagonalFill } from "react-icons/ri";
import {
  useReactTable,
  getCoreRowModel,
  flexRender,
  ColumnDef,
  Row,
  RowSelectionState,
  Table as TanStackTable,
} from "@tanstack/react-table";
import { ActionDrawer } from "@/components/ActionDrawer";
import {
  useGetHiapQuery,
  useGetHiapStatusQuery,
  useUpdateHiapSelectionMutation,
} from "@/services/api";
import { logger } from "@/services/logger";
import { HighImpactActionRankingStatus } from "@/util/types";
import ClimateActionsEmptyState from "./ClimateActionsEmptyState";
import ActionPlanSection from "./ActionPlanSection";
import ProgressLoader from "@/components/ProgressLoader";
import { DownloadIcon } from "@/components/icons";
import { MdCheckBox } from "react-icons/md";
import { TitleLarge } from "@/components/package/Texts/Title";
import { BodyLarge } from "@/components/package/Texts/Body";
import { IoMdCheckboxOutline } from "react-icons/io";
import { TopPickIcon } from "@/components/icons";
import {
  MenuContent,
  MenuItem,
  MenuRoot,
  MenuTrigger,
} from "@/components/ui/menu";
import { MdArrowDropDown } from "react-icons/md";
import { ButtonMedium } from "@/components/package/Texts/Button";
import { ButtonSmall } from "@/components/package/Texts/Button";
import { toaster } from "@/components/ui/toaster";

const BarVisualization = ({
  value,
  total,
  width = "16px",
}: {
  value: number;
  total: number;
  width?: string;
}) => {
  return (
    <HStack gap={1}>
      {Array.from({ length: total }).map((_, index) => (
        <Box
          key={index}
          w={width}
          h="8px"
          bg={index < value ? "content.link" : "background.neutral"}
          borderRadius="md"
        />
      ))}
    </HStack>
  );
};

export function HiapTab({
  type,
  inventory,
  cityData,
  onTriggerHiap,
}: {
  type: ACTION_TYPES;
  inventory: InventoryResponse | null;
  cityData: CityWithProjectDataResponse;
  onTriggerHiap?: () => void;
}) {
  const lng = i18next.language as LANGUAGES;
  const { t } = useTranslation(lng, "hiap");
  
  // UI State
  const [selectedAction, setSelectedAction] = useState<HIAction | null>(null);
  const [rowSelection, setRowSelection] = useState<RowSelectionState>({});
  const [selectedActions, setSelectedActions] = useState<HIAction[]>([]);
  const [isSelectionMode, setIsSelectionMode] = useState(false);
  
  // HIAP Query State
  const [userTriggeredHiap, setUserTriggeredHiap] = useState(false);
  const [ignoreExisting, setIgnoreExisting] = useState(false);

  // API Queries
<<<<<<< HEAD
  // Status check query - runs on page load to detect existing jobs
  const {
    data: statusData,
    isLoading: isStatusLoading,
    error: statusError,
  } = useGetHiapStatusQuery(
    {
      inventoryId: inventory?.inventoryId || "",
      lng: lng,
      actionType: type,
    },
    { skip: !inventory?.inventoryId },
  );

  // Main HIAP query - only runs when user triggers it
=======
>>>>>>> 15273430
  const {
    data: hiapData,
    isLoading,
    error,
    refetch,
  } = useGetHiapQuery(
    {
      inventoryId: inventory?.inventoryId || "",
      lng: lng,
      actionType: type,
      ignoreExisting: ignoreExisting,
    },
    { skip: !inventory?.inventoryId || !userTriggeredHiap },
  );

  const [updateHiapSelection, { isLoading: isUpdatingSelection }] =
    useUpdateHiapSelectionMutation();

  // Derived State
<<<<<<< HEAD
  // Use hiapData if available (from user-triggered query), otherwise use statusData (from page load)
  const currentData = hiapData || statusData;
  const actions = currentData?.rankedActions || [];
  const isAdaptation = type === ACTION_TYPES.Adaptation;
  const isPending = currentData?.status === HighImpactActionRankingStatus.PENDING;
  const hasActions = actions && actions.length > 0;
  
  // Combined loading state
  const isCombinedLoading = isStatusLoading || isLoading;
  // Use error from triggered query if available, otherwise from status query
  const currentError = error || statusError;
=======
  const actions = hiapData?.rankedActions || [];
  const isAdaptation = type === ACTION_TYPES.Adaptation;
  const isPending = hiapData?.status === HighImpactActionRankingStatus.PENDING;
  const hasActions = actions && actions.length > 0;
>>>>>>> 15273430

  // Event Handlers
  const handleHiapGeneration = () => {
    if (error) {
      // Retry with ignoreExisting flag
      setIgnoreExisting(true);
      refetch();
    } else {
      // Initial trigger
      setUserTriggeredHiap(true);
    }
  };

  // Initialize selection state from database
  useEffect(() => {
    if (actions.length > 0) {
      const initialSelection: RowSelectionState = {};
      const initialSelectedActions: HIAction[] = [];

      actions.forEach((action) => {
        if (action.isSelected) {
          initialSelection[action.id] = true;
          initialSelectedActions.push(action);
        }
      });

      setRowSelection(initialSelection);
      setSelectedActions(initialSelectedActions);
    }
  }, [actions]);

  const handleRowSelectionChange = async (
    updaterOrValue:
      | RowSelectionState
      | ((old: RowSelectionState) => RowSelectionState),
  ) => {
    if (!inventory) return;

    const newRowSelection =
      typeof updaterOrValue === "function"
        ? updaterOrValue(rowSelection)
        : updaterOrValue;

    try {
      const selectedActionIds = Object.keys(newRowSelection).filter(
        (id) => newRowSelection[id],
      );
      await updateHiapSelection({
        inventoryId: inventory.inventoryId,
        selectedActionIds,
      }).unwrap();

      setRowSelection(newRowSelection);
      // toast
      toaster.create({
        title: t("selection-updated"),
        type: "success",
      });
      logger.info(selectedActionIds, "Updated selection");
    } catch (error) {
      logger.error(error, "Failed to update selection");
    }
  };

  const columns: ColumnDef<HIAction>[] = [
    ...(isSelectionMode
      ? [
          {
            id: "select",
            header: ({ table }: { table: TanStackTable<HIAction> }) => (
              <Checkbox
                checked={table.getIsAllRowsSelected()}
                onChange={table.getToggleAllRowsSelectedHandler()}
              />
            ),
            cell: ({ row }: { row: Row<HIAction> }) => (
              <Checkbox
                checked={row.getIsSelected()}
                disabled={!row.getCanSelect()}
                onChange={row.getToggleSelectedHandler()}
              />
            ),
            enableSorting: false,
            enableHiding: false,
          },
        ]
      : []),
    {
      accessorKey: "rank",
      header: t("rank"),
      cell: ({ row }: { row: Row<HIAction> }) => (
        <Text color="content.secondary">{"#" + row.original.rank}</Text>
      ),
    },
    {
      accessorKey: "name",
      header: t("action"),
      cell: ({ row }: { row: Row<HIAction> }) => (
        <HStack alignItems="center" gap={1} maxW={"367px"} position="relative">
          <Box>
            {row.original.isSelected && (
              <Icon as={TopPickIcon} color="content.link" boxSize={6} />
            )}
          </Box>

          <Text color="content.secondary">{row.original.name}</Text>
        </HStack>
      ),
    },
    ...(isAdaptation
      ? [
          {
            id: "hazards-covered",
            header: t("hazards-covered"),
            cell: ({ row }: { row: Row<HIAction> }) => {
              const action = row.original as AdaptationAction;
              const hazardCount = action.hazards?.length || 0;
              return (
                <Badge colorScheme="orange">
                  {hazardCount} {t("hazards")}
                </Badge>
              );
            },
          },
          {
            id: "adaptation-effectiveness",
            header: t("effectiveness"),
            cell: ({ row }: { row: Row<HIAction> }) => {
              const action = row.original as AdaptationAction;
              const effectivenessMap: Record<string, number> = {
                low: 1,
                medium: 2,
                high: 3,
              };
              const blueBars =
                effectivenessMap[action.adaptationEffectiveness] || 0;
              return <BarVisualization value={blueBars} total={3} />;
            },
          },
        ]
      : [
          {
            id: "sector",
            header: t("sector-label"),
            cell: ({ row }: { row: Row<HIAction> }) => {
              const action = row.original as MitigationAction;
              return (
                <HStack gap={1} flexWrap="wrap">
                  {action.sectors.map((sector) => (
                    <Text key={sector} color="content.secondary">
                      {t(`sector.${sector}`)}
                    </Text>
                  ))}
                </HStack>
              );
            },
          },
          {
            id: "reduction-potential",
            header: t("ghg-reduction"),
            cell: ({ row }: { row: Row<HIAction> }) => {
              const action = row.original as MitigationAction;
              const totalReduction = Object.values(action.GHGReductionPotential)
                .filter((value): value is string => value !== null)
                .map((value) => {
                  // Parse range like "80-100" and take the average
                  if (value.includes("-")) {
                    const [min, max] = value
                      .split("-")
                      .map((v) => parseFloat(v));
                    return (min + max) / 2;
                  }
                  return parseFloat(value);
                })
                .reduce((sum, value) => sum + value, 0);
              const blueBars = Math.min(Math.ceil(totalReduction / 20), 5);
              return (
                <BarVisualization value={blueBars} total={5} width="60px" />
              );
            },
          },
        ]),
    {
      id: "actions",
      header: "",
      cell: ({ row }: { row: Row<HIAction> }) => (
        <IconButton
          aria-label="View details"
          variant="ghost"
          size="sm"
          onClick={() => {
            setSelectedAction(row.original);
            logger.info(row.original, "Open drawer for action");
          }}
        >
          <Icon as={RiExpandDiagonalFill} color="interactive.control" />
        </IconButton>
      ),
    },
  ];

  const table = useReactTable({
    data: actions,
    columns,
    getCoreRowModel: getCoreRowModel(),
    state: {
      rowSelection,
    },
    onRowSelectionChange: handleRowSelectionChange,
    enableRowSelection: true,
    getRowId: (row) => row.id, // Use the action ID as row ID
  });

  // Update selected actions when row selection changes
  useEffect(() => {
    const selectedRows = table.getSelectedRowModel().rows;
    const newSelectedActions = selectedRows.map((row) => row.original);
    setSelectedActions(newSelectedActions);
  }, [rowSelection, table]);

  // If no inventory, show empty state (after all hooks)
  if (!inventory) {
    return (
      <ClimateActionsEmptyState
        t={t}
        inventory={null}
        hasActions={false}
        actionType={type}
        onRefetch={handleHiapGeneration}
        isActionsPending={false}
<<<<<<< HEAD
        error={currentError}
=======
        error={error}
>>>>>>> 15273430
      />
    );
  }

  const handleClearSelection = async () => {
    try {
      await updateHiapSelection({
        inventoryId: inventory.inventoryId,
        selectedActionIds: [],
      }).unwrap();

      setRowSelection({});
      setSelectedActions([]);
      logger.info("Cleared all action selections");
    } catch (error) {
      logger.error(error, "Failed to clear selection");
    }
  };

  const toggleSelectionMode = () => {
    setIsSelectionMode(!isSelectionMode);
  };

  const handleDownloadPDF = async () => {
    const toExport = selectedActions.length > 0 ? selectedActions : actions;
    if (!toExport || toExport.length === 0) return;

    const [{ pdf }, { default: PrintableActionPlanPDF }] = await Promise.all([
      import("@react-pdf/renderer"),
      import("@/components/HIAP/PrintableActionPlanPDF"),
    ]);

    const blob = await pdf(
      <PrintableActionPlanPDF
        actions={toExport}
        t={t}
        cityName={cityData?.name || cityData?.locode}
      />,
    ).toBlob();

    const link = document.createElement("a");
    link.href = URL.createObjectURL(blob);
    const typePart =
      type === ACTION_TYPES.Adaptation ? "Adaptation" : "Mitigation";
    link.download = `${(cityData?.name || cityData?.locode || "actions").replace(/\s+/g, "_")}_${typePart}_actions.pdf`;
    link.click();
    URL.revokeObjectURL(link.href);
  };

  const handleDownloadCSV = () => {
    const toExport = selectedActions.length > 0 ? selectedActions : actions;
    if (!toExport || toExport.length === 0) return;

    (async () => {
      const { downloadActionPlanCsv } = await import("@/util/csv");
      downloadActionPlanCsv({
        actions: toExport,
        t,
        type,
        cityName: cityData?.name || cityData?.locode,
      });
    })();
  };

<<<<<<< HEAD
  if (isCombinedLoading) {
=======
  if (isLoading) {
>>>>>>> 15273430
    return (
      <Box
        display="flex"
        flexDirection="column"
        alignItems="center"
        justifyContent="center"
        py="48px"
        h="400px"
      >
        <ProgressLoader />
        <Text
          fontSize="body.lg"
          color="content.secondary"
          fontWeight="normal"
          mt="24px"
        >
          {t("loading")}
        </Text>
      </Box>
    );
  }

<<<<<<< HEAD
  // Show empty state for no actions or errors (but not if PENDING)
  if ((!hasActions && !isPending) || currentError) {
=======
  // Show empty state for no actions or errors
  if (!hasActions || error) {
>>>>>>> 15273430
    return (
      <ClimateActionsEmptyState
        t={t}
        inventory={inventory}
        hasActions={hasActions}
        actionType={type}
        isActionsPending={isPending}
        onRefetch={handleHiapGeneration}
<<<<<<< HEAD
        error={currentError}
=======
        error={error}
>>>>>>> 15273430
      />
    );
  }
  return (
    <Box overflowX="auto" w="full" maxW="1090px" mx="auto">
      {selectedAction && (
        <ActionDrawer
          action={selectedAction}
          isOpen={!!selectedAction}
          onClose={() => setSelectedAction(null)}
          t={t}
        />
      )}
      {/* Top action widgets / mitigation */}
      <ActionPlanSection
        t={t}
        rankedActions={actions || []}
        cityLocode={cityData.locode}
        cityId={cityData.cityId}
        cityData={cityData}
        inventoryId={inventory.inventoryId}
      />
      <Box display="flex" flexDirection="column" gap="18px" py="24px">
        <Box display="flex" justifyContent="space-between" alignItems="center">
          <TitleLarge
            color="content.secondary"
            fontWeight="bold"
            fontFamily="heading"
          >
            {t("ranked-and-unranked-actions")}
          </TitleLarge>
          <Box display="flex" gap="16px">
            <Button
              variant="ghost"
              color="interactive.control"
              p="4px"
              onClick={toggleSelectionMode}
              disabled={isUpdatingSelection}
              bg={isSelectionMode ? "background.muted" : "transparent"}
            >
              <Icon as={isSelectionMode ? MdCheckBox : IoMdCheckboxOutline} />
              <Text>
                {isSelectionMode
                  ? selectedActions.length > 0
                    ? `${selectedActions.length} ${t("actions-selected")}`
                    : t("pick-actions")
                  : t("pick-actions")}
              </Text>
            </Button>
            <MenuRoot>
              <MenuTrigger asChild>
                <Button variant="ghost" color="interactive.control" p="4px">
                  <Icon as={DownloadIcon} />
                  <Text>{t("download-action-plan")}</Text>
                  <Icon as={MdArrowDropDown} color="interactive.control" />
                </Button>
              </MenuTrigger>
              <MenuContent minW="180px" zIndex={2000}>
                <MenuItem onClick={handleDownloadPDF} value="pdf">
                  <ButtonMedium color="interactive.control">
                    {t("export-as-pdf")}
                  </ButtonMedium>
                </MenuItem>
                <MenuItem onClick={handleDownloadCSV} value="csv">
                  <ButtonMedium color="interactive.control">
                    {t("export-as-csv")}
                  </ButtonMedium>
                </MenuItem>
              </MenuContent>
            </MenuRoot>
          </Box>
        </Box>
        <BodyLarge
          color="content.tertiary"
          fontWeight="normal"
          fontFamily="body"
        >
          {t("ranked-and-unranked-actions-description")}
        </BodyLarge>
      </Box>
      <ChakraTable.Root w="full" borderRadius="md" borderWidth="1px">
        <ChakraTable.Header bg="header.overlay">
          {table.getHeaderGroups().map((headerGroup) => (
            <ChakraTable.Row key={headerGroup.id}>
              {headerGroup.headers.map((header) => (
                <ChakraTable.ColumnHeader
                  key={header.id}
                  textAlign="left"
                  fontWeight="bold"
                  fontFamily="heading"
                  textTransform="uppercase"
                  fontSize="body.sm"
                  color="content.secondary"
                  bg="background.neutral"
                >
                  {flexRender(
                    header.column.columnDef.header,
                    header.getContext(),
                  )}
                </ChakraTable.ColumnHeader>
              ))}
            </ChakraTable.Row>
          ))}
        </ChakraTable.Header>
        <ChakraTable.Body>
          {table.getRowModel().rows.map((row) => (
            <ChakraTable.Row key={row.id}>
              {row.getVisibleCells().map((cell) => (
                <ChakraTable.Cell
                  key={cell.id}
                  borderBottom="1px solid #e2e8f0"
                  p={4}
                >
                  {flexRender(cell.column.columnDef.cell, cell.getContext())}
                </ChakraTable.Cell>
              ))}
            </ChakraTable.Row>
          ))}
        </ChakraTable.Body>
      </ChakraTable.Root>
    </Box>
  );
}<|MERGE_RESOLUTION|>--- conflicted
+++ resolved
@@ -98,19 +98,18 @@
 }) {
   const lng = i18next.language as LANGUAGES;
   const { t } = useTranslation(lng, "hiap");
-  
+
   // UI State
   const [selectedAction, setSelectedAction] = useState<HIAction | null>(null);
   const [rowSelection, setRowSelection] = useState<RowSelectionState>({});
   const [selectedActions, setSelectedActions] = useState<HIAction[]>([]);
   const [isSelectionMode, setIsSelectionMode] = useState(false);
-  
+
   // HIAP Query State
   const [userTriggeredHiap, setUserTriggeredHiap] = useState(false);
   const [ignoreExisting, setIgnoreExisting] = useState(false);
 
   // API Queries
-<<<<<<< HEAD
   // Status check query - runs on page load to detect existing jobs
   const {
     data: statusData,
@@ -126,8 +125,6 @@
   );
 
   // Main HIAP query - only runs when user triggers it
-=======
->>>>>>> 15273430
   const {
     data: hiapData,
     isLoading,
@@ -147,24 +144,17 @@
     useUpdateHiapSelectionMutation();
 
   // Derived State
-<<<<<<< HEAD
   // Use hiapData if available (from user-triggered query), otherwise use statusData (from page load)
   const currentData = hiapData || statusData;
   const actions = currentData?.rankedActions || [];
   const isAdaptation = type === ACTION_TYPES.Adaptation;
   const isPending = currentData?.status === HighImpactActionRankingStatus.PENDING;
   const hasActions = actions && actions.length > 0;
-  
+
   // Combined loading state
   const isCombinedLoading = isStatusLoading || isLoading;
   // Use error from triggered query if available, otherwise from status query
   const currentError = error || statusError;
-=======
-  const actions = hiapData?.rankedActions || [];
-  const isAdaptation = type === ACTION_TYPES.Adaptation;
-  const isPending = hiapData?.status === HighImpactActionRankingStatus.PENDING;
-  const hasActions = actions && actions.length > 0;
->>>>>>> 15273430
 
   // Event Handlers
   const handleHiapGeneration = () => {
@@ -395,11 +385,7 @@
         actionType={type}
         onRefetch={handleHiapGeneration}
         isActionsPending={false}
-<<<<<<< HEAD
         error={currentError}
-=======
-        error={error}
->>>>>>> 15273430
       />
     );
   }
@@ -464,11 +450,7 @@
     })();
   };
 
-<<<<<<< HEAD
   if (isCombinedLoading) {
-=======
-  if (isLoading) {
->>>>>>> 15273430
     return (
       <Box
         display="flex"
@@ -491,13 +473,8 @@
     );
   }
 
-<<<<<<< HEAD
   // Show empty state for no actions or errors (but not if PENDING)
   if ((!hasActions && !isPending) || currentError) {
-=======
-  // Show empty state for no actions or errors
-  if (!hasActions || error) {
->>>>>>> 15273430
     return (
       <ClimateActionsEmptyState
         t={t}
@@ -506,11 +483,7 @@
         actionType={type}
         isActionsPending={isPending}
         onRefetch={handleHiapGeneration}
-<<<<<<< HEAD
         error={currentError}
-=======
-        error={error}
->>>>>>> 15273430
       />
     );
   }
