import {
  type UserAttributes,
  type CityAttributes,
  type InventoryAttributes,
  type InventoryValueAttributes,
  PopulationAttributes,
} from "@/models/init-models";
import type { BoundingBox } from "@/util/geojson";
import type {
  ConnectDataSourceQuery,
  ConnectDataSourceResponse,
  DataSourceResponse,
  InventoryProgressResponse,
  InventoryResponse,
  InventoryValueUpdateQuery,
  InventoryValueResponse,
  InventoryWithCity,
  UserInfoResponse,
  UserFileResponse,
  EmissionsFactorResponse,
  UserInviteResponse,
} from "@/util/types";
import type { GeoJSON } from "geojson";
import { createApi, fetchBaseQuery } from "@reduxjs/toolkit/query/react";

export const api = createApi({
  reducerPath: "api",
  tagTypes: [
    "UserInfo",
    "InventoryProgress",
    "UserInventories",
    "SubSectorValue",
    "InventoryValue",
    "UserData",
    "FileData",
    "CityData",
  ],
  baseQuery: fetchBaseQuery({ baseUrl: "/api/v0/", credentials: "include" }),
  endpoints: (builder) => ({
    getCity: builder.query<CityAttributes, string>({
      query: (cityId) => `city/${cityId}`,
      transformResponse: (response: { data: CityAttributes }) => response.data,
    }),
    getCityBoundary: builder.query<
      { data: GeoJSON; boundingBox: BoundingBox },
      string
    >({
      query: (cityId) => `city/${cityId}/boundary`,
      transformResponse: (response: {
        data: GeoJSON;
        boundingBox: BoundingBox;
      }) => response,
    }),
    getInventory: builder.query<InventoryResponse, string>({
      query: (inventoryId) => `inventory/${inventoryId}`,
      transformResponse: (response: { data: InventoryResponse }) =>
        response.data,
    }),
    getInventoryProgress: builder.query<InventoryProgressResponse, string>({
      query: (inventoryId) => `inventory/${inventoryId}/progress`,
      transformResponse: (response: { data: InventoryProgressResponse }) =>
        response.data,
      providesTags: ["InventoryProgress"],
    }),
    addCity: builder.mutation<
      CityAttributes,
      {
        name: string;
        locode: string;
        area: number;
        region: string;
        country: string;
      }
    >({
      query: (data) => ({
        url: `/city`,
        method: "POST",
        body: data,
      }),
      transformResponse: (response: { data: CityAttributes }) => response.data,
      invalidatesTags: ["CityData"],
    }),
    addInventory: builder.mutation<
      InventoryAttributes,
      { cityId: string; year: number; inventoryName: string }
    >({
      query: (data) => ({
        url: `/city/${data.cityId}/inventory`,
        method: "POST",
        body: data,
      }),
      transformResponse: (response: { data: InventoryAttributes }) =>
        response.data,
      invalidatesTags: ["UserInventories"],
    }),
    setUserInfo: builder.mutation<
      UserAttributes,
      { cityId: string; defaultInventoryId: string }
    >({
      query: (data) => ({
        url: "/user",
        method: "PATCH",
        body: data,
      }),
      invalidatesTags: ["UserInfo"],
    }),
    getUserInfo: builder.query<UserInfoResponse, void>({
      query: () => "/user",
      transformResponse: (response: { data: UserInfoResponse }) =>
        response.data,
      providesTags: ["UserInfo"],
    }),
    getAllDataSources: builder.query<
      DataSourceResponse,
      { inventoryId: string }
    >({
      query: ({ inventoryId }) => `datasource/${inventoryId}`,
      transformResponse: (response: { data: DataSourceResponse }) =>
        response.data,
    }),
    getInventoryValue: builder.query<
      InventoryValueResponse,
      { subCategoryId: string; inventoryId: string }
    >({
      query: ({ subCategoryId, inventoryId }) =>
        `/inventory/${inventoryId}/value/${subCategoryId}`,
      transformResponse: (response: { data: InventoryValueResponse }) =>
        response.data,
      providesTags: ["InventoryValue"],
    }),
    getInventoryValues: builder.query<
      InventoryValueResponse[],
      { subCategoryIds: string[]; inventoryId: string }
    >({
      query: ({ subCategoryIds, inventoryId }) => ({
        url: `/inventory/${inventoryId}/value`,
        method: "GET",
        params: { subCategoryIds: subCategoryIds.join(",") },
      }),
      transformResponse: (response: { data: InventoryValueResponse[] }) =>
        response.data,
      providesTags: ["InventoryValue"],
    }),
    setInventoryValue: builder.mutation<
      InventoryValueAttributes,
      InventoryValueUpdateQuery
    >({
      query: (data) => ({
        url: `/inventory/${data.inventoryId}/value/${data.subCategoryId}`,
        method: "PATCH",
        body: data.data,
      }),
      transformResponse: (response: { data: InventoryValueAttributes }) =>
        response.data,
      invalidatesTags: ["InventoryProgress", "InventoryValue"],
    }),
    connectDataSource: builder.mutation<
      ConnectDataSourceResponse,
      ConnectDataSourceQuery
    >({
      query: (data) => ({
        url: `/datasource/${data.inventoryId}`,
        method: "POST",
        body: { dataSourceIds: data.dataSourceIds },
      }),
      transformResponse: (response: { data: ConnectDataSourceResponse }) =>
        response.data,
      invalidatesTags: ["InventoryProgress"],
    }),
    getUserInventories: builder.query<InventoryWithCity[], void>({
      query: () => "/user/inventories",
      transformResponse: (response: { data: InventoryWithCity[] }) =>
        response.data,
      providesTags: ["UserInventories"],
    }),
    addCityPopulation: builder.mutation<
      PopulationAttributes,
      {
        cityId: string;
        locode: string;
        population: number;
        countryPopulation: number;
        year: number;
      }
    >({
      query: (data) => {
        return {
          url: `/city/${data.cityId}/population`,
          method: `POST`,
          body: data,
        };
      },
    }),
    getCityPopulation: builder.query<
      PopulationAttributes,
      {
        year: number;
        cityId: string;
      }
    >({
      query: (data) => `/city/${data.cityId}/population/${data.year}`,
      transformResponse: (response: { data: PopulationAttributes }) =>
        response.data,
    }),
    getUser: builder.query<
      UserAttributes,
      {
        userId: string;
        cityId: string;
      }
    >({
      query: (data) => `/city/${data.cityId}/user/${data.userId}`,
      transformResponse: (response: { data: any }) => response.data,
      providesTags: ["UserData"],
    }),

    setCurrentUserData: builder.mutation<
      UserAttributes,
      {
        name: string;
        email: string;
        role: string;
        userId: string;
        cityId: string;
      }
    >({
      query: (data) => ({
        url: `/city/${data.cityId}/user/${data.userId}`,
        method: "PATCH",
        body: data,
      }),
    }),
    checkUser: builder.mutation<
      UserAttributes,
      {
        email: string;
        cityId: string;
      }
    >({
      query: (data) => ({
        url: `/city/${data.cityId}/user/`,
        method: "POST",
        body: data,
      }),
      transformResponse: (response: { data: any }) => response.data,
      invalidatesTags: ["UserData"],
    }),
    getCityUsers: builder.query<
      UserAttributes,
      {
        cityId: string;
      }
    >({
      query: (data) => `/city/${data.cityId}/user/`,
      transformResponse: (response: { data: any }) => response.data,
      providesTags: ["UserData"],
    }),
    setUserData: builder.mutation<
      UserAttributes,
      Partial<UserAttributes> &
        Pick<UserAttributes, "userId"> & { cityId: string }
    >({
      query: ({ userId, cityId, email, ...rest }) => ({
        url: `/city/${cityId}/user/${userId}`,
        method: "PATCH",
        body: rest,
      }),
      invalidatesTags: ["UserData"],
    }),
    removeUser: builder.mutation<
      UserAttributes,
      { userId: string; cityId: string }
    >({
      query: ({ cityId, userId }) => ({
        url: `/city/${cityId}/user/${userId}`,
        method: "DELETE",
      }),
      transformResponse: (response: { data: any }) => response.data,
      invalidatesTags: ["UserData"],
    }),
    getVerifcationToken: builder.query({
      query: () => ({
        url: "auth/verify",
        method: "GET",
      }),
    }),

    requestVerification: builder.mutation<
      string,
      { password: string; token: string }
    >({
      query: ({ password, token }) => ({
        url: `/auth/verify`,
        method: "POST",
        body: { password, token },
      }),
    }),
    getCities: builder.query({
      query: () => ({
        url: "/city",
        method: "GET",
      }),
      transformResponse: (response: { data: any }) => response.data,
      providesTags: ["CityData"],
    }),
    removeCity: builder.mutation<string, { cityId: string }>({
      query: ({ cityId }) => ({
        url: `/city/${cityId}`,
        method: "DELETE",
      }),
      transformResponse: (response: { data: any }) => response.data,
      invalidatesTags: ["CityData"],
    }),
    getInventories: builder.query<InventoryAttributes[], { cityId: string }>({
      query: ({ cityId }) => ({
        url: `/city/${cityId}/inventory`,
        method: "GET",
      }),
      transformResponse: (response: { data: any }) => response.data,
    }),
    addUserFile: builder.mutation<UserFileResponse, any>({
      query: (formData) => {
        return {
          method: "POST",
          url: `/user/file`,
          body: formData,
        };
      },
      transformResponse: (response: { data: UserFileResponse }) =>
        response.data,
      invalidatesTags: ["FileData"],
    }),
    getUserFiles: builder.query({
      query: () => ({
        method: "GET",
        url: `/user/file`,
      }),
      transformResponse: (response: { data: UserFileResponse }) => {
        return response.data;
      },

      providesTags: ["FileData"],
    }),
    deleteUserFile: builder.mutation({
      query: (params) => ({
        method: "DELETE",
        url: `/user/file/${params.fileId}`,
      }),
      transformResponse: (response: { data: UserFileResponse }) =>
        response.data,
      invalidatesTags: ["FileData"],
    }),
    getEmissionsFactors: builder.query<EmissionsFactorResponse, void>({
      query: () => `/emissions-factor`,
      transformResponse: (response: { data: EmissionsFactorResponse }) =>
        response.data,
    }),
<<<<<<< HEAD
    sendEmailNotification: builder.mutation({
      query: (data) => ({
        url: "/notification",
        method: "POST",
        body: data,
      }),
      transformResponse: (response: { data: EmissionsFactorResponse }) =>
=======
    // User invitation to city
    inviteUser: builder.mutation<
      UserInviteResponse,
      {
        cityId: string;
        name?: string;
        email: string;
        userId: string;
        invitingUserId: string;
      }
    >({
      query: (data) => {
        return {
          method: "POST",
          url: `/city/invite`,
          body: data,
        };
      },

      transformResponse: (response: { data: UserInviteResponse }) =>
>>>>>>> 5fb2313e
        response.data,
    }),
  }),
});

export const openclimateAPI = createApi({
  reducerPath: "openclimateapi",
  baseQuery: fetchBaseQuery({
    baseUrl:
      process.env.NODE_ENV === "production"
        ? "https://app.openclimate.network"
        : "https://openclimate.openearth.dev",
  }),
  endpoints: (builder) => ({
    getOCCity: builder.query<any, string>({
      query: (q) => `/api/v1/search/actor?q=${q}`,
      transformResponse: (response: any) => {
        return response.data.filter((item: any) => item.type === "city");
      },
    }),
    getOCCityData: builder.query<any, string>({
      query: (locode) => `/api/v1/actor/${locode}`,
    }),
  }),
});

// Global API URL

export const GLOBAL_API_URL =
  process.env.GLOBAL_API_URL || "https://api.citycatalyst.io";

// hooks are automatically generated
export const {
  useGetCityQuery,
  useAddCityMutation,
  useAddInventoryMutation,
  useSetUserInfoMutation,
  useAddCityPopulationMutation,
  useGetCityPopulationQuery,
  useGetUserQuery,
  useSetCurrentUserDataMutation,
  useGetCityUsersQuery,
  useSetUserDataMutation,
  useRemoveUserMutation,
  useRequestVerificationMutation,
  useGetVerifcationTokenQuery,
  useGetCitiesQuery,
  useGetInventoriesQuery,
  useAddUserFileMutation,
  useGetUserFilesQuery,
  useDeleteUserFileMutation,
<<<<<<< HEAD
  useSendEmailNotificationMutation,
=======
  useInviteUserMutation,
  useCheckUserMutation,
>>>>>>> 5fb2313e
} = api;
export const { useGetOCCityQuery, useGetOCCityDataQuery } = openclimateAPI;<|MERGE_RESOLUTION|>--- conflicted
+++ resolved
@@ -355,7 +355,6 @@
       transformResponse: (response: { data: EmissionsFactorResponse }) =>
         response.data,
     }),
-<<<<<<< HEAD
     sendEmailNotification: builder.mutation({
       query: (data) => ({
         url: "/notification",
@@ -363,28 +362,6 @@
         body: data,
       }),
       transformResponse: (response: { data: EmissionsFactorResponse }) =>
-=======
-    // User invitation to city
-    inviteUser: builder.mutation<
-      UserInviteResponse,
-      {
-        cityId: string;
-        name?: string;
-        email: string;
-        userId: string;
-        invitingUserId: string;
-      }
-    >({
-      query: (data) => {
-        return {
-          method: "POST",
-          url: `/city/invite`,
-          body: data,
-        };
-      },
-
-      transformResponse: (response: { data: UserInviteResponse }) =>
->>>>>>> 5fb2313e
         response.data,
     }),
   }),
@@ -436,11 +413,7 @@
   useAddUserFileMutation,
   useGetUserFilesQuery,
   useDeleteUserFileMutation,
-<<<<<<< HEAD
   useSendEmailNotificationMutation,
-=======
-  useInviteUserMutation,
   useCheckUserMutation,
->>>>>>> 5fb2313e
 } = api;
 export const { useGetOCCityQuery, useGetOCCityDataQuery } = openclimateAPI;