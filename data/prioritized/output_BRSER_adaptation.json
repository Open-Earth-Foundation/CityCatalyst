[
    {
        "locode": "BRSER",
        "cityName": "Serra",
        "region": "BR-ES",
        "regionName": "Esp\u00edrito Santo",
        "actionId": "ipcc_0087",
        "actionName": "Infrastructure retrofitting",
        "actionPriority": 1,
<<<<<<< HEAD
        "explanation": "This action targets the industrial process sector, which is the largest emission source in Serra. Retrofitting infrastructure can significantly reduce emissions and improve resilience against climate hazards like flooding and landslides."
=======
        "explanation": "High priority due to its ability to significantly reduce risks from geo-hydrological disasters like landslides and flooding, which have a high risk score in Serra. It is cost-effective and has a quick implementation timeline."
>>>>>>> fcab121e
    },
    {
        "locode": "BRSER",
        "cityName": "Serra",
        "region": "BR-ES",
        "regionName": "Esp\u00edrito Santo",
<<<<<<< HEAD
        "actionId": "ipcc_0095",
        "actionName": "Disaster early warning",
        "actionPriority": 2,
        "explanation": "Given the high risk of geo-hydrological disasters such as flooding and landslides, early warning systems are crucial for risk reduction and public safety."
=======
        "actionId": "c40_0053",
        "actionName": "Water Savings",
        "actionPriority": 2,
        "explanation": "Addresses the key impact of water resources under drought conditions, which is a significant risk for Serra. It is cost-effective and aligns with the city's environmental needs."
>>>>>>> fcab121e
    },
    {
        "locode": "BRSER",
        "cityName": "Serra",
        "region": "BR-ES",
        "regionName": "Esp\u00edrito Santo",
<<<<<<< HEAD
        "actionId": "ipcc_0092",
        "actionName": "Social safety nets",
        "actionPriority": 3,
        "explanation": "This action supports socio-demographic suitability by providing a safety net for vulnerable populations, especially during climate-induced disasters."
=======
        "actionId": "ipcc_0087",
        "actionName": "Infrastructure retrofitting",
        "actionPriority": 3,
        "explanation": "Targets infrastructure vulnerabilities to heatwaves and landslides, both of which have high risk scores. It is crucial for reducing risks and enhancing resilience."
>>>>>>> fcab121e
    },
    {
        "locode": "BRSER",
        "cityName": "Serra",
        "region": "BR-ES",
        "regionName": "Esp\u00edrito Santo",
        "actionId": "ipcc_0094",
        "actionName": "Access to health care",
        "actionPriority": 4,
<<<<<<< HEAD
        "explanation": "Improving healthcare access is vital for addressing public health risks from heatwaves and diseases, which are significant hazards in Serra."
=======
        "explanation": "Supports water resource management under drought conditions, a key risk for Serra. It is environmentally compatible and cost-effective."
>>>>>>> fcab121e
    },
    {
        "locode": "BRSER",
        "cityName": "Serra",
        "region": "BR-ES",
        "regionName": "Esp\u00edrito Santo",
        "actionId": "ipcc_0096",
        "actionName": "Farm/fishery improvements",
        "actionPriority": 5,
<<<<<<< HEAD
        "explanation": "Enhancing agricultural and fishery practices can mitigate food security risks from droughts and flooding, aligning with the city's environmental context."
=======
        "explanation": "Enhances socio-economic resilience against climate impacts, particularly important for a city with diverse socio-economic contexts like Serra."
>>>>>>> fcab121e
    },
    {
        "locode": "BRSER",
        "cityName": "Serra",
        "region": "BR-ES",
        "regionName": "Esp\u00edrito Santo",
        "actionId": "ipcc_0097",
        "actionName": "Food storage/distribution improvements",
        "actionPriority": 6,
<<<<<<< HEAD
        "explanation": "Improving food storage and distribution systems can reduce food waste and enhance resilience against food security risks from climate hazards."
=======
        "explanation": "Provides socio-economic support during climate-induced disruptions, crucial for maintaining community resilience."
>>>>>>> fcab121e
    },
    {
        "locode": "BRSER",
        "cityName": "Serra",
        "region": "BR-ES",
        "regionName": "Esp\u00edrito Santo",
<<<<<<< HEAD
        "actionId": "ipcc_0098",
        "actionName": "Behaviour change in diets and food waste",
        "actionPriority": 7,
        "explanation": "Promoting sustainable diets and reducing food waste can lower emissions and improve resource efficiency, aligning with environmental compatibility."
=======
        "actionId": "ipcc_0093",
        "actionName": "Availability of health infrastructure",
        "actionPriority": 7,
        "explanation": "Addresses public health risks from heatwaves and diseases, both of which have high risk scores in Serra."
>>>>>>> fcab121e
    },
    {
        "locode": "BRSER",
        "cityName": "Serra",
        "region": "BR-ES",
        "regionName": "Esp\u00edrito Santo",
<<<<<<< HEAD
        "actionId": "ipcc_0100",
        "actionName": "Efficient water use/demand",
        "actionPriority": 8,
        "explanation": "Efficient water use is crucial for addressing water resource risks from droughts, a key impact area for Serra."
=======
        "actionId": "c40_0050",
        "actionName": "White Roofs",
        "actionPriority": 8,
        "explanation": "Mitigates heatwave impacts by reducing urban heat island effects, aligning with the city's need to address high heatwave risk."
>>>>>>> fcab121e
    },
    {
        "locode": "BRSER",
        "cityName": "Serra",
        "region": "BR-ES",
        "regionName": "Esp\u00edrito Santo",
<<<<<<< HEAD
        "actionId": "c40_0050",
        "actionName": "White Roofs",
        "actionPriority": 9,
        "explanation": "White roofs can reduce urban heat, addressing heatwave risks and improving energy efficiency, which is relevant for Serra's energy security."
=======
        "actionId": "c40_0051",
        "actionName": "Public Shading",
        "actionPriority": 9,
        "explanation": "Reduces heat exposure in public spaces, addressing the high risk of heatwaves and improving public health."
>>>>>>> fcab121e
    },
    {
        "locode": "BRSER",
        "cityName": "Serra",
        "region": "BR-ES",
        "regionName": "Esp\u00edrito Santo",
<<<<<<< HEAD
        "actionId": "c40_0051",
        "actionName": "Public Shading",
        "actionPriority": 10,
        "explanation": "Public shading can mitigate heatwave impacts, enhancing public health and comfort in urban areas."
=======
        "actionId": "c40_0060",
        "actionName": "Managed Retreat",
        "actionPriority": 10,
        "explanation": "Strategically addresses sea level rise and flooding risks, which are significant for Serra's infrastructure."
>>>>>>> fcab121e
    },
    {
        "locode": "BRSER",
        "cityName": "Serra",
        "region": "BR-ES",
        "regionName": "Esp\u00edrito Santo",
<<<<<<< HEAD
        "actionId": "ipcc_0091",
        "actionName": "Diversification of livelihoods",
        "actionPriority": 11,
        "explanation": "Diversifying livelihoods can enhance socio-economic resilience against climate impacts, particularly in vulnerable communities."
=======
        "actionId": "ipcc_0090",
        "actionName": "Insurance",
        "actionPriority": 11,
        "explanation": "Provides financial resilience against climate impacts, supporting socio-economic stability."
>>>>>>> fcab121e
    },
    {
        "locode": "BRSER",
        "cityName": "Serra",
        "region": "BR-ES",
        "regionName": "Esp\u00edrito Santo",
<<<<<<< HEAD
        "actionId": "c40_0053",
        "actionName": "Water Savings",
        "actionPriority": 12,
        "explanation": "Water savings initiatives are essential for managing water resources efficiently, especially during droughts."
=======
        "actionId": "ipcc_0094",
        "actionName": "Access to health care",
        "actionPriority": 12,
        "explanation": "Enhances public health resilience against climate-induced diseases and heatwaves."
>>>>>>> fcab121e
    },
    {
        "locode": "BRSER",
        "cityName": "Serra",
        "region": "BR-ES",
        "regionName": "Esp\u00edrito Santo",
<<<<<<< HEAD
        "actionId": "c40_0052",
        "actionName": "Cool Pavement",
        "actionPriority": 13,
        "explanation": "Cool pavements can reduce urban heat and improve comfort, aligning with environmental compatibility and public health goals."
=======
        "actionId": "ipcc_0096",
        "actionName": "Farm/fishery improvements",
        "actionPriority": 13,
        "explanation": "Supports food security under drought conditions, a key risk for Serra."
>>>>>>> fcab121e
    },
    {
        "locode": "BRSER",
        "cityName": "Serra",
        "region": "BR-ES",
        "regionName": "Esp\u00edrito Santo",
<<<<<<< HEAD
        "actionId": "c40_0054",
        "actionName": "Water Recycling",
        "actionPriority": 14,
        "explanation": "Water recycling can enhance water resource management, crucial for addressing drought risks."
=======
        "actionId": "ipcc_0097",
        "actionName": "Food storage/distribution improvements",
        "actionPriority": 14,
        "explanation": "Enhances food security and resilience against supply chain disruptions."
>>>>>>> fcab121e
    },
    {
        "locode": "BRSER",
        "cityName": "Serra",
        "region": "BR-ES",
        "regionName": "Esp\u00edrito Santo",
<<<<<<< HEAD
        "actionId": "ipcc_0088",
        "actionName": "Building codes",
        "actionPriority": 15,
        "explanation": "Updating building codes can improve resilience against climate hazards and reduce emissions from the construction sector."
=======
        "actionId": "ipcc_0098",
        "actionName": "Behaviour change in diets and food waste",
        "actionPriority": 15,
        "explanation": "Promotes sustainable consumption patterns, reducing pressure on food resources."
>>>>>>> fcab121e
    },
    {
        "locode": "BRSER",
        "cityName": "Serra",
        "region": "BR-ES",
        "regionName": "Esp\u00edrito Santo",
<<<<<<< HEAD
        "actionId": "ipcc_0089",
        "actionName": "Spatially redirect development",
        "actionPriority": 16,
        "explanation": "Redirecting development can mitigate risks from geo-hydrological disasters and align with sustainable urban planning."
=======
        "actionId": "ipcc_0100",
        "actionName": "Efficient water use/demand",
        "actionPriority": 16,
        "explanation": "Addresses water scarcity under drought conditions, aligning with Serra's environmental needs."
>>>>>>> fcab121e
    },
    {
        "locode": "BRSER",
        "cityName": "Serra",
        "region": "BR-ES",
        "regionName": "Esp\u00edrito Santo",
<<<<<<< HEAD
        "actionId": "ipcc_0093",
        "actionName": "Availability of health infrastructure",
        "actionPriority": 17,
        "explanation": "Enhancing health infrastructure is vital for addressing public health risks from climate hazards."
=======
        "actionId": "c40_0046",
        "actionName": "Coastal Protection",
        "actionPriority": 17,
        "explanation": "Mitigates risks from sea level rise, crucial for protecting Serra's coastal infrastructure."
>>>>>>> fcab121e
    },
    {
        "locode": "BRSER",
        "cityName": "Serra",
        "region": "BR-ES",
        "regionName": "Esp\u00edrito Santo",
<<<<<<< HEAD
        "actionId": "ipcc_0099",
        "actionName": "Water capture/storage",
        "actionPriority": 18,
        "explanation": "Water capture and storage systems are essential for managing water resources during droughts."
=======
        "actionId": "c40_0059",
        "actionName": "Early Warning",
        "actionPriority": 18,
        "explanation": "Enhances preparedness for climate hazards, supporting risk reduction efforts."
>>>>>>> fcab121e
    },
    {
        "locode": "BRSER",
        "cityName": "Serra",
        "region": "BR-ES",
        "regionName": "Esp\u00edrito Santo",
<<<<<<< HEAD
        "actionId": "ipcc_0101",
        "actionName": "Efficient water supply/distribution",
        "actionPriority": 19,
        "explanation": "Improving water supply and distribution efficiency is crucial for addressing water resource risks."
=======
        "actionId": "ipcc_0088",
        "actionName": "Building codes",
        "actionPriority": 19,
        "explanation": "Improves infrastructure resilience against climate impacts, particularly heatwaves and landslides."
>>>>>>> fcab121e
    },
    {
        "locode": "BRSER",
        "cityName": "Serra",
        "region": "BR-ES",
        "regionName": "Esp\u00edrito Santo",
<<<<<<< HEAD
        "actionId": "ipcc_0102",
        "actionName": "Seasonal/temporary mobility",
        "actionPriority": 20,
        "explanation": "Facilitating mobility can enhance resilience against climate impacts, particularly for vulnerable populations."
=======
        "actionId": "ipcc_0081",
        "actionName": "Coastal Accommodation",
        "actionPriority": 20,
        "explanation": "Addresses sea level rise impacts, though with a longer implementation timeline compared to other actions."
>>>>>>> fcab121e
    }
]<|MERGE_RESOLUTION|>--- conflicted
+++ resolved
@@ -7,45 +7,30 @@
         "actionId": "ipcc_0087",
         "actionName": "Infrastructure retrofitting",
         "actionPriority": 1,
-<<<<<<< HEAD
         "explanation": "This action targets the industrial process sector, which is the largest emission source in Serra. Retrofitting infrastructure can significantly reduce emissions and improve resilience against climate hazards like flooding and landslides."
-=======
-        "explanation": "High priority due to its ability to significantly reduce risks from geo-hydrological disasters like landslides and flooding, which have a high risk score in Serra. It is cost-effective and has a quick implementation timeline."
->>>>>>> fcab121e
-    },
-    {
-        "locode": "BRSER",
-        "cityName": "Serra",
-        "region": "BR-ES",
-        "regionName": "Esp\u00edrito Santo",
-<<<<<<< HEAD
+
+    },
+    {
+        "locode": "BRSER",
+        "cityName": "Serra",
+        "region": "BR-ES",
+        "regionName": "Esp\u00edrito Santo",
         "actionId": "ipcc_0095",
         "actionName": "Disaster early warning",
         "actionPriority": 2,
         "explanation": "Given the high risk of geo-hydrological disasters such as flooding and landslides, early warning systems are crucial for risk reduction and public safety."
-=======
-        "actionId": "c40_0053",
-        "actionName": "Water Savings",
-        "actionPriority": 2,
-        "explanation": "Addresses the key impact of water resources under drought conditions, which is a significant risk for Serra. It is cost-effective and aligns with the city's environmental needs."
->>>>>>> fcab121e
-    },
-    {
-        "locode": "BRSER",
-        "cityName": "Serra",
-        "region": "BR-ES",
-        "regionName": "Esp\u00edrito Santo",
-<<<<<<< HEAD
+
+    },
+    {
+        "locode": "BRSER",
+        "cityName": "Serra",
+        "region": "BR-ES",
+        "regionName": "Esp\u00edrito Santo",
         "actionId": "ipcc_0092",
         "actionName": "Social safety nets",
         "actionPriority": 3,
         "explanation": "This action supports socio-demographic suitability by providing a safety net for vulnerable populations, especially during climate-induced disasters."
-=======
-        "actionId": "ipcc_0087",
-        "actionName": "Infrastructure retrofitting",
-        "actionPriority": 3,
-        "explanation": "Targets infrastructure vulnerabilities to heatwaves and landslides, both of which have high risk scores. It is crucial for reducing risks and enhancing resilience."
->>>>>>> fcab121e
+
     },
     {
         "locode": "BRSER",
@@ -55,11 +40,8 @@
         "actionId": "ipcc_0094",
         "actionName": "Access to health care",
         "actionPriority": 4,
-<<<<<<< HEAD
         "explanation": "Improving healthcare access is vital for addressing public health risks from heatwaves and diseases, which are significant hazards in Serra."
-=======
-        "explanation": "Supports water resource management under drought conditions, a key risk for Serra. It is environmentally compatible and cost-effective."
->>>>>>> fcab121e
+
     },
     {
         "locode": "BRSER",
@@ -69,11 +51,8 @@
         "actionId": "ipcc_0096",
         "actionName": "Farm/fishery improvements",
         "actionPriority": 5,
-<<<<<<< HEAD
         "explanation": "Enhancing agricultural and fishery practices can mitigate food security risks from droughts and flooding, aligning with the city's environmental context."
-=======
-        "explanation": "Enhances socio-economic resilience against climate impacts, particularly important for a city with diverse socio-economic contexts like Serra."
->>>>>>> fcab121e
+
     },
     {
         "locode": "BRSER",
@@ -83,248 +62,160 @@
         "actionId": "ipcc_0097",
         "actionName": "Food storage/distribution improvements",
         "actionPriority": 6,
-<<<<<<< HEAD
         "explanation": "Improving food storage and distribution systems can reduce food waste and enhance resilience against food security risks from climate hazards."
-=======
-        "explanation": "Provides socio-economic support during climate-induced disruptions, crucial for maintaining community resilience."
->>>>>>> fcab121e
-    },
-    {
-        "locode": "BRSER",
-        "cityName": "Serra",
-        "region": "BR-ES",
-        "regionName": "Esp\u00edrito Santo",
-<<<<<<< HEAD
+
+    },
+    {
+        "locode": "BRSER",
+        "cityName": "Serra",
+        "region": "BR-ES",
+        "regionName": "Esp\u00edrito Santo",
         "actionId": "ipcc_0098",
         "actionName": "Behaviour change in diets and food waste",
         "actionPriority": 7,
         "explanation": "Promoting sustainable diets and reducing food waste can lower emissions and improve resource efficiency, aligning with environmental compatibility."
-=======
-        "actionId": "ipcc_0093",
-        "actionName": "Availability of health infrastructure",
-        "actionPriority": 7,
-        "explanation": "Addresses public health risks from heatwaves and diseases, both of which have high risk scores in Serra."
->>>>>>> fcab121e
-    },
-    {
-        "locode": "BRSER",
-        "cityName": "Serra",
-        "region": "BR-ES",
-        "regionName": "Esp\u00edrito Santo",
-<<<<<<< HEAD
+
+    },
+    {
+        "locode": "BRSER",
+        "cityName": "Serra",
+        "region": "BR-ES",
+        "regionName": "Esp\u00edrito Santo",
         "actionId": "ipcc_0100",
         "actionName": "Efficient water use/demand",
         "actionPriority": 8,
         "explanation": "Efficient water use is crucial for addressing water resource risks from droughts, a key impact area for Serra."
-=======
-        "actionId": "c40_0050",
-        "actionName": "White Roofs",
-        "actionPriority": 8,
-        "explanation": "Mitigates heatwave impacts by reducing urban heat island effects, aligning with the city's need to address high heatwave risk."
->>>>>>> fcab121e
-    },
-    {
-        "locode": "BRSER",
-        "cityName": "Serra",
-        "region": "BR-ES",
-        "regionName": "Esp\u00edrito Santo",
-<<<<<<< HEAD
+
+    },
+    {
+        "locode": "BRSER",
+        "cityName": "Serra",
+        "region": "BR-ES",
+        "regionName": "Esp\u00edrito Santo",
         "actionId": "c40_0050",
         "actionName": "White Roofs",
         "actionPriority": 9,
         "explanation": "White roofs can reduce urban heat, addressing heatwave risks and improving energy efficiency, which is relevant for Serra's energy security."
-=======
-        "actionId": "c40_0051",
-        "actionName": "Public Shading",
-        "actionPriority": 9,
-        "explanation": "Reduces heat exposure in public spaces, addressing the high risk of heatwaves and improving public health."
->>>>>>> fcab121e
-    },
-    {
-        "locode": "BRSER",
-        "cityName": "Serra",
-        "region": "BR-ES",
-        "regionName": "Esp\u00edrito Santo",
-<<<<<<< HEAD
+
+    },
+    {
+        "locode": "BRSER",
+        "cityName": "Serra",
+        "region": "BR-ES",
+        "regionName": "Esp\u00edrito Santo",
         "actionId": "c40_0051",
         "actionName": "Public Shading",
         "actionPriority": 10,
         "explanation": "Public shading can mitigate heatwave impacts, enhancing public health and comfort in urban areas."
-=======
-        "actionId": "c40_0060",
-        "actionName": "Managed Retreat",
-        "actionPriority": 10,
-        "explanation": "Strategically addresses sea level rise and flooding risks, which are significant for Serra's infrastructure."
->>>>>>> fcab121e
-    },
-    {
-        "locode": "BRSER",
-        "cityName": "Serra",
-        "region": "BR-ES",
-        "regionName": "Esp\u00edrito Santo",
-<<<<<<< HEAD
+
+    },
+    {
+        "locode": "BRSER",
+        "cityName": "Serra",
+        "region": "BR-ES",
+        "regionName": "Esp\u00edrito Santo",
         "actionId": "ipcc_0091",
         "actionName": "Diversification of livelihoods",
         "actionPriority": 11,
         "explanation": "Diversifying livelihoods can enhance socio-economic resilience against climate impacts, particularly in vulnerable communities."
-=======
-        "actionId": "ipcc_0090",
-        "actionName": "Insurance",
-        "actionPriority": 11,
-        "explanation": "Provides financial resilience against climate impacts, supporting socio-economic stability."
->>>>>>> fcab121e
-    },
-    {
-        "locode": "BRSER",
-        "cityName": "Serra",
-        "region": "BR-ES",
-        "regionName": "Esp\u00edrito Santo",
-<<<<<<< HEAD
+
+    },
+    {
+        "locode": "BRSER",
+        "cityName": "Serra",
+        "region": "BR-ES",
+        "regionName": "Esp\u00edrito Santo",
         "actionId": "c40_0053",
         "actionName": "Water Savings",
         "actionPriority": 12,
         "explanation": "Water savings initiatives are essential for managing water resources efficiently, especially during droughts."
-=======
-        "actionId": "ipcc_0094",
-        "actionName": "Access to health care",
-        "actionPriority": 12,
-        "explanation": "Enhances public health resilience against climate-induced diseases and heatwaves."
->>>>>>> fcab121e
-    },
-    {
-        "locode": "BRSER",
-        "cityName": "Serra",
-        "region": "BR-ES",
-        "regionName": "Esp\u00edrito Santo",
-<<<<<<< HEAD
+
+    },
+    {
+        "locode": "BRSER",
+        "cityName": "Serra",
+        "region": "BR-ES",
+        "regionName": "Esp\u00edrito Santo",
         "actionId": "c40_0052",
         "actionName": "Cool Pavement",
         "actionPriority": 13,
         "explanation": "Cool pavements can reduce urban heat and improve comfort, aligning with environmental compatibility and public health goals."
-=======
-        "actionId": "ipcc_0096",
-        "actionName": "Farm/fishery improvements",
-        "actionPriority": 13,
-        "explanation": "Supports food security under drought conditions, a key risk for Serra."
->>>>>>> fcab121e
-    },
-    {
-        "locode": "BRSER",
-        "cityName": "Serra",
-        "region": "BR-ES",
-        "regionName": "Esp\u00edrito Santo",
-<<<<<<< HEAD
+
+    },
+    {
+        "locode": "BRSER",
+        "cityName": "Serra",
+        "region": "BR-ES",
+        "regionName": "Esp\u00edrito Santo",
         "actionId": "c40_0054",
         "actionName": "Water Recycling",
         "actionPriority": 14,
         "explanation": "Water recycling can enhance water resource management, crucial for addressing drought risks."
-=======
-        "actionId": "ipcc_0097",
-        "actionName": "Food storage/distribution improvements",
-        "actionPriority": 14,
-        "explanation": "Enhances food security and resilience against supply chain disruptions."
->>>>>>> fcab121e
-    },
-    {
-        "locode": "BRSER",
-        "cityName": "Serra",
-        "region": "BR-ES",
-        "regionName": "Esp\u00edrito Santo",
-<<<<<<< HEAD
+
+    },
+    {
+        "locode": "BRSER",
+        "cityName": "Serra",
+        "region": "BR-ES",
+        "regionName": "Esp\u00edrito Santo",
         "actionId": "ipcc_0088",
         "actionName": "Building codes",
         "actionPriority": 15,
         "explanation": "Updating building codes can improve resilience against climate hazards and reduce emissions from the construction sector."
-=======
-        "actionId": "ipcc_0098",
-        "actionName": "Behaviour change in diets and food waste",
-        "actionPriority": 15,
-        "explanation": "Promotes sustainable consumption patterns, reducing pressure on food resources."
->>>>>>> fcab121e
-    },
-    {
-        "locode": "BRSER",
-        "cityName": "Serra",
-        "region": "BR-ES",
-        "regionName": "Esp\u00edrito Santo",
-<<<<<<< HEAD
+
+    },
+    {
+        "locode": "BRSER",
+        "cityName": "Serra",
+        "region": "BR-ES",
+        "regionName": "Esp\u00edrito Santo",
         "actionId": "ipcc_0089",
         "actionName": "Spatially redirect development",
         "actionPriority": 16,
         "explanation": "Redirecting development can mitigate risks from geo-hydrological disasters and align with sustainable urban planning."
-=======
-        "actionId": "ipcc_0100",
-        "actionName": "Efficient water use/demand",
-        "actionPriority": 16,
-        "explanation": "Addresses water scarcity under drought conditions, aligning with Serra's environmental needs."
->>>>>>> fcab121e
-    },
-    {
-        "locode": "BRSER",
-        "cityName": "Serra",
-        "region": "BR-ES",
-        "regionName": "Esp\u00edrito Santo",
-<<<<<<< HEAD
+
+    },
+    {
+        "locode": "BRSER",
+        "cityName": "Serra",
+        "region": "BR-ES",
+        "regionName": "Esp\u00edrito Santo",
         "actionId": "ipcc_0093",
         "actionName": "Availability of health infrastructure",
         "actionPriority": 17,
         "explanation": "Enhancing health infrastructure is vital for addressing public health risks from climate hazards."
-=======
-        "actionId": "c40_0046",
-        "actionName": "Coastal Protection",
-        "actionPriority": 17,
-        "explanation": "Mitigates risks from sea level rise, crucial for protecting Serra's coastal infrastructure."
->>>>>>> fcab121e
-    },
-    {
-        "locode": "BRSER",
-        "cityName": "Serra",
-        "region": "BR-ES",
-        "regionName": "Esp\u00edrito Santo",
-<<<<<<< HEAD
+
+    },
+    {
+        "locode": "BRSER",
+        "cityName": "Serra",
+        "region": "BR-ES",
+        "regionName": "Esp\u00edrito Santo",
         "actionId": "ipcc_0099",
         "actionName": "Water capture/storage",
         "actionPriority": 18,
         "explanation": "Water capture and storage systems are essential for managing water resources during droughts."
-=======
-        "actionId": "c40_0059",
-        "actionName": "Early Warning",
-        "actionPriority": 18,
-        "explanation": "Enhances preparedness for climate hazards, supporting risk reduction efforts."
->>>>>>> fcab121e
-    },
-    {
-        "locode": "BRSER",
-        "cityName": "Serra",
-        "region": "BR-ES",
-        "regionName": "Esp\u00edrito Santo",
-<<<<<<< HEAD
+
+    },
+    {
+        "locode": "BRSER",
+        "cityName": "Serra",
+        "region": "BR-ES",
+        "regionName": "Esp\u00edrito Santo",
         "actionId": "ipcc_0101",
         "actionName": "Efficient water supply/distribution",
         "actionPriority": 19,
         "explanation": "Improving water supply and distribution efficiency is crucial for addressing water resource risks."
-=======
-        "actionId": "ipcc_0088",
-        "actionName": "Building codes",
-        "actionPriority": 19,
-        "explanation": "Improves infrastructure resilience against climate impacts, particularly heatwaves and landslides."
->>>>>>> fcab121e
-    },
-    {
-        "locode": "BRSER",
-        "cityName": "Serra",
-        "region": "BR-ES",
-        "regionName": "Esp\u00edrito Santo",
-<<<<<<< HEAD
+
+    {
+        "locode": "BRSER",
+        "cityName": "Serra",
+        "region": "BR-ES",
+        "regionName": "Esp\u00edrito Santo",
         "actionId": "ipcc_0102",
         "actionName": "Seasonal/temporary mobility",
         "actionPriority": 20,
         "explanation": "Facilitating mobility can enhance resilience against climate impacts, particularly for vulnerable populations."
-=======
-        "actionId": "ipcc_0081",
-        "actionName": "Coastal Accommodation",
-        "actionPriority": 20,
-        "explanation": "Addresses sea level rise impacts, though with a longer implementation timeline compared to other actions."
->>>>>>> fcab121e
+
     }
 ]