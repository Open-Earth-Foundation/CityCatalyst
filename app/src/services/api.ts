--- conflicted
+++ resolved
@@ -16,15 +16,11 @@
   InventoryValueResponse,
   InventoryValueUpdateQuery,
   InventoryWithCity,
-  RequiredScopesResponse,
   UserFileResponse,
   UserInfoResponse,
   UserInviteResponse,
-<<<<<<< HEAD
-=======
   RequiredScopesResponse,
   ResultsResponse
->>>>>>> fcb761f6
 } from "@/util/types";
 import type { GeoJSON } from "geojson";
 import { createApi, fetchBaseQuery } from "@reduxjs/toolkit/query/react";
