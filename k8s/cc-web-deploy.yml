apiVersion: apps/v1
kind: Deployment
metadata:
  name: cc-web-deploy
  labels:
    app: cc-web
spec:
  replicas: 1
  selector:
    matchLabels:
      app: cc-web
  template:
    metadata:
      labels:
        app: cc-web
    spec:
      containers:
        - name: cc-web
          image: ghcr.io/open-earth-foundation/citycatalyst:latest
          # Set to Never for local
          imagePullPolicy: Always
          ports:
            - containerPort: 3000
          env:
            - name: NODE_ENV
              value: "production"
            - name: PORT
              value: "3000"
            - name: DATABASE_HOST
              value: "cc-db"
            - name: DATABASE_NAME
              value: "citycatalyst"
            - name: DATABASE_USER
              value: "citycatalyst"
            - name: DATABASE_PASSWORD
              value: "development"
            - name: NEXTAUTH_URL
              value: "https://citycatalyst.openearth.dev"
            - name: HOST
              value: "https://citycatalyst.openearth.dev"
            - name: SMTP_FROM_EMAIL
              value: "citycatalyst@openearth.dev"
            - name: SMTP_HOST
              value: "email-smtp.us-east-1.amazonaws.com"
            - name: SMTP_PORT
              value: "587"
            - name: GLOBAL_API_URL
              value: "https://ccglobal.openearth.dev"
            - name: NEXT_PUBLIC_OPENCLIMATE_API_URL
              value: "https://openclimate.openearth.dev"
<<<<<<< HEAD
            - name: CDP_MODE
              value: test
=======
            - name: CHAT_PROVIDER
              value: "openai"
            - name: OPEN_AI_MODEL
              value: "gpt-4o-mini"
>>>>>>> d35c324b
          resources:
            limits:
              memory: "1024Mi"
              cpu: "1000m"<|MERGE_RESOLUTION|>--- conflicted
+++ resolved
@@ -48,15 +48,12 @@
               value: "https://ccglobal.openearth.dev"
             - name: NEXT_PUBLIC_OPENCLIMATE_API_URL
               value: "https://openclimate.openearth.dev"
-<<<<<<< HEAD
             - name: CDP_MODE
               value: test
-=======
             - name: CHAT_PROVIDER
               value: "openai"
             - name: OPEN_AI_MODEL
               value: "gpt-4o-mini"
->>>>>>> d35c324b
           resources:
             limits:
               memory: "1024Mi"
