--- conflicted
+++ resolved
@@ -74,6 +74,7 @@
 
 import { v4 as uuidv4 } from "uuid";
 import { InventoryValueAttributes } from "@/models/InventoryValue";
+import { DataSource } from "@/models/DataSource";
 
 function getMailURI(locode?: string, sector?: string, year?: number): string {
   const emails =
@@ -311,14 +312,10 @@
 
     return sectorReferenceNumber === currentStep.referenceNumber;
   });
-<<<<<<< HEAD
-  const [selectedSource, setSelectedSource] = useState<DataSource>();
-=======
 
   const [selectedSource, setSelectedSource] =
     useState<DataSourceWithRelations>();
   const [selectedSourceData, setSelectedSourceData] = useState<any>();
->>>>>>> 5fb2313e
   const {
     isOpen: isSourceDrawerOpen,
     onClose: onSourceDrawerClose,
@@ -496,7 +493,6 @@
     );
   }
 
-<<<<<<< HEAD
   const [buttonText, setButtonText] = useState<string>(t("data-connected"));
   const [hoverStates, setHoverStates] = useState<{ [key: string]: boolean }>(
     {},
@@ -505,7 +501,9 @@
   const [disconnectThirdPartyData, { isLoading: isDisconnectLoading }] =
     api.useDisconnectThirdPartyDataMutation();
 
-  const onDisconnectThirdPartyData = async (source: DataSource) => {
+  const onDisconnectThirdPartyData = async (
+    source: DataSourceWithRelations,
+  ) => {
     if (isSourceConnected(source)) {
       source.inventoryValues!.forEach(
         async (inventoryValue: InventoryValueAttributes) => {
@@ -523,12 +521,14 @@
     }
   };
 
-  const onButtonHover = (source: DataSource) => {
+  const onButtonHover = (source: DataSourceWithRelations) => {
+    console.log(source);
+    console.log(isSourceConnected(source));
     setHoverStates((prev) => ({ ...prev, [source.datasourceId]: true }));
     setButtonText(t("disconnect-data"));
   };
 
-  const onMouseLeave = (source: DataSource) => {
+  const onMouseLeave = (source: DataSourceWithRelations) => {
     setHoverStates((prev) => ({ ...prev, [source.datasourceId]: false }));
     setButtonText(t("data-connected"));
   };
@@ -543,7 +543,10 @@
     text: t("connect-data"),
   };
 
-  const getButtonProps = (source: DataSource, isHovered: boolean) => {
+  const getButtonProps = (
+    source: DataSourceWithRelations,
+    isHovered: boolean,
+  ) => {
     if (isSourceConnected(source)) {
       return {
         variant: isHovered ? "danger" : DEFAULT_CONNECTED_BUTTON_PROPS.variant,
@@ -561,8 +564,6 @@
     }
   };
 
-=======
->>>>>>> 5fb2313e
   return (
     <div className="pt-16 pb-16 w-[1090px] max-w-full mx-auto px-4">
       <Button
@@ -694,13 +695,13 @@
           <SimpleGrid columns={3} spacing={4}>
             {dataSources
               .slice(0, isDataSectionExpanded ? dataSources.length : 6)
-<<<<<<< HEAD
               .map(({ source, data }) => {
                 const isHovered = hoverStates[source.datasourceId];
                 const { variant, text, icon } = getButtonProps(
                   source,
                   isHovered,
                 );
+
                 return (
                   <Card
                     key={source.datasourceId}
@@ -719,92 +720,44 @@
                     <Heading size="sm" noOfLines={2} minHeight={10}>
                       {source.name}
                     </Heading>
-                    <Flex direction="row" my={4}>
-                      <Tag mr={1}>
+                    <Flex direction="row" my={4} wrap="wrap" gap={2}>
+                      <Tag>
                         <TagLeftIcon
-                          as={MdPlaylistAddCheck}
-                          boxSize={4}
+                          as={DataCheckIcon}
+                          boxSize={5}
                           color="content.tertiary"
                         />
-                        <TagLabel fontSize={12}>
+                        <TagLabel fontSize={11}>
                           {t("data-quality")}:{" "}
                           {t("quality-" + source.dataQuality)}
                         </TagLabel>
                       </Tag>
-=======
-              .map(({ source, data }) => (
-                <Card
-                  key={source.datasourceId}
-                  variant="outline"
-                  borderColor={
-                    (isSourceConnected(source) && "interactive.tertiary") ||
-                    undefined
-                  }
-                  borderWidth={2}
-                  className="shadow-none hover:drop-shadow-xl transition-shadow"
-                >
-                  {/* TODO add icon to DataSource */}
-                  <Icon as={MdHomeWork} boxSize={9} mb={6} />
-                  <Heading size="sm" noOfLines={2} minHeight={10}>
-                    {source.name}
-                  </Heading>
-                  <Flex direction="row" my={4} wrap="wrap" gap={2}>
-                    <Tag>
-                      <TagLeftIcon
-                        as={DataCheckIcon}
-                        boxSize={5}
-                        color="content.tertiary"
-                      />
-                      <TagLabel fontSize={11}>
-                        {t("data-quality")}:{" "}
-                        {t("quality-" + source.dataQuality)}
-                      </TagLabel>
-                    </Tag>
-                    {source.subCategory?.scope && (
->>>>>>> 5fb2313e
-                      <Tag>
-                        <TagLeftIcon
-                          as={FiTarget}
-                          boxSize={4}
-                          color="content.tertiary"
-                        />
-                        <TagLabel fontSize={11}>
-                          {t("scope")}: {source.subCategory.scope.scopeName}
-                        </TagLabel>
-                      </Tag>
-                    )}
-                  </Flex>
-                  <Text color="content.tertiary" noOfLines={5} minHeight={120}>
-                    {source.description}
-                  </Text>
-                  <Link
-                    className="underline"
-                    mt={4}
-                    mb={6}
-                    onClick={() => onSourceClick(source, data)}
-                  >
-                    {t("see-more-details")}
-                  </Link>
-                  {isSourceConnected(source) ? (
-                    <Button
-                      variant="solidPrimary"
-                      px={6}
-                      py={4}
-                      leftIcon={<Icon as={MdCheckCircle} />}
+                      {source.subCategory?.scope && (
+                        <Tag>
+                          <TagLeftIcon
+                            as={FiTarget}
+                            boxSize={4}
+                            color="content.tertiary"
+                          />
+                          <TagLabel fontSize={11}>
+                            {t("scope")}: {source.subCategory.scope.scopeName}
+                          </TagLabel>
+                        </Tag>
+                      )}
+                    </Flex>
+                    <Text
+                      color="content.tertiary"
+                      noOfLines={5}
+                      minHeight={120}
                     >
-                      {t("data-connected")}
-                    </Button>
-                  ) : (
-                    <Button
-                      variant="outline"
-                      bgColor="background.neutral"
-                      onClick={() => onConnectClick(source)}
-                      isLoading={
-                        isConnectDataSourceLoading &&
-                        source.datasourceId === connectingDataSourceId
-                      }
+                      {source.description}
+                    </Text>
+                    <Link
+                      className="underline"
+                      mt={4}
+                      mb={6}
+                      onClick={() => onSourceClick(source, data)}
                     >
-<<<<<<< HEAD
                       {t("see-more-details")}
                     </Link>
                     {isSourceConnected(source) &&
@@ -837,13 +790,6 @@
                   </Card>
                 );
               })}
-=======
-                      {t("connect-data")}
-                    </Button>
-                  )}
-                </Card>
-              ))}
->>>>>>> 5fb2313e
           </SimpleGrid>
         )}
         {dataSources && dataSources.length > 6 && (
