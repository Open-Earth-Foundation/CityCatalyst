import {
  type CityAttributes,
  type InventoryAttributes,
  type InventoryValueAttributes,
  type PopulationAttributes,
  type UserAttributes,
} from "@/models/init-models";
import type { BoundingBox } from "@/util/geojson";
import {
  AcceptInviteRequest,
  AcceptInviteResponse,
  CityAndYearsResponse,
  ConnectDataSourceQuery,
  ConnectDataSourceResponse,
  EmissionsFactorResponse,
  EmissionsForecastData,
  GetDataSourcesResult,
  GetUserCityInvitesResponse,
  InventoryDeleteQuery,
  InventoryPopulationsResponse,
  InventoryProgressResponse,
  InventoryResponse,
  InventoryUpdateQuery,
  InventoryValueInSubSectorDeleteQuery,
  InventoryValueInSubSectorScopeUpdateQuery,
  InventoryValueResponse,
  InventoryValueUpdateQuery,
  InventoryWithCity,
  InviteStatus,
  ListOrganizationsResponse,
  OrganizationResponse,
  OrganizationRole,
  ProjectResponse,
  ProjectWithCities,
  RequiredScopesResponse,
  ResultsResponse,
  SectorBreakdownResponse, UserAccessResponse,
  UserFileResponse,
  UserInfoResponse,
  UserInviteResponse,
  UsersInvitesRequest,
  UsersInvitesResponse,
  YearOverYearResultsResponse,
  ProjectUserResponse,
} from "@/util/types";
import type { GeoJSON } from "geojson";
import { createApi, fetchBaseQuery } from "@reduxjs/toolkit/query/react";

export const api = createApi({
  reducerPath: "api",
  tagTypes: [
    "UserInfo",
    "InventoryProgress",
    "UserInventories",
    "SubSectorValue",
    "InventoryValue",
    "ActivityValue",
    "UserData",
    "FileData",
    "CityData",
    "ReportResults",
    "YearlyReportResults",
    "SectorBreakdown",
    "Inventory",
    "CitiesAndInventories",
    "Inventories",
    "Invites",
    "Organizations",
    "OrganizationInvite",
    "Projects",
    "Organization",
    "Project",
<<<<<<< HEAD
    "UserAccessStatus"
=======
    "ProjectUsers",
>>>>>>> 8958b213
  ],
  baseQuery: fetchBaseQuery({ baseUrl: "/api/v0/", credentials: "include" }),
  endpoints: (builder) => {
    return {
      getCitiesAndYears: builder.query<CityAndYearsResponse[], void>({
        query: () => "user/cities",
        transformResponse: (response: { data: CityAndYearsResponse[] }) =>
          response.data.map(({ city, years }) => ({
            city,
            years: years.sort((a, b) => b.year - a.year),
          })),
        providesTags: ["CitiesAndInventories"],
      }),
      getCityYears: builder.query<CityAndYearsResponse, string>({
        query: (cityId) => `city/${cityId}/years`,
        transformResponse: (response: { data: CityAndYearsResponse }) =>
          response.data,
        providesTags: ["CitiesAndInventories"],
      }),
      getCity: builder.query<CityAttributes, string>({
        query: (cityId) => `city/${cityId}`,
        transformResponse: (response: { data: CityAttributes }) =>
          response.data,
      }),
      getCityBoundary: builder.query<
        { data: GeoJSON; boundingBox: BoundingBox; area: number },
        string
      >({
        query: (cityId) => `city/${cityId}/boundary`,
        transformResponse: (response: {
          data: GeoJSON;
          boundingBox: BoundingBox;
          area: number;
        }) => response,
      }),
      getInventory: builder.query<InventoryResponse, string>({
        query: (inventoryId: string) => `inventory/${inventoryId}`,
        transformResponse: (response: { data: InventoryResponse }) =>
          response.data,
        providesTags: ["Inventory"],
      }),
      getInventoryPopulations: builder.query<
        InventoryPopulationsResponse,
        string
      >({
        query: (inventoryId: string) => `inventory/${inventoryId}/populations`,
        transformResponse: (response: { data: InventoryPopulationsResponse }) =>
          response.data,
      }),
      getRequiredScopes: builder.query<RequiredScopesResponse, string>({
        query: (sectorId) => `sector/${sectorId}/required-scopes`,
        transformResponse: (response: { data: RequiredScopesResponse }) =>
          response.data,
      }),
      getResults: builder.query<ResultsResponse, string>({
        query: (inventoryId: string) => `inventory/${inventoryId}/results`,
        transformResponse: (response: { data: ResultsResponse }) =>
          response.data,
        providesTags: ["ReportResults"],
      }),
      getEmissionsForecast: builder.query<EmissionsForecastData, string>({
        query: (inventoryId: string) =>
          `inventory/${inventoryId}/results/emissions-forecast`,
        transformResponse: (response: { data: EmissionsForecastData }) => {
          return response.data;
        },
        providesTags: ["ReportResults"],
      }),

      getYearOverYearResults: builder.query<
        YearOverYearResultsResponse,
        string
      >({
        query: (cityId: string) => `user/cities/${cityId}/results`,
        transformResponse: (response: { data: YearOverYearResultsResponse }) =>
          response.data,
        providesTags: ["YearlyReportResults"],
      }),
      getSectorBreakdown: builder.query<
        SectorBreakdownResponse,
        {
          inventoryId: string;
          sector: string;
        }
      >({
        query: ({
          inventoryId,
          sector,
        }: {
          inventoryId: string;
          sector: string;
        }) => {
          return `inventory/${inventoryId}/results/${sector}`;
        },
        transformResponse: (response: { data: SectorBreakdownResponse }) =>
          response.data,
        providesTags: ["SectorBreakdown"],
      }),
      getInventoryProgress: builder.query<InventoryProgressResponse, string>({
        query: (inventoryId) => `inventory/${inventoryId}/progress`,
        transformResponse: (response: { data: InventoryProgressResponse }) =>
          response.data,
        providesTags: ["InventoryProgress"],
      }),
      addCity: builder.mutation<
        CityAttributes,
        {
          name: string;
          locode: string;
          area: number | undefined;
          region: string;
          country: string;
          regionLocode: string;
          countryLocode: string;
          projectId: string;
        }
      >({
        query: (data) => ({
          url: `/city`,
          method: "POST",
          body: data,
        }),
        transformResponse: (response: { data: CityAttributes }) =>
          response.data,
        invalidatesTags: ["CityData"],
      }),
      addInventory: builder.mutation<
        InventoryAttributes,
        {
          cityId: string;
          year: number;
          inventoryName: string;
          totalCountryEmissions: number;
          globalWarmingPotentialType: string;
          inventoryType: string;
        }
      >({
        query: (data) => ({
          url: `/city/${data.cityId}/inventory`,
          method: "POST",
          body: data,
        }),
        transformResponse: (response: { data: InventoryAttributes }) =>
          response.data,
        invalidatesTags: ["UserInventories", "CitiesAndInventories"],
      }),
      setUserInfo: builder.mutation<
        UserAttributes,
        { cityId: string; defaultInventoryId: string }
      >({
        query: (data) => ({
          url: "/user",
          method: "PATCH",
          body: data,
        }),
        invalidatesTags: ["UserInfo"],
      }),
      getUserInfo: builder.query<UserInfoResponse, void>({
        query: () => "/user",
        transformResponse: (response: { data: UserInfoResponse }) =>
          response.data,
        providesTags: ["UserInfo"],
      }),
      getAllDataSources: builder.query<
        GetDataSourcesResult,
        { inventoryId: string }
      >({
        query: ({ inventoryId }) => `datasource/${inventoryId}`,
        transformResponse: (response: GetDataSourcesResult) => response,
      }),
      getInventoryValue: builder.query<
        InventoryValueResponse,
        { subCategoryId: string; inventoryId: string }
      >({
        query: ({ subCategoryId, inventoryId }) =>
          `/inventory/${inventoryId}/value/${subCategoryId}`,
        transformResponse: (response: { data: InventoryValueResponse }) =>
          response.data,
        providesTags: ["InventoryValue"],
      }),
      getInventoryValues: builder.query<
        InventoryValueResponse[],
        { subCategoryIds: string[]; inventoryId: string }
      >({
        query: ({ subCategoryIds, inventoryId }) => ({
          url: `/inventory/${inventoryId}/value`,
          method: "GET",
          params: { subCategoryIds: subCategoryIds.join(",") },
        }),
        transformResponse: (response: { data: InventoryValueResponse[] }) =>
          response.data,
        providesTags: ["InventoryValue"],
      }),
      getInventoryValuesBySubsector: builder.query<
        InventoryValueResponse[],
        {
          inventoryId: string;
          subSectorId: string;
        }
      >({
        query: ({ inventoryId, subSectorId }) => ({
          url: `/inventory/${inventoryId}/value/subsector/${subSectorId}`,
          method: "GET",
        }),
        transformResponse: (response: { data: InventoryValueResponse[] }) =>
          response.data,
        providesTags: ["InventoryValue"],
      }),
      setInventoryValue: builder.mutation<
        InventoryValueAttributes,
        InventoryValueUpdateQuery
      >({
        query: (data) => ({
          url: `/inventory/${data.inventoryId}/value/${data.subCategoryId}`,
          method: "PATCH",
          body: data.data,
        }),
        transformResponse: (response: { data: InventoryValueAttributes }) =>
          response.data,
        invalidatesTags: [
          "Inventory",
          "InventoryProgress",
          "InventoryValue",
          "ReportResults",
          "YearlyReportResults",
        ],
      }),
      connectDataSource: builder.mutation<
        ConnectDataSourceResponse,
        ConnectDataSourceQuery
      >({
        query: (data) => ({
          url: `/datasource/${data.inventoryId}`,
          method: "POST",
          body: { dataSourceIds: data.dataSourceIds },
        }),
        transformResponse: (response: { data: ConnectDataSourceResponse }) =>
          response.data,
        invalidatesTags: [
          "Inventory",
          "InventoryProgress",
          "InventoryValue",
          "ReportResults",
          "YearlyReportResults",
        ],
      }),
      updateOrCreateInventoryValue: builder.mutation<
        InventoryValueAttributes,
        InventoryValueInSubSectorScopeUpdateQuery
      >({
        query: (data) => ({
          url: `/inventory/${data.inventoryId}/value/subsector/${data.subSectorId}`,
          method: "PATCH",
          body: data.data,
        }),
        transformResponse: (response: { data: InventoryValueAttributes }) =>
          response.data,
        invalidatesTags: [
          "Inventory",
          "InventoryProgress",
          "InventoryValue",
          "ActivityValue", // because they are deleted when IV is marked as not available
          "ReportResults",
          "YearlyReportResults",
        ],
      }),
      deleteInventory: builder.mutation<
        InventoryAttributes,
        InventoryDeleteQuery
      >({
        query: (data) => ({
          url: `/inventory/${data.inventoryId}`,
          method: "DELETE",
        }),
        transformResponse: (response: { data: InventoryAttributes }) =>
          response.data,
        invalidatesTags: [
          "InventoryProgress",
          "InventoryValue",
          "Inventories",
          "Inventory",
          "ActivityValue",
          "InventoryValue",
          "ReportResults",
          "YearlyReportResults",
        ],
      }),
      deleteInventoryValue: builder.mutation<
        InventoryValueAttributes,
        InventoryValueInSubSectorDeleteQuery
      >({
        query: (data) => ({
          url: `/inventory/${data.inventoryId}/value/subsector/${data.subSectorId}`,
          method: "DELETE",
        }),
        transformResponse: (response: { data: InventoryValueAttributes }) =>
          response.data,
        invalidatesTags: ["InventoryProgress", "InventoryValue"],
      }),
      getUserInventories: builder.query<InventoryWithCity[], void>({
        query: () => "/user/inventories",
        transformResponse: (response: { data: InventoryWithCity[] }) =>
          response.data,
        providesTags: ["UserInventories"],
      }),
      addCityPopulation: builder.mutation<
        PopulationAttributes,
        {
          cityId: string;
          locode: string;
          cityPopulation: number;
          regionPopulation: number;
          countryPopulation: number;
          cityPopulationYear: number;
          regionPopulationYear: number;
          countryPopulationYear: number;
        }
      >({
        query: (data) => {
          return {
            url: `/city/${data.cityId}/population`,
            method: `POST`,
            body: data,
          };
        },
      }),
      getCityPopulation: builder.query<
        PopulationAttributes,
        {
          year: number;
          cityId: string;
        }
      >({
        query: (data) => `/city/${data.cityId}/population/${data.year}`,
        transformResponse: (response: { data: PopulationAttributes }) =>
          response.data,
      }),
      getUser: builder.query<
        UserAttributes,
        {
          userId: string;
          cityId: string;
        }
      >({
        query: (data) => `/city/${data.cityId}/user/${data.userId}`,
        transformResponse: (response: { data: any }) => response.data,
        providesTags: ["UserData"],
      }),

      setCurrentUserData: builder.mutation<
        UserAttributes,
        {
          name: string;
          email: string;
          userId: string;
        }
      >({
        query: (data) => ({
          url: `/user/${data.userId}`,
          method: "PATCH",
          body: data,
        }),
      }),
      checkUser: builder.mutation<
        UserAttributes,
        {
          email: string;
          cityId: string;
        }
      >({
        query: (data) => ({
          url: `/city/${data.cityId}/user/`,
          method: "POST",
          body: data,
        }),
        transformResponse: (response: { data: any }) => response.data,
        invalidatesTags: ["UserData"],
      }),
      getCityUsers: builder.query<
        UserAttributes,
        {
          cityId: string;
        }
      >({
        query: (data) => `/city/${data.cityId}/user/`,
        transformResponse: (response: { data: any }) => response.data,
        providesTags: ["UserData"],
      }),
      getCityInvites: builder.query<GetUserCityInvitesResponse[], void>({
        query: () => `/user/invites`,
        transformResponse: (response: { data: any }) => response.data,
        providesTags: ["Invites"],
      }),
      setUserData: builder.mutation<
        UserAttributes,
        Partial<UserAttributes> & Pick<UserAttributes, "userId">
      >({
        query: ({ userId, ...rest }) => ({
          url: `/user/${userId}`,
          method: "PATCH",
          body: rest,
        }),
        invalidatesTags: ["UserData"],
      }),
      cancelInvite: builder.mutation<void, { cityInviteId: string }>({
        query: ({ cityInviteId }) => ({
          url: `/user/invites/${cityInviteId}`,
          method: "DELETE",
        }),
        transformResponse: (response: { data: any }) => response.data,
        invalidatesTags: ["Invites"],
      }),
      resetInvite: builder.mutation<void, { cityInviteId: string }>({
        query: ({ cityInviteId }) => ({
          url: `/user/invites/${cityInviteId}`,
          method: "PATCH",
        }),
        transformResponse: (response: { data: any }) => response.data,
        invalidatesTags: ["Invites"],
      }),
      getVerifcationToken: builder.query({
        query: () => ({
          url: "auth/verify",
          method: "GET",
        }),
      }),

      requestVerification: builder.mutation<
        string,
        { password: string; token: string }
      >({
        query: ({ password, token }) => ({
          url: `/auth/verify`,
          method: "POST",
          body: { password, token },
        }),
      }),
      getCities: builder.query({
        query: () => ({
          url: "/city",
          method: "GET",
        }),
        transformResponse: (response: { data: any }) => response.data,
        providesTags: ["CityData"],
      }),
      removeCity: builder.mutation<string, { cityId: string }>({
        query: ({ cityId }) => ({
          url: `/city/${cityId}`,
          method: "DELETE",
        }),
        transformResponse: (response: { data: any }) => response.data,
        invalidatesTags: ["CityData"],
      }),
      getInventories: builder.query<InventoryAttributes[], { cityId: string }>({
        query: ({ cityId }) => ({
          url: `/city/${cityId}/inventory`,
          method: "GET",
        }),
        providesTags: ["Inventories"],
        transformResponse: (response: { data: any }) => response.data,
      }),
      addUserFile: builder.mutation<UserFileResponse, any>({
        query: ({ formData, cityId }) => {
          return {
            method: "POST",
            url: `city/${cityId}/file`,
            body: formData,
          };
        },
        transformResponse: (response: { data: UserFileResponse }) =>
          response.data,
        invalidatesTags: ["FileData"],
      }),
      getUserFiles: builder.query({
        query: (cityId: string) => ({
          method: "GET",
          url: `/city/${cityId}/file`,
        }),
        transformResponse: (response: { data: UserFileResponse }) => {
          return response.data;
        },

        providesTags: ["FileData"],
      }),
      deleteUserFile: builder.mutation({
        query: (params) => ({
          method: "DELETE",
          url: `/city/${params.cityId}/file/${params.fileId}`,
        }),
        transformResponse: (response: { data: UserFileResponse }) =>
          response.data,
        invalidatesTags: ["FileData"],
      }),
      getEmissionsFactors: builder.query<
        EmissionsFactorResponse,
        {
          methodologyId: string;
          inventoryId: string;
          referenceNumber: string;
          metadata?: Record<string, any>;
        }
      >({
        query: (params) => {
          return {
            url: `/emissions-factor`,
            method: "POST",
            body: params,
          };
        },
        transformResponse: (response: { data: EmissionsFactorResponse }) => {
          return response.data;
        },
      }),
      disconnectThirdPartyData: builder.mutation({
        query: ({ inventoryId, datasourceId }) => ({
          method: "DELETE",
          url: `datasource/${inventoryId}/datasource/${datasourceId}`,
        }),
        invalidatesTags: [
          "InventoryValue",
          "InventoryProgress",
          "ReportResults",
        ],
        transformResponse: (response: { data: EmissionsFactorResponse }) =>
          response.data,
      }),
      // User invitation to city
      inviteUser: builder.mutation<
        UserInviteResponse,
        {
          cityId: string;
          name?: string;
          email: string;
          userId: string;
          invitingUserId: string;
          inventoryId: string;
        }
      >({
        query: (data) => {
          return {
            method: "POST",
            url: `/city/invite`,
            body: data,
          };
        },
        invalidatesTags: ["Invites"],
        transformResponse: (response: { data: UserInviteResponse }) =>
          response.data,
      }),
      inviteUsers: builder.mutation<UsersInvitesResponse, UsersInvitesRequest>({
        query: (data) => {
          return {
            method: "POST",
            url: `/user/invites`,
            body: data,
          };
        },
        transformResponse: (response: UsersInvitesResponse) => {
          return response;
        },
        invalidatesTags: ["ProjectUsers", "Invites"],
      }),
      acceptInvite: builder.mutation<AcceptInviteResponse, AcceptInviteRequest>(
        {
          query: (data) => {
            return {
              method: "PATCH",
              url: `/user/invites/accept`,
              body: data,
            };
          },

          transformResponse: (response: { data: AcceptInviteResponse }) =>
            response.data,
        },
      ),

      mockData: builder.query({
        query: () => {
          return {
            method: "GET",
            url: "/mock",
          };
        },
        transformResponse: (response: { data: [] }) => response.data,
      }),
      connectToCDP: builder.mutation({
        query: ({ inventoryId }) => {
          return {
            method: "POST",
            url: `/inventory/${inventoryId}/cdp`,
          };
        },
      }),

      // ActivityValue CRUD
      getActivityValues: builder.query({
        query: ({
          inventoryId,
          subCategoryIds,
          subSectorId,
          methodologyId,
        }: {
          inventoryId: string;
          subCategoryIds?: string[];
          subSectorId?: string;
          methodologyId?: string;
        }) => ({
          url: `/inventory/${inventoryId}/activity-value`,
          params: {
            subCategoryIds: subCategoryIds?.join(",") ?? undefined,
            subSectorId: subSectorId ?? undefined,
            methodologyId: methodologyId ?? undefined,
          },
          method: "GET",
        }),
        transformResponse: (response: any) => response.data,
        providesTags: ["ActivityValue"],
      }),
      createActivityValue: builder.mutation({
        query: (data) => ({
          method: "POST",
          url: `/inventory/${data.inventoryId}/activity-value`,
          body: data.requestData,
        }),
        transformResponse: (response: any) => response.data,
        invalidatesTags: [
          "Inventory",
          "ActivityValue",
          "InventoryValue",
          "InventoryProgress",
          "YearlyReportResults",
          "ReportResults",
          "SectorBreakdown",
        ],
      }),
      getActivityValue: builder.query({
        query: (data: { inventoryId: string; valueId: string }) => ({
          method: "GET",
          url: `/inventory/${data.inventoryId}/activity-value/${data.valueId}`,
        }),
        transformResponse: (response: any) => response.data,
        providesTags: ["ActivityValue"],
      }),
      updateActivityValue: builder.mutation({
        query: (data) => ({
          method: "PATCH",
          url: `/inventory/${data.inventoryId}/activity-value/${data.valueId}`,
          body: data.data,
        }),
        transformResponse: (response: any) => response.data,
        invalidatesTags: [
          "Inventory",
          "ActivityValue",
          "InventoryValue",
          "InventoryProgress",
          "ReportResults",
          "YearlyReportResults",
          "SectorBreakdown",
        ],
      }),
      deleteActivityValue: builder.mutation({
        query: (data: { activityValueId: string; inventoryId: string }) => ({
          method: "DELETE",
          url: `/inventory/${data.inventoryId}/activity-value/${data.activityValueId}`,
        }),
        transformResponse: (response: { success: boolean }) => response,
        invalidatesTags: [
          "Inventory",
          "ActivityValue",
          "InventoryValue",
          "InventoryProgress",
          "ReportResults",
          "YearlyReportResults",
          "SectorBreakdown",
        ],
      }),
      deleteAllActivityValues: builder.mutation({
        query: (data: {
          inventoryId: string;
          subSectorId?: string;
          gpcReferenceNumber?: string;
        }) => ({
          method: "DELETE",
          url: `/inventory/${data.inventoryId}/activity-value`,
          params: {
            subSectorId: data.subSectorId,
            gpcReferenceNumber: data.gpcReferenceNumber,
          },
        }),
        transformResponse: (response: any) => response.data,
        invalidatesTags: [
          "Inventory",
          "ActivityValue",
          "InventoryValue",
          "InventoryProgress",
          "ReportResults",
          "YearlyReportResults",
          "SectorBreakdown",
        ],
      }),
      createThreadId: builder.mutation({
        query: (data: { inventoryId: string; content: string }) => ({
          url: `/assistants/threads/${data.inventoryId}`,
          method: "POST",
          headers: {
            "Content-Type": "application/json",
          },
          body: JSON.stringify({
            content: data.content,
          }),
        }),
        transformResponse: (response: { threadId: string }) =>
          response.threadId,
      }),
      updateInventory: builder.mutation<
        InventoryAttributes,
        InventoryUpdateQuery
      >({
        query: (data) => ({
          url: `/inventory/${data.inventoryId}`,
          method: "PATCH",
          body: data.data,
        }),
        transformResponse: (response: { data: InventoryAttributes }) =>
          response.data,
        invalidatesTags: ["Inventory"],
      }),
      updatePassword: builder.mutation({
        query: (data) => ({
          url: `/auth/update-password`,
          method: "POST",
          body: data,
        }),
      }),
      // Get unfinished subsectors
      getNotationKeyScopes: builder.query({
        query: (data: { inventoryId: string }) => ({
          url: `/inventory/${data.inventoryId}/notation-keys`,
          method: "GET",
        }),
        transformResponse: (response: any) => response,
      }),
      // Add notation keys to subsectors with missing data missing
      updateOrCreateNotationKeys: builder.mutation({
        query: (data: {
          inventoryId: string;
          notationKeys: {
            subCategoryId: string;
            unavailableReason: string;
            unavailableExplanation: string;
          }[];
        }) => ({
          url: `/inventory/${data.inventoryId}/notation-keys`,
          method: "POST",
          body: { notationKeys: data.notationKeys },
        }),
        transformResponse: (response: any) => response.data,
      }),
      createOrganization: builder.mutation({
        query: (data: { name: string; contactEmail: string }) => ({
          url: `/organizations`,
          method: "POST",
          body: { ...data },
        }),
        transformResponse: (response: OrganizationResponse) => {
          return response;
        },
        invalidatesTags: ["Organizations"],
      }),
      updateOrganization: builder.mutation({
        query: (data: { id: string; name: string; contactEmail: string }) => ({
          url: `/organizations/${data.id}`,
          method: "PATCH",
          body: { name: data.name, contactEmail: data.contactEmail },
        }),
        transformResponse: (response: OrganizationResponse) => {
          return response;
        },
        invalidatesTags: ["Organizations", "Organization"],
      }),
      createProject: builder.mutation({
        query: (data: {
          organizationId: string;
          name: string;
          cityCountLimit: number;
          description: string;
        }) => ({
          url: `/organizations/${data.organizationId}/projects`,
          method: "POST",
          body: {
            name: data.name,
            cityCountLimit: data.cityCountLimit,
            description: data.description,
          },
        }),
        transformResponse: (response: ProjectResponse) => response,
        invalidatesTags: ["Projects"],
      }),
      editProject: builder.mutation({
        query: (data: {
          projectId: string;
          name: string;
          cityCountLimit: number;
          description: string;
        }) => ({
          url: `/projects/${data.projectId}`,
          method: "PATCH",
          body: {
            name: data.name,
            cityCountLimit: data.cityCountLimit,
            description: data.description,
          },
        }),
        transformResponse: (response: ProjectResponse) => response,
        invalidatesTags: ["Projects", "Project"],
      }),
      deleteProject: builder.mutation({
        query: (projectId: string) => ({
          url: `/projects/${projectId}`,
          method: "DELETE",
        }),
        invalidatesTags: ["Projects", "Project"],
      }),
      getProject: builder.query({
        query: (data: { projectId: string }) => ({
          url: `/projects/${data.projectId}`,
          method: "GET",
        }),
        transformResponse: (response: ProjectResponse) => response,
        providesTags: ["Projects", "Project"],
      }),
      createOrganizationInvite: builder.mutation({
        query: (data: {
          organizationId: string;
          inviteeEmail: string;
          role: OrganizationRole;
        }) => ({
          url: `/organizations/${data.organizationId}/invitations`,
          method: "POST",
          body: {
            inviteeEmail: data.inviteeEmail,
            role: data.role,
            organizationId: data.organizationId,
          },
        }),
        transformResponse: (response: any) => response,
        invalidatesTags: [
          "OrganizationInvite",
          "Organizations",
          "ProjectUsers",
        ],
      }),
      getOrganizations: builder.query({
        query: () => ({
          method: "GET",
          url: `/organizations`,
        }),
        transformResponse: (response: ListOrganizationsResponse) =>
          response.map((org) => ({
            ...org,
            status: org.organizationInvite.find(
              (invite) => invite.status === InviteStatus.ACCEPTED,
            )
              ? "accepted"
              : "invite sent",
          })),
        providesTags: ["Organizations"],
      }),
      getProjects: builder.query({
        query: (data: { organizationId: string }) => ({
          method: "GET",
          url: `/organizations/${data.organizationId}/projects`,
        }),
        transformResponse: (response: ProjectWithCities[]) => response,
        providesTags: ["Projects"],
      }),
      getOrganization: builder.query({
        query: (organizationId: string) => ({
          method: "GET",
          url: `/organizations/${organizationId}`,
        }),
        transformResponse: (response: OrganizationResponse) => response,
        providesTags: ["Organizations", "Organization"],
      }),
<<<<<<< HEAD
      getUserAccessStatus: builder.query({
        query: () => ({
          method: "GET",
          url: `/user/access-status`,
        }),
        transformResponse: (response: UserAccessResponse ) => response,
        providesTags: ["UserAccessStatus"],
      })
=======
      getProjectUsers: builder.query({
        query: (projectId: string) => ({
          method: "GET",
          url: `/projects/${projectId}/users`,
        }),
        transformResponse: (response: ProjectUserResponse[]) => response,
        providesTags: ["ProjectUsers"],
      }),
      deleteProjectUser: builder.mutation({
        query: (data: { projectId: string; email: string }) => ({
          method: "DELETE",
          url: `/projects/${data.projectId}/users?email=${data.email}`,
        }),
        transformResponse: (response: any) => response,
        invalidatesTags: ["ProjectUsers"],
      }),
      deleteCityUser: builder.mutation({
        query: (data: { cityId: string; email: string }) => ({
          method: "DELETE",
          url: `/city/${data.cityId}/user?email=${data.email}`,
        }),
        transformResponse: (response: any) => response,
        invalidatesTags: ["ProjectUsers"],
      }),
      deleteOrganizationAdminUser: builder.mutation({
        query: (data: { organizationId: string; email: string }) => ({
          method: "DELETE",
          url: `/organizations/${data.organizationId}/users?email=${data.email}`,
        }),
        transformResponse: (response: any) => response,
        invalidatesTags: ["ProjectUsers"],
      }),
>>>>>>> 8958b213
    };
  },
});

export const openclimateAPI = createApi({
  reducerPath: "openclimateapi",
  baseQuery: fetchBaseQuery({
    baseUrl:
      process.env.NEXT_PUBLIC_OPENCLIMATE_API_URL ||
      "https://app.openclimate.network",
  }),
  endpoints: (builder) => ({
    getOCCity: builder.query<any, string>({
      query: (q) => `/api/v1/search/city?q=${q}`,
      transformResponse: (response: any) => {
        return response.data.filter((item: any) => item.type === "city");
      },
    }),
    getOCCityData: builder.query<any, string>({
      query: (locode) => `/api/v1/actor/${locode}`,
      transformResponse: (response: any) => {
        return response.data;
      },
    }),
  }),
});

// Global API URL

export const GLOBAL_API_URL =
  process.env.GLOBAL_API_URL || "https://api.citycatalyst.io";

// hooks are automatically generated
export const {
  useGetCityQuery,
  useGetCityYearsQuery,
  useGetCitiesAndYearsQuery,
  useGetYearOverYearResultsQuery,
  useAddCityMutation,
  useAddInventoryMutation,
  useSetUserInfoMutation,
  useAddCityPopulationMutation,
  useGetCityPopulationQuery,
  useGetUserQuery,
  useSetCurrentUserDataMutation,
  useGetCityUsersQuery,
  useSetUserDataMutation,
  useCancelInviteMutation,
  useResetInviteMutation,
  useRequestVerificationMutation,
  useGetVerifcationTokenQuery,
  useGetCitiesQuery,
  useGetInventoriesQuery,
  useAddUserFileMutation,
  useGetUserFilesQuery,
  useDeleteUserFileMutation,
  useDisconnectThirdPartyDataMutation,
  useInviteUserMutation,
  useInviteUsersMutation,
  useAcceptInviteMutation,
  useCheckUserMutation,
  useMockDataQuery,
  useConnectToCDPMutation,
  useCreateThreadIdMutation,
  useUpdateActivityValueMutation,
  useDeleteAllActivityValuesMutation,
  useDeleteActivityValueMutation,
  useGetInventoryValuesBySubsectorQuery,
  useDeleteInventoryValueMutation,
  useGetResultsQuery,
  useGetEmissionsForecastQuery,
  useUpdateInventoryMutation,
  useUpdateOrCreateInventoryValueMutation,
  useGetCityInvitesQuery,
  useUpdatePasswordMutation,
  useGetInventoryPopulationsQuery,
  useGetNotationKeyScopesQuery,
  useUpdateOrCreateNotationKeysMutation,
  useCreateOrganizationMutation,
  useCreateProjectMutation,
  useCreateOrganizationInviteMutation,
  useGetOrganizationsQuery,
  useGetProjectQuery,
  useGetProjectsQuery,
  useGetOrganizationQuery,
  useUpdateOrganizationMutation,
  useEditProjectMutation,
  useDeleteProjectMutation,
<<<<<<< HEAD
    useGetUserAccessStatusQuery
=======
  useGetProjectUsersQuery,
>>>>>>> 8958b213
} = api;
export const { useGetOCCityQuery, useGetOCCityDataQuery } = openclimateAPI;<|MERGE_RESOLUTION|>--- conflicted
+++ resolved
@@ -70,11 +70,8 @@
     "Projects",
     "Organization",
     "Project",
-<<<<<<< HEAD
+    "ProjectUsers",
     "UserAccessStatus"
-=======
-    "ProjectUsers",
->>>>>>> 8958b213
   ],
   baseQuery: fetchBaseQuery({ baseUrl: "/api/v0/", credentials: "include" }),
   endpoints: (builder) => {
@@ -960,7 +957,38 @@
         transformResponse: (response: OrganizationResponse) => response,
         providesTags: ["Organizations", "Organization"],
       }),
-<<<<<<< HEAD
+      getProjectUsers: builder.query({
+        query: (projectId: string) => ({
+          method: "GET",
+          url: `/projects/${projectId}/users`,
+        }),
+        transformResponse: (response: ProjectUserResponse[]) => response,
+        providesTags: ["ProjectUsers"],
+      }),
+      deleteProjectUser: builder.mutation({
+        query: (data: { projectId: string; email: string }) => ({
+          method: "DELETE",
+          url: `/projects/${data.projectId}/users?email=${data.email}`,
+        }),
+        transformResponse: (response: any) => response,
+        invalidatesTags: ["ProjectUsers"],
+      }),
+      deleteCityUser: builder.mutation({
+        query: (data: { cityId: string; email: string }) => ({
+          method: "DELETE",
+          url: `/city/${data.cityId}/user?email=${data.email}`,
+        }),
+        transformResponse: (response: any) => response,
+        invalidatesTags: ["ProjectUsers"],
+      }),
+      deleteOrganizationAdminUser: builder.mutation({
+        query: (data: { organizationId: string; email: string }) => ({
+          method: "DELETE",
+          url: `/organizations/${data.organizationId}/users?email=${data.email}`,
+        }),
+        transformResponse: (response: any) => response,
+        invalidatesTags: ["ProjectUsers"],
+      }),
       getUserAccessStatus: builder.query({
         query: () => ({
           method: "GET",
@@ -969,40 +997,6 @@
         transformResponse: (response: UserAccessResponse ) => response,
         providesTags: ["UserAccessStatus"],
       })
-=======
-      getProjectUsers: builder.query({
-        query: (projectId: string) => ({
-          method: "GET",
-          url: `/projects/${projectId}/users`,
-        }),
-        transformResponse: (response: ProjectUserResponse[]) => response,
-        providesTags: ["ProjectUsers"],
-      }),
-      deleteProjectUser: builder.mutation({
-        query: (data: { projectId: string; email: string }) => ({
-          method: "DELETE",
-          url: `/projects/${data.projectId}/users?email=${data.email}`,
-        }),
-        transformResponse: (response: any) => response,
-        invalidatesTags: ["ProjectUsers"],
-      }),
-      deleteCityUser: builder.mutation({
-        query: (data: { cityId: string; email: string }) => ({
-          method: "DELETE",
-          url: `/city/${data.cityId}/user?email=${data.email}`,
-        }),
-        transformResponse: (response: any) => response,
-        invalidatesTags: ["ProjectUsers"],
-      }),
-      deleteOrganizationAdminUser: builder.mutation({
-        query: (data: { organizationId: string; email: string }) => ({
-          method: "DELETE",
-          url: `/organizations/${data.organizationId}/users?email=${data.email}`,
-        }),
-        transformResponse: (response: any) => response,
-        invalidatesTags: ["ProjectUsers"],
-      }),
->>>>>>> 8958b213
     };
   },
 });
@@ -1091,10 +1085,7 @@
   useUpdateOrganizationMutation,
   useEditProjectMutation,
   useDeleteProjectMutation,
-<<<<<<< HEAD
+  useGetProjectUsersQuery,
     useGetUserAccessStatusQuery
-=======
-  useGetProjectUsersQuery,
->>>>>>> 8958b213
 } = api;
 export const { useGetOCCityQuery, useGetOCCityDataQuery } = openclimateAPI;