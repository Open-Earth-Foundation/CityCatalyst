name: Push tagged Web app to GHCR and deploy to production

on:
  workflow_dispatch:
  push:
    paths:
      - app/**
      - k8s/cc-migrate.yml
      - k8s/cc-web-deploy.yml
      - k8s/cc-web.yml
      - .github/workflows/web-tag.yml
    tags:
      - "v[0-9]+.[0-9]+.[0-9]+"

jobs:
  runTests:
    runs-on: ubuntu-latest
    if: ${{ !contains(github.ref, '-') }}
    env:
      NODE_ENV: test
      NEXTAUTH_SECRET: "diTMz/XLX4edSmmfzwJtmzKjCJGRt81Gf0PdjO3IPs8="
      NEXTAUTH_URL: "http://localhost:3000"
    defaults:
      run:
        working-directory: ./app
    steps:
      - uses: actions/checkout@v4

      - uses: actions/setup-node@v4
        with:
          node-version: 20
          cache: "npm"
          cache-dependency-path: app/package-lock.json

      - name: Install dependencies
        run: npm ci

      - name: Set up database
        run: |
          docker run --name github_action_postgresql -d -p 5432:5432 -e POSTGRES_HOST_AUTH_METHOD=trust -e POSTGRES_PASSWORD="" postgres
          sleep 10
          createuser -w -h localhost -p 5432 -U postgres citycatalyst
          createdb -w -h localhost -p 5432 -U postgres citycatalyst -O citycatalyst
          cp env.example .env
          npm run db:migrate

      - name: Run NextJS build
        run: npm run build

      - name: Run API tests
        run: npm run api:test

      - name: Install Playwright Browsers
        run: npx playwright install --with-deps
      - name: Run Playwright tests
        run: npx playwright test
      - uses: actions/upload-artifact@v4
        if: always()
        with:
          name: playwright-report
          path: playwright-report/
          retention-days: 30

      - name: Shut down database
        run: docker stop github_action_postgresql

  pushToGHCR:
    needs: runTests
    if: ${{ !contains(github.ref, '-') }}
    runs-on: ubuntu-latest
    steps:
      - uses: actions/checkout@v4

      - name: Log in to the Container registry
        uses: docker/login-action@65b78e6e13532edd9afa3aa52ac7964289d1a9c1
        with:
          registry: ghcr.io
          username: ${{ github.actor }}
          password: ${{ secrets.GITHUB_TOKEN }}

      - name: Pushing citycatalyst to GHCR
        env:
          SHA: ${{ github.sha }}
          REF: ${{ github.ref }}
          IMAGE: ghcr.io/open-earth-foundation/citycatalyst

        run: |
          export VERSION=${REF#refs/tags/v}
          export MAJOR=${VERSION%.*.*}
          export MINOR=${VERSION%.*}
          echo Version: ${VERSION} Major: ${MAJOR} Minor: ${MINOR}
          docker build -t $IMAGE:$SHA app
          docker tag $IMAGE:$SHA $IMAGE:$VERSION
          docker tag $IMAGE:$SHA $IMAGE:$MAJOR
          docker tag $IMAGE:$SHA $IMAGE:$MINOR
          docker tag $IMAGE:$SHA $IMAGE:stable
          docker push $IMAGE:$SHA
          docker push $IMAGE:$VERSION
          docker push $IMAGE:$MAJOR
          docker push $IMAGE:$MINOR
          docker push $IMAGE:stable

  deployToEKS:
    needs: pushToGHCR
    if: ${{ !contains(github.ref, '-') }}
    runs-on: ubuntu-latest
    env:
      AWS_ACCESS_KEY_ID: ${{ secrets.AWS_ACCESS_KEY_ID_EKS_PROD_USER }}
      AWS_SECRET_ACCESS_KEY: ${{ secrets.AWS_SECRET_ACCESS_KEY_EKS_PROD_USER }}
      EKS_PROD_NAME: ${{ secrets.EKS_PROD_NAME }}
    steps:
      - uses: actions/checkout@v4

      - name: Creating kubeconfig file
        run: aws eks update-kubeconfig --name ${{secrets.EKS_PROD_NAME}} --region us-east-1

      - name: Testing connection to EKS
        run: kubectl get pods -n default

      - name: Deploying service
        run: |
          kubectl create -f k8s/cc-migrate.yml -n default
          kubectl create -f k8s/cc-seed.yml -n default
          kubectl apply -f k8s/cc-sync-catalogue.yml -n default
          kubectl apply -f k8s/cc-web-deploy.yml -n default
          kubectl set env deployment/cc-web-deploy SMTP_USER=${{secrets.SMTP_USER}}
          kubectl set env deployment/cc-web-deploy SMTP_PASSWORD=${{secrets.SMTP_PASSWORD}}
          kubectl set env deployment/cc-web-deploy NEXTAUTH_SECRET=${{secrets.NEXTAUTH_SECRET}}
          kubectl set env deployment/cc-web-deploy RESET_TOKEN_SECRET=${{secrets.RESET_TOKEN_SECRET}}
          kubectl set env deployment/cc-web-deploy VERIFICATION_TOKEN_SECRET=${{secrets.VERIFICATION_TOKEN_SECRET}}
          kubectl set env deployment/cc-web-deploy CHAT_PROVIDER=openai
          kubectl set env deployment/cc-web-deploy OPENAI_API_KEY=${{secrets.OPENAI_API_KEY}}
          kubectl set env deployment/cc-web-deploy HUGGINGFACE_API_KEY=${{secrets.HUGGINGFACE_API_KEY}}
          kubectl set env deployment/cc-web-deploy "ADMIN_EMAILS=${{secrets.ADMIN_EMAILS}}"
          kubectl set env deployment/cc-web-deploy "ADMIN_NAMES=${{secrets.ADMIN_NAMES}}"
          kubectl set env deployment/cc-web-deploy "DEFAULT_ADMIN_EMAIL=${{secrets.DEFAULT_ADMIN_EMAIL}}"
          kubectl set env deployment/cc-web-deploy "DEFAULT_ADMIN_PASSWORD=${{secrets.DEFAULT_ADMIN_PASSWORD}}"
<<<<<<< HEAD
          kubectl set env deployment/cc-web-deploy "HOST=https://citycatalyst.io"
          kubectl set env deployment/cc-web-deploy "NEXTAUTH_URL=https://citycatalyst.io"
=======
          kubectl set env deployment/cc-web-deploy \
            "HOST=https://citycatalyst.io" \
            "NEXTAUTH_URL=https://citycatalyst.io" \
            "NEXT_PUBLIC_API_URL=https://api.citycatalyst.io" \
            "GLOBAL_API_URL=https://api.citycatalyst.io" \
            "NEXT_PUBLIC_OPENCLIMATE_API_URL=https://app.openclimate.network" \
            "OPENCLIMATE_API_URL=https://app.openclimate.network"
>>>>>>> 25cc70ba
          kubectl create -f k8s/cc-create-admin.yml -n default
          kubectl rollout restart deployment cc-web-deploy -n default<|MERGE_RESOLUTION|>--- conflicted
+++ resolved
@@ -135,10 +135,6 @@
           kubectl set env deployment/cc-web-deploy "ADMIN_NAMES=${{secrets.ADMIN_NAMES}}"
           kubectl set env deployment/cc-web-deploy "DEFAULT_ADMIN_EMAIL=${{secrets.DEFAULT_ADMIN_EMAIL}}"
           kubectl set env deployment/cc-web-deploy "DEFAULT_ADMIN_PASSWORD=${{secrets.DEFAULT_ADMIN_PASSWORD}}"
-<<<<<<< HEAD
-          kubectl set env deployment/cc-web-deploy "HOST=https://citycatalyst.io"
-          kubectl set env deployment/cc-web-deploy "NEXTAUTH_URL=https://citycatalyst.io"
-=======
           kubectl set env deployment/cc-web-deploy \
             "HOST=https://citycatalyst.io" \
             "NEXTAUTH_URL=https://citycatalyst.io" \
@@ -146,6 +142,5 @@
             "GLOBAL_API_URL=https://api.citycatalyst.io" \
             "NEXT_PUBLIC_OPENCLIMATE_API_URL=https://app.openclimate.network" \
             "OPENCLIMATE_API_URL=https://app.openclimate.network"
->>>>>>> 25cc70ba
           kubectl create -f k8s/cc-create-admin.yml -n default
           kubectl rollout restart deployment cc-web-deploy -n default