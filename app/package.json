--- conflicted
+++ resolved
@@ -1,10 +1,6 @@
 {
   "name": "city-catalyst",
-<<<<<<< HEAD
-  "version": "0.35.0",
-=======
   "version": "0.36.0-rc.0",
->>>>>>> 7b83ac83
   "private": true,
   "type": "module",
   "scripts": {
