--- conflicted
+++ resolved
@@ -22,8 +22,7 @@
   inventory?: InventoryAttributes;
 }) {
   return (
-<<<<<<< HEAD
-    <Box className="flex gap-[24px] ">
+    <Box className="flex gap-[24px] w-full">
       <NextLink
         data-testid={"add-data-to-inventory-card"}
         href={`/${inventoryId}/data`}
@@ -33,26 +32,10 @@
           backgroundColor="base.light"
           borderColor="interactive.accent"
           borderWidth="thin"
-          className="h-[132px] hover:shadow-xl"
+          className="h-[208px] hover:shadow-xl"
           py={0}
           px={6}
-=======
-    <Box className="flex gap-[24px] w-full">
-      <Box className="flex-[3_3_0%]">
-        <NextLink
-          data-testid={"add-data-to-inventory-card"}
-          href={`/${inventoryId}/data`}
->>>>>>> 3b230d76
         >
-          <Card
-            shadow="2dp"
-            backgroundColor="base.light"
-            borderColor="interactive.accent"
-            borderWidth="thin"
-            className="h-[208px] hover:shadow-xl"
-            py={0}
-            px={6}
-          >
             <Box className="flex items-center" height={"100%"}>
               <Box>
                 <Box
@@ -85,18 +68,34 @@
                 </CardBody>
               </Box>
             </Box>
-<<<<<<< HEAD
+            <Box>
+              <CardHeader className="flex h-[20px] gap-2">
+                <Text
+                  fontFamily="heading"
+                  fontSize="title.lg"
+                  color="interactive.primary"
+                  fontWeight="semibold"
+                >
+                  <Trans t={t}>add-data-to-inventory</Trans>
+                </Text>
+              </CardHeader>
+              <CardBody className="h-[75px]">
+                <Text
+                  fontSize="body.lg"
+                  color="body"
+                  lineHeight="24"
+                  letterSpacing="wide"
+                >
+                  <Trans t={t}>add-data-to-inventory-description</Trans>
+                </Text>
+              </CardBody>
+            </Box>
           </Box>
         </Card.Root>
       </NextLink>
       <Box>
-=======
-          </Card>
-        </NextLink>
-      </Box>
       <Box className="flex-[2_2_0%] flex flex-col gap-[8px]">
         <AddCollaboratorButton lng={lng} />
->>>>>>> 3b230d76
         <DownloadButton
           lng={lng}
           t={t}
