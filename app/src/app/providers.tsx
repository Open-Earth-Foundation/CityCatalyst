--- conflicted
+++ resolved
@@ -9,30 +9,6 @@
 
 export const appTheme = extendTheme({
   colors: {
-<<<<<<< HEAD
-    brand: "#2351DC",
-    tertiary: "#7A7B9A", // TODO replaced by contentTertiary
-    baseLight: "#FFFFFF",
-    borderOverlay: "#E6E7FF",
-    contentSecondary: "#232640",
-    contentTertiary: "#7A7B9A",
-    contentLink: "#2351DC",
-    interactivePrimary: "#008600",
-    interactivePrimaryLight: "#61c261",
-    interactiveSecondary: "#2351DC",
-    interactiveTertiary: "#24BE00",
-    interactiveQuaternary: "#F17105",
-    backgroundNeutral: "#E8EAFB",
-    sentimentPositiveOverlay: "#EFFDE5",
-    sentimentPositiveLight: "#f0f7eb",
-    sentimentPositiveDark: "#b9cfa9",
-    sentimentWarningDefault: "#C98300",
-    sentimentNegativeDefault: "#F23D33",
-    brandScheme: {
-      100: "#C5CBF5",
-      500: "#2351DC",
-    },
-=======
     brand: {
       primary: '#001EA7',
       secondary: '#2351DC',
@@ -42,6 +18,7 @@
       primary: '#00001F',
       secondary: '#00001F',
       tertiary: '#7A7B9A',
+      link: "#2351DC",
     },
 
     semantic: {
@@ -72,11 +49,21 @@
 
     interactive: {
       primary: '#008600',
+      primaryLight: "#61c261",
       accent: '#5FE500',
       secondary:'#2351DC',
       tertiary: '#24BE00',
+      quaternary: "#F17105",
       control: '#7A7B9A',
       connected: "#FA7200"
+    },
+
+    sentiment: {
+      positiveOverlay: "#EFFDE5",
+      positiveLight: "#f0f7eb",
+      positiveDark: "#b9cfa9",
+      warningDefault: "#C98300",
+      negativeDefault: "#F23D33",
     },
 
     brandScheme: {
@@ -84,9 +71,7 @@
       500: '#2351DC',
     },
 
-    body:"#232640",
-
->>>>>>> 90ea44c0
+    body: "#232640",
   },
 
   fonts: {
