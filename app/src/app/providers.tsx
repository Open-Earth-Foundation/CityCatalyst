--- conflicted
+++ resolved
@@ -9,395 +9,6 @@
 const poppins = Poppins({ weight: "500", subsets: ["latin"] });
 const openSans = Open_Sans({ subsets: ["latin"] });
 
-<<<<<<< HEAD
-export const appTheme = extendTheme({
-  colors: {
-    brand: {
-      primary: "#001EA7",
-      secondary: "#2351DC",
-    },
-
-    content: {
-      primary: "#00001F",
-      secondary: "#00001F",
-      tertiary: "#7A7B9A",
-      link: "#2351DC",
-      alternative: "#001EA7",
-    },
-
-    semantic: {
-      success: "#24BE00",
-      successOverlay: "#EFFDE5",
-      warning: "#C98300",
-      warningOverlay: "#FEF8E1",
-      danger: "#F23D33",
-      dangerOverlay: "#FFEAEE",
-      info: "#001EA7",
-    },
-
-    base: {
-      light: "#FFFFFF",
-      dark: "#00001F",
-    },
-
-    border: {
-      neutral: "#D7D8FA",
-      overlay: "#E6E7FF",
-    },
-
-    background: {
-      default: "#FFFFFF",
-      neutral: "#E8EAFB",
-      alternative: "#EFFDE5",
-      overlay: "#C5CBF5",
-      transparentGrey: "rgba(232, 234, 251, 0.20)",
-    },
-
-    interactive: {
-      primary: "#008600",
-      primaryLight: "#61c261",
-      accent: "#5FE500",
-      secondary: "#2351DC",
-      tertiary: "#24BE00",
-      quaternary: "#F17105",
-      control: "#7A7B9A",
-      connected: "#FA7200",
-    },
-
-    sentiment: {
-      positiveOverlay: "#EFFDE5",
-      positiveLight: "#f0f7eb",
-      positiveDark: "#b9cfa9",
-      positiveDefault: "#24BE00",
-      warningDefault: "#C98300",
-      warningOverlay: "#FEF8E1",
-      negativeDefault: "#F23D33",
-    },
-
-    brandScheme: {
-      100: "#C5CBF5",
-      500: "#2351DC",
-    },
-
-    body: "#232640",
-  },
-
-  fonts: {
-    heading: "var(--font-poppins)",
-    body: "var(--font-opensans)",
-  },
-
-  fontSizes: {
-    display: {
-      lg: "57px",
-      md: "45px",
-      sm: "36px",
-    },
-
-    headline: {
-      lg: "32px",
-      md: "36px",
-      sm: "24px",
-    },
-
-    title: {
-      lg: "22px",
-      md: "16px",
-      sm: "14px",
-    },
-
-    label: {
-      lg: "14px",
-      md: "12px",
-      sm: "11px",
-    },
-
-    body: {
-      xl: "22px",
-      lg: "16px",
-      md: "14px",
-      sm: "12px",
-    },
-
-    button: {
-      lg: "20px",
-      md: "14px",
-      sm: "12px",
-    },
-
-    caption: "12px",
-    overline: "10px",
-  },
-
-  fontWeights: {
-    hairline: 100,
-    thin: 200,
-    light: 300,
-    regular: 400,
-    medium: 500,
-    semibold: 600,
-    bold: 700,
-  },
-
-  lineHeights: {
-    normal: "normal",
-    none: 1,
-    "64": "64px",
-    "52": "52px",
-    "44": "44px",
-    "40": "40px",
-    "36": "36px",
-    "32": "32px",
-    "28": "28px",
-    "24": "24px",
-    "20": "20px",
-    "16": "16px",
-  },
-
-  letterSpacing: {
-    normal: 0,
-    wide: "0.5px",
-    wider: "1.25px",
-    widest: "1.5px",
-  },
-
-  spacing: {
-    xs: "4px",
-    s: "8px",
-    m: "16px",
-    l: "24px",
-    xl: "32px",
-    xxl: "40px",
-    "xxl-2": "48px",
-    "xxl-3": "56px",
-    "xxl-4": "64px",
-    "xxl-5": "72px",
-    "xxl-6": "80px",
-  },
-
-  shadows: {
-    "1dp": "0px 1px 2px -1px #0000001A, 0px 1px 3px 0px #00001F1A",
-    "2dp": "0px 2px 4px -2px #0000001A, 0px 4px 6px -1px #0000001A",
-    "4dp": "0px 4px 6px -4px #0000001A, 0px 10px 15px -3px #0000001A",
-    "8dp": "0px 8px 10px -6px #0000001A, 0px 20px 25px -5px #0000001A",
-    "12dp": "0px 25px 50px -12px #00000040",
-  },
-
-  borderRadius: {
-    full: "50%",
-    minimal: "4px",
-    rounded: "8px",
-    "rounded-xl": "16px",
-    "rounded-xxl": "20px",
-  },
-
-  breakpoints: {
-    xs: "360px",
-    sm: "600px",
-    md: "905px",
-    lg: "1240px",
-    xl: "1440px",
-  },
-
-  components: {
-    Button: {
-      baseStyle: {
-        textTransform: "uppercase",
-        borderRadius: 50,
-      },
-      variants: {
-        outline: {
-          border: "2px solid",
-          borderColor: "#2351DC",
-          color: "#2351DC",
-          _hover: {
-            transform: "scale(0.98)",
-            borderColor: "#5a7be0",
-            color: "#5a7be0",
-          },
-          _active: {
-            borderColor: "#899ee0",
-            color: "#899ee0",
-          },
-          _loading: {
-            opacity: 0.8,
-          },
-        },
-        solid: {
-          bg: "#2351DC",
-          color: "white",
-          _hover: {
-            transform: "scale(0.98)",
-            bg: "#5a7be0",
-          },
-          _active: {
-            bg: "#899ee0",
-          },
-          _loading: {
-            opacity: 0.8,
-            _hover: {
-              bg: "#5a7be0",
-            },
-          },
-        },
-        solidPrimary: {
-          ...theme.components.Button.variants?.solid,
-          bg: "sentiment.positiveOverlay",
-          color: "interactive.primary",
-          _hover: {
-            transform: "scale(0.98)",
-            bg: "sentiment.positiveLight",
-            color: "interactive.primaryLight",
-          },
-          _active: {
-            bg: "sentiment.positiveDark",
-            color: "sentiment.positiveOverlay",
-          },
-          _loading: {
-            opacity: 0.8,
-            bg: "sentiment.positiveLight",
-          },
-        },
-        ghost: {
-          color: "#5a7be0",
-        },
-        solidIcon: {
-          bgColor: "background.neutral",
-          color: "interactive.secondary",
-          _hover: {
-            color: "white",
-            bg: "#5a7be0",
-          },
-          _active: {
-            bg: "#899ee0",
-          },
-        },
-      },
-    },
-    Link: {
-      baseStyle: {
-        color: "brand.secondary",
-      },
-    },
-    Card: {
-      baseStyle: {
-        container: {
-          borderRadius: 8,
-          px: 6,
-          py: 8,
-        },
-      },
-    },
-    Tag: {
-      variants: {
-        brand: {
-          container: {
-            px: 3,
-            py: 1,
-            borderRadius: "full",
-            borderColor: "background.neutral",
-            borderWidth: 1,
-            color: "background.neutral",
-          },
-          label: {
-            color: "content.secondary",
-            fontSize: "14",
-            borderWidth: 0,
-            mt: -0.5,
-          },
-        },
-        filled: {
-          container: {
-            px: 4,
-            py: 1,
-            borderRadius: "full",
-            bgColor: "background.neutral",
-          },
-          label: {
-            color: "content.alternative",
-          },
-        },
-        success: {
-          container: {
-            px: 4,
-            py: 1,
-            borderRadius: "full",
-            borderWidth: 1,
-            borderColor: "sentiment.positiveDefault",
-            bgColor: "sentiment.positiveOverlay",
-            color: "sentiment.positiveDefault",
-            fontWeight: 500,
-          },
-          label: {
-            color: "sentiment.positiveDefault",
-          },
-        },
-        warning: {
-          container: {
-            px: 4,
-            py: 1,
-            borderRadius: "full",
-            borderWidth: 1,
-            borderColor: "sentiment.warningDefault",
-            bgColor: "sentiment.warningOverlay",
-            color: "sentiment.warningDefault",
-          },
-          label: {
-            color: "sentiment.warningDefault",
-          },
-        },
-      },
-      defaultProps: {
-        variant: "brand",
-      },
-    },
-    Tooltip: {
-      baseStyle: {
-        bg: "content.secondary",
-        color: "base.light",
-        px: 4,
-        py: 2,
-        borderRadius: "lg",
-      },
-    },
-    Tabs: {
-      variants: {
-        line: {
-          tab: {
-            _selected: {
-              color: "interactive.secondary",
-              borderColor: "interactive.secondary",
-              fontWeight: "bold",
-            },
-          },
-        },
-      },
-    },
-    Accordion: {
-      variants: {
-        brand: {
-          container: {
-            borderRadius: "8px",
-            bgColor: "background.transparentGrey",
-            borderWidth: 0,
-            px: 4,
-            py: 4,
-            mb: 6,
-          },
-          button: {
-            borderRadius: "8px",
-          },
-        },
-      },
-      defaultProps: {
-        variant: "brand",
-      },
-    },
-  },
-});
-
-=======
->>>>>>> b8e075f2
 export function Providers({ children }: { children: React.ReactNode }) {
   return (
     <>
