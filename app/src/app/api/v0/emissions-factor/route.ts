import { db } from "@/models";
import { apiHandler } from "@/util/api";
import createHttpError from "http-errors";
import { NextRequest, NextResponse } from "next/server";
import { Op } from "sequelize";
import { fetchEmissionsFactorRequest } from "@/util/validation";
import { logger } from "@/services/logger";

const filterMappings: Record<string, any> = {
  "fuel-type-wood/wood-waste": "fuel-type-wood-wood-waste",
};

export const POST = apiHandler(async (req: NextRequest, _context: {}) => {
  const body = fetchEmissionsFactorRequest.parse(await req.json());
  const {
    inventoryId,
    referenceNumber,
    methodologyId,
    regionLocode,
    metadata,
  } = body;

  if (inventoryId && regionLocode) {
    throw new createHttpError.BadRequest(
      "Cannot have both inventoryID and regionLocode as part of request params",
    );
  }

  let city_name = null;
  let region_name = null;
  let region_locode = null;
  let country = null;
  let countryLocode = null;

  let parsedLocode = null;

  if (regionLocode) {
    parsedLocode = regionLocode;
  }

  if (inventoryId && !regionLocode) {
    let city = await db.models.City.findOne({
      include: [
        {
          model: db.models.Inventory,
          as: "inventories",
          attributes: [],
          where: {
            inventoryId: inventoryId,
          },
          required: true,
        },
      ],
    });
    city_name = city?.name;
    region_name = city?.region;
    region_locode = city?.regionLocode;
    country = city?.country;
    countryLocode = city?.countryLocode;
  }

  // use units from the emission factors first

  let whereClause: { [k: string]: any } = {};
  // don't return emissions factors from specific inventories

  if (!!metadata) {
    let andCondition = [];
    for (let key in metadata) {
      let clause = {
        [Op.or]: [
          {
            [`metadata.${key}`]: "nan",
          },
        ],
      };
      let orConditions = clause[Op.or];
      if (Array.isArray(metadata[key])) {
        metadata[key].forEach((value) => {
          orConditions.push({
            [`metadata.${key}`]: filterMappings[value] || value,
          });
        });
      } else {
        orConditions.push({
          [`metadata.${key}`]:
            (filterMappings[metadata[key]] as string) || metadata[key], // we need to have some mapping
        });
      }
      andCondition.push(clause);
    }

    whereClause = {
      [Op.and]: andCondition,
    };
  }

  whereClause.inventoryId = { [Op.is]: null };

  if (!!referenceNumber) {
    whereClause.gpcReferenceNumber = referenceNumber;
  }

  if (methodologyId) {
    if (methodologyId.includes("fuel-combustion"))
      whereClause.methodologyName = "fuel-combustion-consumption";
    if (methodologyId.includes("scaled"))
      whereClause.methodologyName = "sampling-scaled-data";
    if (methodologyId.includes("modeled-data"))
      whereClause.methodologyName = "modeled-data";
    if (methodologyId.includes("electricity-consumption"))
      whereClause.methodologyName = "electricity-consumption";
    if (methodologyId.includes("energy-consumption"))
      whereClause.methodologyName = "energy-consumption";
  }

<<<<<<< HEAD
  const emissionsFactors = await db.models.EmissionsFactor.findAll({ 
=======
  // Unified priority list (order matters)
  const priorityArray: string[] = [];

  if (region_name) priorityArray.push(region_name);
  if (region_locode) priorityArray.push(region_locode);
  if (city_name) priorityArray.push(city_name);
  if (country) priorityArray.push(country);
  if (countryLocode) priorityArray.push(countryLocode);
  priorityArray.push("world"); // fallback for region

  whereClause = {
    ...whereClause,
    [Op.or]: [
      { region: { [Op.in]: priorityArray } },
      { actorId: { [Op.in]: priorityArray } },
    ],
  };

  const caseStatements = priorityArray
    .map((value, index) => {
      const rank = index + 1;
      const escapedValue = db.sequelize!.escape(value);
      return `
        WHEN "EmissionsFactor"."region" = ${escapedValue} THEN ${rank}
        WHEN "EmissionsFactor"."actor_id" = ${escapedValue} THEN ${rank}
      `;
    })
    .join("\n");

  const emissionsFactors = await db.models.EmissionsFactor.findAll({
>>>>>>> d198e21b
    where: whereClause,
    include: [{ model: db.models.DataSource, as: "dataSources" }],
    order: [
      [
        db.sequelize!.literal(`
        CASE
          ${caseStatements}
          ELSE ${priorityArray.length + 1}
        END
      `),
        "ASC",
      ],
    ],
  });

  // const emissionsFactors = await db.models.EmissionsFactor.findAll({
  //   where: whereClause,
  //   include: [{ model: db.models.DataSource, as: "dataSources" }],
  // });

  logger.info(
    { locode: parsedLocode },
    "actor Id used to filter emissionsFactors ",
  );

  let output = emissionsFactors;

  return NextResponse.json({ data: output });
});<|MERGE_RESOLUTION|>--- conflicted
+++ resolved
@@ -114,9 +114,6 @@
       whereClause.methodologyName = "energy-consumption";
   }
 
-<<<<<<< HEAD
-  const emissionsFactors = await db.models.EmissionsFactor.findAll({ 
-=======
   // Unified priority list (order matters)
   const priorityArray: string[] = [];
 
@@ -147,7 +144,6 @@
     .join("\n");
 
   const emissionsFactors = await db.models.EmissionsFactor.findAll({
->>>>>>> d198e21b
     where: whereClause,
     include: [{ model: db.models.DataSource, as: "dataSources" }],
     order: [
