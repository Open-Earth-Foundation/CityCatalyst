"use client";

import Footer from "@/components/Sections/Footer";
import { useTranslation } from "@/i18n/client";
import {
  api,
  useGetCitiesAndYearsQuery,
  useGetCityPopulationQuery,
} from "@/services/api";
import { CheckUserSession } from "@/util/check-user-session";
import { formatEmissions } from "@/util/helpers";
import { Box, Tabs, Text, VStack, Icon } from "@chakra-ui/react";
import { useParams, useRouter } from "next/navigation";
import MissingInventory from "@/components/missing-inventory";
import InventoryCalculationTab from "@/components/HomePage/InventoryCalculationTab";
import InventoryReportTab from "../../app/[lng]/[inventory]/InventoryResultTab";
import NotAvailable from "@/components/NotAvailable";
import { Hero } from "@/components/HomePage/Hero";
import { ActionCards } from "@/components/HomePage/ActionCards";
import { InventoryPreferencesCard } from "@/components/HomePage/InventoryPreferencesCard";
import { useEffect } from "react";
import React, { useMemo } from "react";
import { YearSelectorCard } from "@/components/Cards/years-selection-card";
<<<<<<< HEAD
import { AddIcon } from "@chakra-ui/icons";
=======
import { Button } from "../ui/button";
import { BsPlus } from "react-icons/bs";
>>>>>>> 8e45f4fb
import Cookies from "js-cookie";

export default function HomePage({
  lng,
  isPublic,
  inventoryId,
}: {
  lng: string;
  isPublic: boolean;
  inventoryId?: string;
}) {
  const { t } = useTranslation(lng, "dashboard");
  const cookieLanguage = Cookies.get("i18next");
  const router = useRouter();
  // Check if user is authenticated otherwise route to login page
  isPublic || CheckUserSession();
  const language = cookieLanguage ?? lng;
  const { inventory: inventoryParam } = useParams();
  const inventoryIdFromParam = inventoryId || inventoryParam;
  const { data: inventory, isLoading: isInventoryLoading } =
    api.useGetInventoryQuery((inventoryIdFromParam as string) || "default");

  // TODO also add this to login logic or after email verification to prevent extra redirect?
  // if the user doesn't have a default inventory or if path has a null inventory id, redirect to onboarding page

  useEffect(() => {
    if (!inventoryIdFromParam && !isInventoryLoading && inventory) {
      if (inventory.inventoryId) {
        // fix inventoryId in URL without reloading page
        const newPath = "/" + language + "/" + inventory.inventoryId;
        history.replaceState(null, "", newPath);
        if (typeof window !== "undefined") {
          const currentPath = window.location.pathname;
          if (!currentPath.endsWith("/")) {
            router.replace(`${currentPath}/`);
          }
        } else {
          return;
        }
      } else {
        // fixes warning "Cannot update a component (`Router`) while rendering a different component (`Home`)"
        setTimeout(() => router.push(`/onboarding`), 0);
      }
    }
  }, [isInventoryLoading, inventory, inventoryIdFromParam, language, router]);

  // query API data
  // TODO maybe rework this logic into one RTK query:
  // https://redux-toolkit.js.org/rtk-query/usage/customizing-queries#performing-multiple-requests-with-a-single-query

  const { data: inventoryProgress, isLoading: isInventoryProgressLoading } =
    api.useGetInventoryProgressQuery(
      (inventoryIdFromParam as string) || "default",
    );

  const { data: city } = api.useGetCityQuery(inventory?.cityId!, {
    skip: !inventory?.cityId,
  });

  const { data: population } = useGetCityPopulationQuery(
    { cityId: inventory?.cityId!, year: inventory?.year! },
    { skip: !inventory?.cityId || !inventory?.year },
  );

  const { data: citiesAndYears, isLoading } = useGetCitiesAndYearsQuery();

  const formattedEmissions = inventory?.totalEmissions
    ? formatEmissions(inventory.totalEmissions)
    : { value: t("N/A"), unit: "" };

  const inventoriesForCurrentCity = useMemo<
    { year: number; inventoryId: string; lastUpdate: Date }[]
  >(() => {
    if (!citiesAndYears) {
      return [];
    }
    return citiesAndYears
      .filter(({ city }) => inventory?.cityId === city.cityId)
      .map(({ years }) => years)
      .flat();
  }, [citiesAndYears, inventory?.cityId]);

  return (
    <>
      {!inventory && !isInventoryLoading && (
        <>
          {isPublic ? (
            <NotAvailable lng={language} />
          ) : (
            <MissingInventory lng={language} />
          )}
          <Footer lng={language} />
        </>
      )}
      {inventory && (
        <>
          <Hero
            inventory={inventory}
            isPublic={isPublic}
            currentInventoryId={inventory?.inventoryId}
            isInventoryLoading={isInventoryLoading}
            formattedEmissions={formattedEmissions}
            t={t}
            population={population}
          />

          <Box className="flex mx-auto mt-[80px] w-full max-w-[1090px]">
            <VStack align="start">
              <InventoryPreferencesCard t={t} isPublic={isPublic} />
              {!isPublic && (
                <ActionCards
                  inventoryId={inventory?.inventoryId}
                  t={t}
                  lng={language}
                  city={city}
                  inventory={inventory}
                />
              )}
            </VStack>
          </Box>
          <Box
            className="h-full pt-[48px] pb-[100px]"
            bg="background.backgroundLight"
            px={8}
          >
            <Box className="mx-auto w-full max-w-[1090px] css-0">
              {/* Years section */}
              {!isPublic ? (
                <>
                  <Box className="w-full mb-6 flex items-center justify-between">
                    <Text
                      color="content.primary"
                      fontWeight="bold"
                      lineHeight="24px"
                      fontSize="headline.sm"
                      fontFamily="heading"
                      fontStyle="normal"
                    >
                      {t("inventory-year")}
                    </Text>
                    <Button
                      data-testid="add-new-inventory-button"
                      title={t("add-new-inventory")}
                      h="48px"
                      aria-label="activity-button"
                      fontSize="button.md"
                      gap="8px"
                      onClick={() =>
                        router.push(
                          `/onboarding/setup?city=${inventory?.cityId}`,
                        )
                      }
                    >
                      <Icon as={BsPlus} h="16px" w="16px" />
                      {t("add-new-inventory")}
                    </Button>
                  </Box>
                  <YearSelectorCard
                    cityId={inventory.cityId as string}
                    inventories={inventoriesForCurrentCity}
                    currentInventoryId={inventory.inventoryId}
                    lng={language}
                    t={t}
                  />
                  <Tabs.Root
                    className="mt-12"
                    variant="line"
                    lazyMount
                    defaultValue="tab-emission-inventory-calculation-title"
                  >
                    <Tabs.List>
                      {[
                        "tab-emission-inventory-calculation-title",
                        "tab-emission-inventory-results-title",
                      ].map((tab, index) => (
                        <Tabs.Trigger key={index} value={tab}>
                          <Text
                            fontFamily="heading"
                            fontSize="title.md"
                            fontWeight="medium"
                          >
                            {t(tab)}
                          </Text>
                        </Tabs.Trigger>
                      ))}
<<<<<<< HEAD
                    </TabList>
                    <TabPanels>
                      <TabPanel>
                        <InventoryCalculationTab
                          lng={language}
                          inventory={inventory}
                          inventoryProgress={inventoryProgress}
                          isInventoryProgressLoading={
                            isInventoryProgressLoading
                          }
                        />
                      </TabPanel>
                      <TabPanel>
                        <InventoryReportTab
                          isPublic={isPublic}
                          lng={language}
                          population={population}
                          inventory={inventory}
                        />
                      </TabPanel>
                    </TabPanels>
                  </Tabs>
=======
                    </Tabs.List>
                    <Tabs.Content value="tab-emission-inventory-calculation-title">
                      <InventoryCalculationTab
                        lng={language}
                        inventory={inventory}
                        inventoryProgress={inventoryProgress}
                        isInventoryProgressLoading={isInventoryProgressLoading}
                      />
                    </Tabs.Content>
                    <Tabs.Content value="tab-emission-inventory-results-title">
                      <InventoryReportTab
                        isPublic={isPublic}
                        lng={language}
                        population={population}
                        inventory={inventory}
                      />
                    </Tabs.Content>
                  </Tabs.Root>
>>>>>>> 8e45f4fb
                </>
              ) : (
                <InventoryReportTab
                  lng={language}
                  population={population}
                  inventory={inventory}
                  isPublic={isPublic}
                />
              )}
            </Box>
          </Box>
          <Footer lng={language} />
        </>
      )}
    </>
  );
}<|MERGE_RESOLUTION|>--- conflicted
+++ resolved
@@ -21,12 +21,8 @@
 import { useEffect } from "react";
 import React, { useMemo } from "react";
 import { YearSelectorCard } from "@/components/Cards/years-selection-card";
-<<<<<<< HEAD
-import { AddIcon } from "@chakra-ui/icons";
-=======
 import { Button } from "../ui/button";
 import { BsPlus } from "react-icons/bs";
->>>>>>> 8e45f4fb
 import Cookies from "js-cookie";
 
 export default function HomePage({
@@ -212,30 +208,6 @@
                           </Text>
                         </Tabs.Trigger>
                       ))}
-<<<<<<< HEAD
-                    </TabList>
-                    <TabPanels>
-                      <TabPanel>
-                        <InventoryCalculationTab
-                          lng={language}
-                          inventory={inventory}
-                          inventoryProgress={inventoryProgress}
-                          isInventoryProgressLoading={
-                            isInventoryProgressLoading
-                          }
-                        />
-                      </TabPanel>
-                      <TabPanel>
-                        <InventoryReportTab
-                          isPublic={isPublic}
-                          lng={language}
-                          population={population}
-                          inventory={inventory}
-                        />
-                      </TabPanel>
-                    </TabPanels>
-                  </Tabs>
-=======
                     </Tabs.List>
                     <Tabs.Content value="tab-emission-inventory-calculation-title">
                       <InventoryCalculationTab
@@ -254,7 +226,6 @@
                       />
                     </Tabs.Content>
                   </Tabs.Root>
->>>>>>> 8e45f4fb
                 </>
               ) : (
                 <InventoryReportTab
