import * as Sequelize from "sequelize";
import { DataTypes, Model, Optional } from "sequelize";
import type { CityInvite, CityInviteId } from "./CityInvite";
import type { CityUser, CityUserId } from "./CityUser";
import type { Inventory, InventoryId } from "./Inventory";
import type { UserFile, UserFileId } from "./UserFile";
import { City, CityId } from "./City";

import { Roles } from "@/util/types";

export interface UserAttributes {
  userId: string;
  name?: string;
  pictureUrl?: string;
  email?: string;
  passwordHash?: string;
  role?: Roles;
  created?: Date;
  lastUpdated?: Date;
<<<<<<< HEAD
  defaultInventoryId?: string;
=======
  defaultInventoryId?: string | null;
>>>>>>> d198e21b
  // Professional title or position of the user within their organization
  title?: string;
}

export type UserPk = "userId";
export type UserId = User[UserPk];
export type UserOptionalAttributes =
  | "name"
  | "pictureUrl"
  | "email"
  | "passwordHash"
  | "role"
  | "created"
  | "lastUpdated"
  | "defaultInventoryId"
  | "title";
export type UserCreationAttributes = Optional<
  UserAttributes,
  UserOptionalAttributes
>;

export class User
  extends Model<UserAttributes, UserCreationAttributes>
  implements Partial<UserAttributes> {
  userId!: string;
  name?: string;
  pictureUrl?: string;
  email?: string;
  passwordHash?: string;
  role?: Roles;
  created?: Date;
  lastUpdated?: Date;
  defaultInventoryId?: string;
  title?: string;

  // User belongsTo Inventory via defaultInventoryId
  defaultInventory!: Inventory;
  getDefaultInventory!: Sequelize.BelongsToGetAssociationMixin<Inventory>;
  setDefaultInventory!: Sequelize.BelongsToSetAssociationMixin<
    Inventory,
    InventoryId
  >;
  createDefaultInventory!: Sequelize.BelongsToCreateAssociationMixin<Inventory>;
  // User hasMany CityInvite via invitingUserId
  cityInvites!: CityInvite[];
  getCityInvites!: Sequelize.HasManyGetAssociationsMixin<CityInvite>;
  setCityInvites!: Sequelize.HasManySetAssociationsMixin<
    CityInvite,
    CityInviteId
  >;
  addCityInvite!: Sequelize.HasManyAddAssociationMixin<
    CityInvite,
    CityInviteId
  >;
  addCityInvites!: Sequelize.HasManyAddAssociationsMixin<
    CityInvite,
    CityInviteId
  >;
  createCityInvite!: Sequelize.HasManyCreateAssociationMixin<CityInvite>;
  removeCityInvite!: Sequelize.HasManyRemoveAssociationMixin<
    CityInvite,
    CityInviteId
  >;
  removeCityInvites!: Sequelize.HasManyRemoveAssociationsMixin<
    CityInvite,
    CityInviteId
  >;
  hasCityInvite!: Sequelize.HasManyHasAssociationMixin<
    CityInvite,
    CityInviteId
  >;
  hasCityInvites!: Sequelize.HasManyHasAssociationsMixin<
    CityInvite,
    CityInviteId
  >;
  countCityInvites!: Sequelize.HasManyCountAssociationsMixin;
  // User hasMany CityUser via userId
  cityUsers!: CityUser[];
  getCityUsers!: Sequelize.HasManyGetAssociationsMixin<CityUser>;
  setCityUsers!: Sequelize.HasManySetAssociationsMixin<CityUser, CityUserId>;
  addCityUser!: Sequelize.HasManyAddAssociationMixin<CityUser, CityUserId>;
  addCityUsers!: Sequelize.HasManyAddAssociationsMixin<CityUser, CityUserId>;
  createCityUser!: Sequelize.HasManyCreateAssociationMixin<CityUser>;
  removeCityUser!: Sequelize.HasManyRemoveAssociationMixin<
    CityUser,
    CityUserId
  >;
  removeCityUsers!: Sequelize.HasManyRemoveAssociationsMixin<
    CityUser,
    CityUserId
  >;
  hasCityUser!: Sequelize.HasManyHasAssociationMixin<CityUser, CityUserId>;
  hasCityUsers!: Sequelize.HasManyHasAssociationsMixin<CityUser, CityUserId>;
  countCityUsers!: Sequelize.HasManyCountAssociationsMixin;
  // User hasMany UserFile via userId
  userFiles!: UserFile[];
  getUserFiles!: Sequelize.HasManyGetAssociationsMixin<UserFile>;
  setUserFiles!: Sequelize.HasManySetAssociationsMixin<UserFile, UserFileId>;
  addUserFile!: Sequelize.HasManyAddAssociationMixin<UserFile, UserFileId>;
  addUserFiles!: Sequelize.HasManyAddAssociationsMixin<UserFile, UserFileId>;
  createUserFile!: Sequelize.HasManyCreateAssociationMixin<UserFile>;
  removeUserFile!: Sequelize.HasManyRemoveAssociationMixin<
    UserFile,
    UserFileId
  >;
  removeUserFiles!: Sequelize.HasManyRemoveAssociationsMixin<
    UserFile,
    UserFileId
  >;
  hasUserFile!: Sequelize.HasManyHasAssociationMixin<UserFile, UserFileId>;
  hasUserFiles!: Sequelize.HasManyHasAssociationsMixin<UserFile, UserFileId>;
  countUserFiles!: Sequelize.HasManyCountAssociationsMixin;
  // User hasMany City via userId
  cities!: City[];
  getCities!: Sequelize.HasManyGetAssociationsMixin<City>;
  setCities!: Sequelize.HasManySetAssociationsMixin<City, CityId>;
  addCity!: Sequelize.HasManyAddAssociationMixin<City, CityId>;
  addCities!: Sequelize.HasManyAddAssociationsMixin<City, CityId>;
  createCity!: Sequelize.HasManyCreateAssociationMixin<City>;
  removeCity!: Sequelize.HasManyRemoveAssociationMixin<City, CityId>;
  removeCities!: Sequelize.HasManyRemoveAssociationsMixin<City, CityId>;
  hasCity!: Sequelize.HasManyHasAssociationMixin<City, CityId>;
  hasCities!: Sequelize.HasManyHasAssociationsMixin<City, CityId>;
  countCities!: Sequelize.HasManyCountAssociationsMixin;

  static initModel(sequelize: Sequelize.Sequelize): typeof User {
    return User.init(
      {
        userId: {
          type: DataTypes.UUID,
          allowNull: false,
          primaryKey: true,
          field: "user_id",
        },
        name: {
          type: DataTypes.STRING(255),
          allowNull: true,
        },
        title: {
          type: DataTypes.STRING(255),
          allowNull: true,
        },
        pictureUrl: {
          type: DataTypes.TEXT,
          allowNull: true,
          field: "picture_url",
        },
        email: {
          type: DataTypes.STRING(255),
          allowNull: true,
          unique: "User_email_key",
        },
        passwordHash: {
          type: DataTypes.CHAR(60),
          allowNull: true,
          field: "password_hash",
        },
        role: {
          type: DataTypes.TEXT,
          allowNull: true,
        },
        defaultInventoryId: {
          type: DataTypes.UUID,
          allowNull: true,
          references: {
            model: "Inventory",
            key: "inventory_id",
          },
          field: "default_inventory_id",
        },
      },
      {
        sequelize,
        tableName: "User",
        schema: "public",
        timestamps: true,
        createdAt: "created",
        updatedAt: "last_updated",
        indexes: [
          {
            name: "User_email_key",
            unique: true,
            fields: [{ name: "email" }],
          },
          {
            name: "User_pkey",
            unique: true,
            fields: [{ name: "user_id" }],
          },
        ],
      },
    );
  }
}<|MERGE_RESOLUTION|>--- conflicted
+++ resolved
@@ -17,11 +17,7 @@
   role?: Roles;
   created?: Date;
   lastUpdated?: Date;
-<<<<<<< HEAD
-  defaultInventoryId?: string;
-=======
   defaultInventoryId?: string | null;
->>>>>>> d198e21b
   // Professional title or position of the user within their organization
   title?: string;
 }
@@ -45,7 +41,8 @@
 
 export class User
   extends Model<UserAttributes, UserCreationAttributes>
-  implements Partial<UserAttributes> {
+  implements Partial<UserAttributes>
+{
   userId!: string;
   name?: string;
   pictureUrl?: string;
