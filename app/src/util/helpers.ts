--- conflicted
+++ resolved
@@ -262,34 +262,24 @@
   const kg = Number(valueInKg);
   const formatter = new Intl.NumberFormat(locale, { maximumFractionDigits: 2 });
 
-<<<<<<< HEAD
   if (kg >= 1e12) {
+    // Convert to gigatonnes if the value is 1,000,000,000,000 kg or more
     const gigatonnes = kg / 1e12;
     return `${formatter.format(gigatonnes)} Gt${gasSuffix}`;
   } else if (kg >= 1e9) {
+    // Convert to megatonnes if the value is 1,000,000,000 kg or more but less than 1,000,000,000,000 kg
     const megatonnes = kg / 1e9;
     return `${formatter.format(megatonnes)} Mt${gasSuffix}`;
   } else if (kg >= 1e6) {
-    const kilotonnes = kg / 1e3;
+    // Convert to kilotonnes if the value is 1,000,000 kg or more but less than 1,000,000,000 kg
+    const kilotonnes = kg / 1e6;
     return `${formatter.format(kilotonnes)} kt${gasSuffix}`;
   } else if (kg >= 1e3) {
+    // Convert to tonnes if the value is 1,000 kg or more but less than 1,000,000 kg
     const tonnes = kg / 1e3;
     return `${formatter.format(tonnes)} t${gasSuffix}`;
-=======
-  if (tonnes >= 1e6) {
-    // Convert to megatonnes if the value is 1,000,000 tonnes or more
-    const megatonnes = (tonnes / 1e6).toFixed(2);
-    result = `${megatonnes} Mt${gasSuffix}`;
-  } else if (tonnes >= 1e3) {
-    // Convert to kilotonnes if the value is 1,000 tonnes or more but less than 1,000,000 tonnes
-    const kilotonnes = (tonnes / 1e3).toFixed(2);
-    result = `${kilotonnes} Kt${gasSuffix}`;
-  } else if (tonnes < 1) {
-    // Convert to kg if the value is less than 1 tonne
-    const kilograms = (tonnes * 1e3).toFixed(2);
-    result = `${kilograms} kg${gasSuffix}`;
->>>>>>> 9e072bc5
-  } else {
+  } else {
+    // Return as kg if the value is less than 1,000 kg
     return `${formatter.format(kg)} kg${gasSuffix}`;
   }
 }
