--- conflicted
+++ resolved
@@ -30,19 +30,9 @@
 import ActivityAccordion from "./activity-accordion";
 import ScopeUnavailable from "./scope-unavailable";
 import { ActivityDataScope } from "@/features/city/subsectorSlice";
-<<<<<<< HEAD
-import {
-  Activity,
-  DirectMeasure,
-  MANUAL_INPUT_HIERARCHY,
-  Methodology,
-} from "@/util/form-schema";
-import MethodologyCard from "@/components/Cards/methodology-card";
-=======
 import { MANUAL_INPUT_HIERARCHY, Methodology } from "@/util/form-schema";
 import MethodologyCard from "@/components/Cards/methodology-card";
 
->>>>>>> b1b29f48
 interface ActivityTabProps {
   t: TFunction;
   referenceNumber: string;
@@ -75,18 +65,6 @@
   const [isUnavailableChecked, setIsChecked] = useState<boolean>(false);
   const [hasActivityData, setHasActivityData] = useState<boolean>(false);
   const [methodology, setMethodology] = useState<Methodology>();
-<<<<<<< HEAD
-  const [directMeasureFields, setDirectMeasureFields] =
-    useState<DirectMeasure>();
-
-  function getMethodologies() {
-    const refNumberWithScope = referenceNumber + "." + (filteredScope || 1);
-    const hierarchy = MANUAL_INPUT_HIERARCHY[refNumberWithScope] || {};
-    const methodologies = hierarchy?.methodologies || [];
-    const directMeasure = {
-      ...hierarchy.directMeasure,
-      id: hierarchy.directMeasure?.id || "direct-measure", // adds a fallback generic id for direct measure
-=======
 
   const refNumberWithScope = referenceNumber + "." + (filteredScope.scope || 1);
 
@@ -98,42 +76,11 @@
       id:
         MANUAL_INPUT_HIERARCHY[refNumberWithScope]?.directMeasure?.id ||
         "direct-measure", // adds a fallback generic id for direct measure
->>>>>>> b1b29f48
     };
     return { methodologies, directMeasure };
   }
 
   const { methodologies, directMeasure } = getMethodologies();
-<<<<<<< HEAD
-
-  const handleMethodologySelected = ({
-    disabled,
-    inputRequired,
-    id,
-    fields,
-    activities,
-  }: Methodology) => {
-    setSelectedMethodology(id);
-    setIsMethodologySelected(!isMethodologySelected);
-    setMethodology({
-      disabled,
-      inputRequired,
-      id,
-      fields,
-    });
-  };
-
-  const handleDirectMeasureSelected = ({
-    id,
-    "extra-fields": extraFields,
-  }: DirectMeasure) => {
-    setSelectedMethodology(id!);
-    setIsMethodologySelected(!isMethodologySelected);
-    setDirectMeasureFields({
-      id,
-      "extra-fields": extraFields,
-    });
-=======
 
   const getSuggestedActivities = () => {
     if (!selectedMethodology) return [];
@@ -147,7 +94,6 @@
     setSelectedMethodology(methodology.id);
     setIsMethodologySelected(!isMethodologySelected);
     setMethodology(methodology);
->>>>>>> b1b29f48
   };
 
   const changeMethodology = () => {
@@ -200,29 +146,12 @@
   //   }
 
   //   onDeleteActivitiesModalClose();
-<<<<<<< HEAD
-  function handleCardSelect(
-    disabled: boolean | undefined,
-    inputRequired: string[] | undefined,
-    id: string,
-    fields: any,
-  ) {
-    return () =>
-      handleMethodologySelected({
-        disabled: !!disabled,
-        inputRequired,
-        id,
-        fields,
-      });
-  }
-=======
   function handleCardSelect(methodology: Methodology) {
     return () => handleMethodologySelected(methodology);
   }
 
   // };
 
->>>>>>> b1b29f48
   return (
     <>
       <TabPanel p="0" pt="48px">
@@ -414,7 +343,9 @@
                               key={id}
                               id={id}
                               t={t}
-                              description={methodology?.suggestedActivitiesId || ""}
+                              description={
+                                methodology?.suggestedActivitiesId || ""
+                              }
                               isSelected={selectedActivity === id}
                               onActivityAdded={onAddActivityModalOpen}
                             />
@@ -500,39 +431,6 @@
                       display="flex"
                       justifyContent="space-between"
                     >
-<<<<<<< HEAD
-                      {(methodologies || []).map(
-                        ({ id, disabled, activities, inputRequired }) => (
-                          <MethodologyCard
-                            id={id}
-                            key={id}
-                            inputRequired={inputRequired}
-                            isSelected={selectedMethodology === id}
-                            disabled={!!disabled}
-                            t={t}
-                            handleCardSelect={handleCardSelect(
-                              disabled,
-                              inputRequired,
-                              id,
-                              activities,
-                            )}
-                          />
-                        ),
-                      )}
-                      {methodologies.length > 0 ? ( // hide this card until other methodologies can also load
-                        <MethodologyCard
-                          id={directMeasure.id}
-                          key={directMeasure.id}
-                          isSelected={selectedMethodology === directMeasure.id}
-                          t={t}
-                          handleCardSelect={handleCardSelect(
-                            false,
-                            ["emissions-data"],
-                            directMeasure.id,
-                            directMeasure["extra-fields"],
-                          )}
-                          disabled={false}
-=======
                       {(methodologies || []).map((methodology) => (
                         <MethodologyCard
                           methodology={methodology}
@@ -549,7 +447,6 @@
                           isSelected={selectedMethodology === directMeasure.id}
                           t={t}
                           handleCardSelect={handleCardSelect(directMeasure)}
->>>>>>> b1b29f48
                         />
                       ) : null}
                     </Box>
