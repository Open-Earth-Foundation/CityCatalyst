--- conflicted
+++ resolved
@@ -41,17 +41,8 @@
 import MissingInventory from "@/components/missing-inventory";
 import InventoryCalculationTab from "@/components/HomePage/InventoryCalculationTab";
 import InventoryReportTab from "../../app/[lng]/[inventory]/InventoryResultTab";
-<<<<<<< HEAD
 import NotAvailable from "@/components/NotAvailable";
-
-enum STATUS {
-  INFO = "info",
-  SUCCESS = "success",
-  ERROR = "error",
-}
-=======
 import DownloadButton from "@/components/HomePage/DownloadButton";
->>>>>>> 7e3d767f
 
 // only render map on the client
 const CityMap = dynamic(() => import("@/components/CityMap"), { ssr: false });
