{
  "name": "city-catalyst",
<<<<<<< HEAD
  "version": "0.30.0",
=======
  "version": "0.31.0-rc.0",
>>>>>>> 77e49b81
  "private": true,
  "type": "module",
  "scripts": {
    "dev": "next dev",
    "build": "next build",
    "start": "next start",
    "lint": "next lint",
    "test": "npm run api:test & npm run e2e:test",
    "api:test": "glob -c \"tsx --no-warnings --test\" \"./tests/**/*.test.ts\" & npm run jest",
    "api:test-windows": "glob -c \"tsx --no-warnings --test\" \"./tests/**/*.test.ts\" & npm run jest:windows",
    "e2e:test": "npx playwright test",
    "e2e:debug": "playwright test --debug",
    "e2e:test:head": "npx playwright test -- --headed",
    "test-single": "tsx --no-warnings --test",
    "jest": "NODE_OPTIONS=\"$NODE_OPTIONS --experimental-vm-modules\" NODE_ENV=\"test\" npx jest",
    "jest:windows": "set NODE_OPTIONS=%NODE_OPTIONS% --experimental-vm-modules && set NODE_ENV=test && npx jest",
    "storybook": "storybook dev -p 6006",
    "build-storybook": "storybook build",
    "db:migrate": "sequelize-cli db:migrate",
    "db:migrate:undo": "sequelize-cli db:migrate:undo",
    "db:seed": "sequelize-cli db:seed:all --debug",
    "db:seed:one": "sequelize-cli db:seed --debug --seed",
    "db:seed:undo": "sequelize-cli db:seed:undo --debug",
    "db:seed:undo:all": "sequelize-cli db:seed:undo:all --debug",
    "db:gen-migration": "sequelize-cli migration:generate --name",
    "db:gen-seed": "sequelize-cli seed:generate --name",
    "sync-catalogue": "tsx scripts/catalogue-sync.ts",
    "ci:test": "tsx --test --experimental-test-coverage --test-reporter=lcov --test-reporter-destination=lcov.info tests/**/*.test.ts & npm run jest",
    "prettier": "npx prettier . --write",
    "email": "email dev --dir src/lib/emails",
    "create-admin": "tsx scripts/create-admin.ts"
  },
  "dependencies": {
    "@ai-sdk/openai": "^1.0.8",
    "@chakra-ui/icons": "^2.1.0",
    "@chakra-ui/next-js": "^2.2.0",
    "@chakra-ui/react": "^2.8.2",
    "@huggingface/inference": "^2.8.0",
    "@next/env": "^14.2.5",
    "@nivo/bar": "^0.88.0",
    "@react-email/components": "^0.0.19",
    "@reduxjs/toolkit": "^2.2.7",
    "@storybook/cli": "^8.3.4",
    "@storybook/react": "^8.2.9",
    "@storybook/testing-library": "^0.2.2",
    "@types/bcrypt": "^5.0.2",
    "@types/geojson": "^7946.0.14",
    "@types/http-errors": "^2.0.4",
    "@types/js-cookie": "^3.0.6",
    "@types/jsonwebtoken": "^9.0.6",
    "@types/node": "22.9.0",
    "@types/nodemailer": "^6.4.14",
    "@types/pg": "^8.11.10",
    "@types/react": "18.3.10",
    "@types/react-dom": "18.2.19",
    "@types/uuid": "^9.0.8",
    "@types/wellknown": "^0.5.8",
    "accept-language": "^3.0.18",
    "ai": "^3.4.7",
    "autoprefixer": "10.4.16",
    "bcrypt": "^5.1.1",
    "chakra-react-select": "^4.9.1",
    "char-regex": "^2.0.1",
    "csv-parse": "^5.5.6",
    "date-fns": "^4.1.0",
    "date-fns-tz": "^3.2.0",
    "decimal.js": "^10.4.3",
    "dotenv": "^16.4.5",
    "eslint": "8.57.0",
    "eslint-config-next": "^14.2.13",
    "eslint-plugin-storybook": "^0.8.0",
    "exceljs": "^4.4.0",
    "fetch-blob": "^4.0.0",
    "fetch-mock": "^11.1.5",
    "framer-motion": "^11.11.17",
    "geojson": "^0.5.0",
    "http-errors": "^2.0.0",
    "i18next": "^23.13.0",
    "i18next-browser-languagedetector": "^8.0.0",
    "i18next-resources-to-backend": "^1.2.1",
    "js-cookie": "^3.0.5",
    "jsonwebtoken": "^9.0.2",
    "lodash.groupby": "^4.6.0",
    "lodash.sumby": "^4.6.0",
    "lodash.uniqby": "^4.7.0",
    "next": "^14.2.17",
    "next-auth": "^4.24.10",
    "nodemailer": "^6.9.13",
    "openai": "^4.68.1",
    "pg": "^8.13.0",
    "pg-hstore": "^2.3.4",
    "pigeon-maps": "^0.21.6",
    "pino": "^9.3.2",
    "postcss": "8.4.31",
    "react": "18.3.1",
    "react-circle-flags": "^0.0.20",
    "react-dom": "18.2.0",
    "react-email": "^3.0.2",
    "react-hook-form": "^7.53.0",
    "react-i18next": "^15.0.1",
    "react-icons": "^5.3.0",
    "react-intersection-observer": "^9.8.2",
    "react-markdown": "^9.0.1",
    "react-redux": "^9.1.2",
    "redux-persist": "^6.0.0",
    "remark-gfm": "^4.0.0",
    "sequelize": "^6.37.3",
    "sequelize-cli": "^6.6.2",
    "tailwindcss": "3.4.10",
    "ts-jest": "^29.2.5",
    "tsx": "^4.19.2",
    "typescript": "5.5.4",
    "uuid": "^9.0.1",
    "wellknown": "^0.5.0",
    "zod": "^3.22.4"
  },
  "devDependencies": {
    "@jest/globals": "^29.7.0",
    "@playwright/test": "^1.47.2",
    "@storybook/addon-essentials": "^8.2.6",
    "@storybook/addon-interactions": "^8.2.5",
    "@storybook/addon-links": "^7.6.17",
    "@storybook/blocks": "^8.0.4",
    "@storybook/nextjs": "^8.0.8",
    "@testing-library/jest-dom": "^6.6.3",
    "@testing-library/react": "^14.2.1",
    "@types/glob": "^8.1.0",
    "@types/lodash.groupby": "^4.6.9",
    "@types/lodash.sumby": "^4.6.9",
    "cypress": "^13.6.4",
    "glob": "^11.0.0",
    "jest": "^29.7.0",
    "jest-environment-jsdom": "^29.7.0",
    "prettier": "3.2.5",
    "sequelize-auto": "^0.8.8",
    "start-server-and-test": "^2.0.3",
    "storybook": "^8.2.7",
    "ts-node": "^10.9.2",
    "tsx": "^4.19.2"
  },
  "engines": {
    "node": ">=20.5.0"
  }
}<|MERGE_RESOLUTION|>--- conflicted
+++ resolved
@@ -1,10 +1,6 @@
 {
   "name": "city-catalyst",
-<<<<<<< HEAD
-  "version": "0.30.0",
-=======
   "version": "0.31.0-rc.0",
->>>>>>> 77e49b81
   "private": true,
   "type": "module",
   "scripts": {
