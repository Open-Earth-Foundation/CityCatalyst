"use client";

import Footer from "@/components/Sections/Footer";
import { useTranslation } from "@/i18n/client";
import {
  api,
  useGetCityPopulationQuery,
  useGetCityYearsQuery,
  useGetOrganizationForInventoryQuery,
} from "@/services/api";
import { CheckUserSession } from "@/util/check-user-session";
import { formatEmissions } from "@/util/helpers";
import { Box, Icon, Tabs, Text, VStack } from "@chakra-ui/react";
import { useParams, useRouter } from "next/navigation";
import MissingInventory from "@/components/missing-inventory";
import InventoryCalculationTab from "@/components/HomePage/InventoryCalculationTab";
import InventoryReportTab from "../../app/[lng]/[inventory]/InventoryResultTab";
import NotAvailable from "@/components/NotAvailable";
import { Hero } from "@/components/HomePage/Hero";
import { ActionCards } from "@/components/HomePage/ActionCards";
import { InventoryPreferencesCard } from "@/components/HomePage/InventoryPreferencesCard";
import React, { useEffect, useMemo } from "react";
import { YearSelectorCard } from "@/components/Cards/years-selection-card";
import { Button } from "../ui/button";
import { BsPlus } from "react-icons/bs";
import Cookies from "js-cookie";
import CapTab from "@/app/[lng]/[inventory]/CapTab";
import { hasFeatureFlag, FeatureFlags } from "@/util/feature-flags";
import { useTheme } from "next-themes";
import ProgressLoader from "@/components/ProgressLoader";
import { useOrganizationContext } from "@/hooks/organization-context-provider/use-organizational-context";
import { logger } from "@/services/logger";

export default function HomePage({
  lng,
  isPublic,
  inventoryId,
}: {
  lng: string;
  isPublic: boolean;
  inventoryId?: string;
}) {
  const { t } = useTranslation(lng, "dashboard");
  const cookieLanguage = Cookies.get("i18next");
  const router = useRouter();
  // Check if user is authenticated otherwise route to login page
  isPublic || CheckUserSession();
  const language = cookieLanguage ?? lng;
  const { inventory: inventoryParam } = useParams();

  const { data: userInfo, isLoading: isUserInfoLoading } =
    api.useGetUserInfoQuery();

  // make sure that the inventory ID is using valid values
  let inventoryIdFromParam: string | undefined;
  if (inventoryId && inventoryId != "null") {
    inventoryIdFromParam = inventoryId;
  } else if (inventoryParam && inventoryParam != "null") {
    if (typeof inventoryParam !== "string") {
      inventoryIdFromParam = inventoryParam[0];
    } else {
      inventoryIdFromParam = inventoryParam;
    }
  } else {
    inventoryIdFromParam = userInfo?.defaultInventoryId ?? undefined;
  }

  const {
    data: inventory,
    isLoading: isInventoryLoading,
    error: inventoryError,
  } = api.useGetInventoryQuery(inventoryIdFromParam ?? "default");

  useEffect(() => {
    if (inventoryError) {
      logger.error(
        { inventoryError, inventoryId: inventoryIdFromParam ?? "default" },
        "Failed to load inventory",
      );
<<<<<<< HEAD
      // 401 status can be cached from logged-out state
      if ((inventoryError as any)?.status !== 401) {
        setTimeout(() => router.push("/onboarding"), 0);
      }
    } else if (!inventoryIdFromParam && !isInventoryLoading && inventory) {
=======
    }
    if (!inventoryIdFromParam && !isInventoryLoading && inventory) {
>>>>>>> 7f7c048c
      if (inventory.inventoryId) {
        // fix inventoryId in URL without reloading page
        const newPath = "/" + language + "/" + inventory.inventoryId;
        history.replaceState(null, "", newPath);
        if (typeof window !== "undefined") {
          const currentPath = window.location.pathname;
          if (!currentPath.endsWith("/")) {
            router.replace(`${currentPath}/`);
          }
        } else {
          return;
        }
      } else {
        // fixes warning "Cannot update a component (`Router`) while rendering a different component (`Home`)"
        setTimeout(() => router.push("/onboarding"), 0);
      }
    }
  }, [
    isInventoryLoading,
    inventory,
    inventoryIdFromParam,
    language,
    router,
    inventoryError,
  ]);

  // query API data
  // TODO maybe rework this logic into one RTK query:
  // https://redux-toolkit.js.org/rtk-query/usage/customizing-queries#performing-multiple-requests-with-a-single-query

  const { data: inventoryProgress, isLoading: isInventoryProgressLoading } =
    api.useGetInventoryProgressQuery(inventoryIdFromParam ?? "default");

  const { data: city } = api.useGetCityQuery(inventory?.cityId!, {
    skip: !inventory?.cityId,
  });

  const { data: population } = useGetCityPopulationQuery(
    { cityId: inventory?.cityId!, year: inventory?.year! },
    { skip: !inventory?.cityId || !inventory?.year },
  );

  const { data: cityYears, isLoading } = useGetCityYearsQuery(
    inventory?.cityId as string,
    { skip: !inventory?.cityId || !inventory?.year },
  );

  const formattedEmissions = inventory?.totalEmissions
    ? formatEmissions(inventory.totalEmissions)
    : { value: t("N/A"), unit: "" };

  const inventoriesForCurrentCity = useMemo(() => {
    if (!cityYears) return [];
    return [...cityYears.years].sort((a, b) => b.year - a.year) || [];
  }, [cityYears]);

  const { data: inventoryOrgData, isLoading: isInventoryOrgDataLoading } =
    useGetOrganizationForInventoryQuery(inventoryIdFromParam!, {
      skip: !inventoryIdFromParam,
    });

  const { isFrozenCheck, organization, setOrganization } =
    useOrganizationContext();
  const { setTheme } = useTheme();

  useEffect(() => {
    if (inventoryOrgData) {
      const logoUrl = inventoryOrgData?.logoUrl ?? null;
      const active = inventoryOrgData?.active ?? true;

      if (organization.logoUrl !== logoUrl || organization.active !== active) {
        setOrganization({ logoUrl, active });
      }
      setTheme(inventoryOrgData?.theme?.themeKey ?? "blue_theme");
    } else if (!isInventoryOrgDataLoading && !inventoryOrgData) {
      setTheme("blue_theme");
    }
  }, [isInventoryOrgDataLoading, inventoryOrgData, setTheme]);

  if (isInventoryLoading || isInventoryOrgDataLoading || isUserInfoLoading) {
    return <ProgressLoader />;
  }

  return (
    <>
      {inventory === null && !isInventoryLoading && !isUserInfoLoading && (
        <>
          {isPublic ? (
            <NotAvailable lng={language} />
          ) : (
            <MissingInventory lng={language} />
          )}
          <Footer lng={language} />
        </>
      )}
      {inventory && (
        <>
          <Hero
            inventory={inventory}
            isPublic={isPublic}
            currentInventoryId={inventory?.inventoryId}
            isInventoryLoading={isInventoryLoading}
            formattedEmissions={formattedEmissions}
            t={t}
            population={population}
          />

          <Box className="flex mx-auto mt-[80px] w-full max-w-[1090px]">
            <VStack align="start">
              <InventoryPreferencesCard t={t} isPublic={isPublic} />
              {!isPublic && (
                <ActionCards
                  inventoryId={inventory?.inventoryId}
                  t={t}
                  lng={language}
                  city={city}
                  inventory={inventory}
                />
              )}
            </VStack>
          </Box>
          <Box
            className="h-full pt-[48px] pb-[100px]"
            bg="background.backgroundLight"
            px={8}
          >
            <Box className="mx-auto w-full max-w-[1090px] css-0">
              {/* Years section */}
              {!isPublic ? (
                <>
                  <Box className="w-full mb-6 flex items-center justify-between">
                    <Text
                      color="content.primary"
                      fontWeight="bold"
                      lineHeight="24px"
                      fontSize="headline.sm"
                      fontFamily="heading"
                      fontStyle="normal"
                      data-testid="inventory-year-title"
                    >
                      {t("inventory-year")}
                    </Text>
                    <Button
                      data-testid="add-new-inventory-button"
                      title={t("add-new-inventory")}
                      h="48px"
                      aria-label="activity-button"
                      fontSize="button.md"
                      gap="8px"
                      onClick={() =>
                        isFrozenCheck() ? null : router.push("/onboarding")
                      }
                    >
                      <Icon as={BsPlus} h="16px" w="16px" />
                      {t("add-new-inventory")}
                    </Button>
                  </Box>
                  <YearSelectorCard
                    cityId={inventory.cityId as string}
                    inventories={inventoriesForCurrentCity}
                    currentInventoryId={inventory.inventoryId}
                    lng={language}
                    t={t}
                  />
                  <Tabs.Root
                    className="mt-12"
                    variant="line"
                    lazyMount
                    defaultValue="tab-emission-inventory-calculation-title"
                  >
                    <Tabs.List>
                      {[
                        "tab-emission-inventory-calculation-title",
                        "tab-emission-inventory-results-title",
                        ...(inventory?.city?.country === "Brazil" &&
                        hasFeatureFlag(FeatureFlags.CAP_TAB_ENABLED)
                          ? ["tab-cap-title"]
                          : []),
                      ].map((tab, index) => (
                        <Tabs.Trigger key={index} value={tab}>
                          <Text
                            fontFamily="heading"
                            fontSize="title.md"
                            fontWeight="medium"
                            data-testid={tab}
                          >
                            {t(tab)}
                          </Text>
                        </Tabs.Trigger>
                      ))}
                    </Tabs.List>
                    <Tabs.Content value="tab-emission-inventory-calculation-title">
                      <InventoryCalculationTab
                        lng={language}
                        inventory={inventory}
                        inventoryProgress={inventoryProgress}
                        isInventoryProgressLoading={isInventoryProgressLoading}
                      />
                    </Tabs.Content>
                    <Tabs.Content value="tab-emission-inventory-results-title">
                      <InventoryReportTab
                        isPublic={isPublic}
                        lng={language}
                        population={population}
                        inventory={inventory}
                      />
                    </Tabs.Content>
                    {inventory?.city?.country === "Brazil" && (
                      <Tabs.Content value="tab-cap-title">
                        <CapTab inventory={inventory} lng={lng} />
                      </Tabs.Content>
                    )}
                  </Tabs.Root>
                </>
              ) : (
                <InventoryReportTab
                  lng={language}
                  population={population}
                  inventory={inventory}
                  isPublic={isPublic}
                />
              )}
            </Box>
          </Box>
          <Footer lng={language} />
        </>
      )}
    </>
  );
}<|MERGE_RESOLUTION|>--- conflicted
+++ resolved
@@ -77,16 +77,11 @@
         { inventoryError, inventoryId: inventoryIdFromParam ?? "default" },
         "Failed to load inventory",
       );
-<<<<<<< HEAD
       // 401 status can be cached from logged-out state
       if ((inventoryError as any)?.status !== 401) {
         setTimeout(() => router.push("/onboarding"), 0);
       }
     } else if (!inventoryIdFromParam && !isInventoryLoading && inventory) {
-=======
-    }
-    if (!inventoryIdFromParam && !isInventoryLoading && inventory) {
->>>>>>> 7f7c048c
       if (inventory.inventoryId) {
         // fix inventoryId in URL without reloading page
         const newPath = "/" + language + "/" + inventory.inventoryId;
