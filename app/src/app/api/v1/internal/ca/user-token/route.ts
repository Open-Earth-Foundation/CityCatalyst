--- conflicted
+++ resolved
@@ -86,39 +86,6 @@
       return NextResponse.json({ error: 'Service configuration error' }, { status: 500 });
     }
 
-    const issuerSource = process.env.CA_TOKEN_ISSUER ?? process.env.HOST;
-    if (!issuerSource) {
-      logger.error(
-        "Unable to issue CA user token: missing CA_TOKEN_ISSUER and HOST environment variables",
-      );
-      return NextResponse.json(
-        { error: "Service configuration error (issuer undefined)" },
-        { status: 500 },
-      );
-    }
-
-    const audienceSource = process.env.CC_BASE_URL ?? process.env.HOST;
-    if (!audienceSource) {
-      logger.error(
-        "Unable to issue CA user token: missing CC_BASE_URL and HOST environment variables",
-      );
-      return NextResponse.json(
-        { error: "Service configuration error (audience undefined)" },
-        { status: 500 },
-      );
-    }
-
-    const normalize = (value: string): string => {
-      try {
-        return new URL(value).origin;
-      } catch {
-        return value;
-      }
-    };
-
-    const issuer = normalize(issuerSource);
-    const audience = normalize(audienceSource);
-
     // Issue token representing the user (user-scoped, not inventory-scoped)
     const userToken = jwt.sign({
       sub: user_id,
@@ -128,11 +95,7 @@
     }, process.env.VERIFICATION_TOKEN_SECRET, {
       expiresIn: '1h',
       issuer,
-<<<<<<< HEAD
       audience: process.env.HOST || "citycatalyst"
-=======
-      audience
->>>>>>> b07cbdf6
     });
 
     logger.info({
@@ -140,9 +103,7 @@
       inventory_id,
       user_role: user.role,
       service: 'climate-advisor',
-      token_length: userToken.length,
-      token_audience: audience,
-      token_issuer: issuer
+      token_length: userToken.length
     }, 'Issued user token for CA service');
 
     return NextResponse.json({
