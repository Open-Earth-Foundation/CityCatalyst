import type {
  UserAttributes,
  CityAttributes,
  InventoryAttributes,
  SubSectorValueAttributes,
  SubCategoryValueAttributes,
} from "@/models/init-models";
import type {
  ConnectDataSourceQuery,
  ConnectDataSourceResponse,
  DataSourceResponse,
  InventoryProgressResponse,
  InventoryResponse,
<<<<<<< HEAD
  SubCategoryValueUpdateQuery,
  SubSectorValueResponse,
=======
  InventoryWithCity,
>>>>>>> 532f5e14
  SubsectorValueUpdateQuery,
  UserInfoResponse,
} from "@/util/types";
import { createApi, fetchBaseQuery } from "@reduxjs/toolkit/query/react";

export const api = createApi({
  reducerPath: "api",
  tagTypes: ["UserInfo", "InventoryProgress", "UserInventories"],
  baseQuery: fetchBaseQuery({ baseUrl: "/api/v0/", credentials: "include" }),
  endpoints: (builder) => ({
    getCity: builder.query<CityAttributes, string>({
      query: (locode) => `city/${locode}`,
      transformResponse: (response: { data: CityAttributes }) => response.data,
    }),
    getCityBoundary: builder.query<GeoJSON.GeoJSON, string>({
      query: (locode) => `city/${locode}/boundary`,
      transformResponse: (response: { data: GeoJSON.GeoJSON }) => response.data,
    }),
    getInventory: builder.query<
      InventoryResponse,
      { locode: string; year: number }
    >({
      query: ({ locode, year }) => `city/${locode}/inventory/${year}`,
      transformResponse: (response: { data: InventoryResponse }) =>
        response.data,
    }),
    getInventoryProgress: builder.query<
      InventoryProgressResponse,
      { locode: string; year: number }
    >({
      query: ({ locode, year }) => `city/${locode}/inventory/${year}/progress`,
      transformResponse: (response: { data: InventoryProgressResponse }) =>
        response.data,
      providesTags: ["InventoryProgress"],
    }),
    addCity: builder.mutation<
      CityAttributes,
      {
        name: string;
        locode: string;
        area: number;
        region: string;
        country: string;
      }
    >({
      query: (data) => ({
        url: `/city`,
        method: "POST",
        body: data,
      }),
    }),
    addInventory: builder.mutation<
      InventoryAttributes,
      { locode: string; year: number; inventoryName: string }
    >({
      query: (data) => ({
        url: `/city/${data.locode}/inventory`,
        method: "POST",
        body: data,
      }),
      invalidatesTags: ["UserInventories"],
    }),
    setUserInfo: builder.mutation<
      UserAttributes,
      { defaultCityLocode: string; defaultInventoryYear: number }
    >({
      query: (data) => ({
        url: "/user",
        method: "PATCH",
        body: data,
      }),
      invalidatesTags: ["UserInfo"],
    }),
    getUserInfo: builder.query<UserInfoResponse, void>({
      query: () => "/user",
      transformResponse: (response: { data: UserInfoResponse }) =>
        response.data,
      providesTags: ["UserInfo"],
    }),
    getAllDataSources: builder.query<
      DataSourceResponse,
      { inventoryId: string }
    >({
      query: ({ inventoryId }) => `datasource/${inventoryId}`,
      transformResponse: (response: { data: DataSourceResponse }) =>
        response.data,
    }),
    getSubsectorValue: builder.query<
      SubSectorValueResponse,
      { subSectorId: string; inventoryId: string }
    >({
      query: ({ subSectorId, inventoryId }) =>
        `/inventory/${inventoryId}/subsector/${subSectorId}`,
      transformResponse: (response: { data: SubSectorValueResponse }) =>
        response.data,
    }),
    setSubsectorValue: builder.mutation<
      SubSectorValueAttributes,
      SubsectorValueUpdateQuery
    >({
      query: (data) => ({
        url: `/inventory/${data.inventoryId}/subsector/${data.subSectorId}`,
        method: "PATCH",
        body: data.data,
      }),
      transformResponse: (response: { data: SubSectorValueAttributes }) =>
        response.data,
      invalidatesTags: ["InventoryProgress"],
    }),
    setSubCategoryValue: builder.mutation<
      SubCategoryValueAttributes,
      SubCategoryValueUpdateQuery
    >({
      query: (data) => ({
        url: `/inventory/${data.inventoryId}/subcategory/${data.subCategoryId}`,
        method: "PATCH",
        body: data.data,
      }),
      transformResponse: (response: { data: SubCategoryValueAttributes }) =>
        response.data,
    }),
    connectDataSource: builder.mutation<
      ConnectDataSourceResponse,
      ConnectDataSourceQuery
    >({
      query: (data) => ({
        url: `/datasource/${data.inventoryId}`,
        method: "POST",
        body: { dataSourceIds: data.dataSourceIds },
      }),
      transformResponse: (response: { data: ConnectDataSourceResponse }) =>
        response.data,
      invalidatesTags: ["InventoryProgress"],
    }),
    getUserInventories: builder.query<InventoryWithCity[], void>({
      query: () => "/user/inventories",
      transformResponse: (response: { data: InventoryWithCity[] }) =>
        response.data,
      providesTags: ["UserInventories"],
    }),
  }),
});

export const openclimateAPI = createApi({
  reducerPath: "openclimateapi",
  baseQuery: fetchBaseQuery({
    baseUrl:
      process.env.NODE_ENV === "production"
        ? "https://app.openclimate.network"
        : "https://openclimate.openearth.dev",
  }),
  endpoints: (builder) => ({
    getOCCity: builder.query<any, string>({
      query: (q) => `/api/v1/search/actor?q=${q}`,
      transformResponse: (response: any) => {
        return response.data.filter((item: any) => item.type === "city");
      },
    }),
    getOCCityData: builder.query<any, string>({
      query: (locode) => `/api/v1/actor/${locode}`,
    }),
  }),
});

// Global API URL
export const GLOBAL_API_URL =
  process.env.CC_ENV === "production"
    ? "https://ccglobal.citycatalyst.io"
    : "https://ccglobal.openearth.dev";

// hooks are automatically generated
export const {
  useGetCityQuery,
  useAddCityMutation,
  useAddInventoryMutation,
  useSetUserInfoMutation,
} = api;
export const { useGetOCCityQuery, useGetOCCityDataQuery } = openclimateAPI;<|MERGE_RESOLUTION|>--- conflicted
+++ resolved
@@ -11,12 +11,9 @@
   DataSourceResponse,
   InventoryProgressResponse,
   InventoryResponse,
-<<<<<<< HEAD
   SubCategoryValueUpdateQuery,
   SubSectorValueResponse,
-=======
   InventoryWithCity,
->>>>>>> 532f5e14
   SubsectorValueUpdateQuery,
   UserInfoResponse,
 } from "@/util/types";
