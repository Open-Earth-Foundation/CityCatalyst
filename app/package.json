{
  "name": "city-catalyst",
<<<<<<< HEAD
  "version": "0.97.0",
=======
  "version": "0.98.0-rc.0",
>>>>>>> 9a42e21e
  "private": true,
  "type": "module",
  "scripts": {
    "dev": "next dev",
    "build": "next build",
    "start": "next start",
    "lint": "next lint",
    "test": "npm run jest & npm run e2e:test",
    "api:test": "npm run jest",
    "api:test-windows": "npm run jest:windows",
    "e2e:test": "npx playwright test",
    "e2e:debug": "playwright test --debug",
    "e2e:test:head": "npx playwright test -- --headed",
    "jest": "NODE_OPTIONS=\"$NODE_OPTIONS --experimental-vm-modules\" NODE_ENV=\"test\" npx jest",
    "jest:windows": "set NODE_OPTIONS=%NODE_OPTIONS% --experimental-vm-modules && set NODE_ENV=test && npx jest",
    "storybook": "storybook dev -p 6006",
    "build-storybook": "storybook build",
    "db:migrate": "sequelize-cli db:migrate",
    "db:migrate:undo": "sequelize-cli db:migrate:undo",
    "db:seed": "sequelize-cli db:seed:all --debug",
    "db:seed:one": "sequelize-cli db:seed --debug --seed",
    "db:seed:undo": "sequelize-cli db:seed:undo --debug",
    "db:seed:undo:all": "sequelize-cli db:seed:undo:all --debug",
    "db:gen-migration": "sequelize-cli migration:generate --name",
    "db:gen-seed": "sequelize-cli seed:generate --name",
    "sync-catalogue": "tsx scripts/catalogue-sync.ts",
    "sync-emissions-factors": "tsx scripts/emissions-factors-sync.ts",
    "sync-formula-values": "tsx scripts/formula-values-sync.ts",
    "ci:test": "npx jest --coverage",
    "prettier": "npx prettier . --write",
    "email": "email dev --dir src/lib/emails",
    "create-admin": "tsx scripts/create-admin.ts",
    "generate:changelog": "node scripts/generate-changelog.js",
    "upgrade:ui": "npm uninstall @emotion/styled framer-motion && npm install @chakra-ui/react@latest @emotion/react@latest",
    "i18n:update": "for lang in de es pt; do node scripts/update-translation.js $lang; done"
  },
  "dependencies": {
    "@ai-sdk/openai": "^1.3.22",
    "@aws-sdk/client-s3": "^3.802.0",
    "@chakra-ui/react": "^3.8.0",
    "@emotion/react": "^11.14.0",
    "@hookform/resolvers": "^5.1.1",
    "@huggingface/inference": "^3.9.2",
    "@isaacs/ttlcache": "^1.4.1",
    "@next/env": "^14.2.5",
    "@nivo/bar": "^0.88.0",
    "@nivo/line": "^0.88.0",
    "@nivo/tooltip": "^0.88.0",
    "@react-email/components": "^0.0.41",
    "@reduxjs/toolkit": "^2.2.7",
    "@tanstack/react-table": "^8.21.2",
    "accept-language": "^3.0.20",
    "ai": "^3.4.7",
    "bcrypt": "^6.0.0",
    "chakra-react-select": "^6.1.0",
    "char-regex": "^2.0.2",
    "csv-parse": "^5.6.0",
    "csv-stringify": "^6.5.2",
    "date-fns": "^4.1.0",
    "date-fns-tz": "^3.2.0",
    "decimal.js": "^10.4.3",
    "dotenv": "^16.5.0",
    "exceljs": "^4.4.0",
    "fetch-blob": "^4.0.0",
    "formidable": "^3.5.4",
    "framer-motion": "^12.12.1",
    "geojson": "^0.5.0",
    "http-errors": "^2.0.0",
    "i18next": "^23.13.0",
    "i18next-browser-languagedetector": "^8.1.0",
    "i18next-resources-to-backend": "^1.2.1",
    "js-cookie": "^3.0.5",
    "jsonwebtoken": "^9.0.2",
    "lodash.groupby": "^4.6.0",
    "next": "^15.5.2",
    "next-auth": "^4.24.10",
    "next-runtime-env": "^3.3.0",
    "next-swagger-doc": "^0.4.1",
    "next-themes": "^0.4.6",
    "nodemailer": "^6.9.13",
    "openai": "^4.68.1",
    "pg": "^8.16.0",
    "pg-hstore": "^2.3.4",
    "pigeon-maps": "^0.22.1",
    "pino": "^9.6.0",
    "posthog-js": "^1.259.0",
    "react": "18.3.1",
    "react-circle-flags": "^0.0.20",
    "react-dom": "18.2.0",
    "react-email": "^4.2.8",
    "react-hook-form": "^7.58.0",
    "react-i18next": "^15.5.2",
    "react-icons": "^5.4.0",
    "react-intersection-observer": "^9.16.0",
    "react-latex-next": "^3.0.0",
    "react-markdown": "^10.1.0",
    "react-redux": "^9.2.0",
    "react-table": "^7.8.0",
    "remark-gfm": "^4.0.1",
    "sequelize": "^6.37.7",
    "swagger-ui-react": "^5.26.2",
    "uuid": "^9.0.1",
    "wellknown": "^0.5.0",
    "zod": "^3.25.76"
  },
  "devDependencies": {
    "@jest/globals": "^29.7.0",
    "@playwright/test": "^1.52.0",
    "@storybook/addon-essentials": "^8.2.6",
    "@storybook/addon-interactions": "^8.2.5",
    "@storybook/addon-links": "^7.6.17",
    "@storybook/blocks": "^8.0.4",
    "@storybook/cli": "^9.1.5",
    "@storybook/nextjs": "^8.0.8",
    "@storybook/react": "^8.2.9",
    "@storybook/testing-library": "^0.2.2",
    "@testing-library/jest-dom": "^6.6.3",
    "@testing-library/react": "^14.2.1",
    "@types/bcrypt": "^6.0.0",
    "@types/formidable": "^3.4.5",
    "@types/geojson": "^7946.0.16",
    "@types/glob": "^8.1.0",
    "@types/http-errors": "^2.0.4",
    "@types/js-cookie": "^3.0.6",
    "@types/jsonwebtoken": "^9.0.6",
    "@types/lodash": "^4.17.17",
    "@types/lodash.groupby": "^4.6.9",
    "@types/node": "24.0.13",
    "@types/nodemailer": "^6.4.14",
    "@types/pg": "^8.15.4",
    "@types/react": "^19.1.8",
    "@types/react-dom": "^19.1.6",
    "@types/react-table": "^7.7.20",
    "@types/swagger-ui-react": "^5.18.0",
    "@types/uuid": "^9.0.8",
    "@types/wellknown": "^0.5.8",
    "eslint": "^8.57.0",
    "eslint-config-next": "^14.2.13",
    "eslint-plugin-i18next": "^6.1.1",
    "eslint-plugin-storybook": "^0.8.0",
    "fetch-mock": "^11.1.5",
    "glob": "^11.0.0",
    "jest": "^29.7.0",
    "jest-environment-jsdom": "^29.7.0",
    "k6": "^0.0.0",
    "postcss": "8.4.31",
    "prettier": "3.2.5",
    "sequelize-auto": "^0.8.8",
    "sequelize-cli": "^6.6.2",
    "start-server-and-test": "^2.0.12",
    "storybook": "^8.2.7",
    "ts-jest": "^29.4.1",
    "ts-node": "^10.9.2",
    "tsx": "^4.19.2",
    "typescript": "5.8.3"
  },
  "engines": {
    "node": ">=20.5.0"
  }
}<|MERGE_RESOLUTION|>--- conflicted
+++ resolved
@@ -1,10 +1,6 @@
 {
   "name": "city-catalyst",
-<<<<<<< HEAD
-  "version": "0.97.0",
-=======
   "version": "0.98.0-rc.0",
->>>>>>> 9a42e21e
   "private": true,
   "type": "module",
   "scripts": {
