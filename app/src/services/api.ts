import {
  type CityAttributes,
  type InventoryAttributes,
  type InventoryValueAttributes,
  type PopulationAttributes,
  type UserAttributes,
} from "@/models/init-models";
import type { BoundingBox } from "@/util/geojson";
import {
  AcceptInviteRequest,
  AcceptInviteResponse,
  CityAndYearsResponse,
  ConnectDataSourceQuery,
  ConnectDataSourceResponse,
  EmissionsFactorResponse,
  EmissionsForecastData,
  GetDataSourcesResult,
  GetUserCityInvitesResponse,
  InventoryDeleteQuery,
  InventoryPopulationsResponse,
  InventoryProgressResponse,
  InventoryResponse,
  InventoryUpdateQuery,
  InventoryValueInSubSectorDeleteQuery,
  InventoryValueInSubSectorScopeUpdateQuery,
  InventoryValueResponse,
  InventoryValueUpdateQuery,
  InventoryWithCity,
  InviteStatus,
  ListOrganizationsResponse,
  OrganizationResponse,
  OrganizationRole,
  ProjectResponse,
  ProjectWithCities,
  RequiredScopesResponse,
  ResultsResponse,
  SectorBreakdownResponse,
  UserAccessResponse,
  UserFileResponse,
  UserInfoResponse,
  UserInviteResponse,
  UsersInvitesRequest,
  UsersInvitesResponse,
  YearOverYearResultsResponse,
  ProjectUserResponse,
} from "@/util/types";
import type { GeoJSON } from "geojson";
import { createApi, fetchBaseQuery } from "@reduxjs/toolkit/query/react";

export const api = createApi({
  reducerPath: "api",
  tagTypes: [
    "UserInfo",
    "InventoryProgress",
    "UserInventories",
    "SubSectorValue",
    "InventoryValue",
    "ActivityValue",
    "UserData",
    "FileData",
    "CityData",
    "ReportResults",
    "YearlyReportResults",
    "SectorBreakdown",
    "Inventory",
    "CitiesAndInventories",
    "Inventories",
    "Invites",
    "Organizations",
    "OrganizationInvite",
    "Projects",
    "Organization",
    "Project",
    "ProjectUsers",
    "UserAccessStatus",
  ],
  baseQuery: fetchBaseQuery({ baseUrl: "/api/v0/", credentials: "include" }),
  endpoints: (builder) => {
    return {
      getCitiesAndYears: builder.query<CityAndYearsResponse[], void>({
        query: () => "user/cities",
        transformResponse: (response: { data: CityAndYearsResponse[] }) =>
          response.data.map(({ city, years }) => ({
            city,
            years: years.sort((a, b) => b.year - a.year),
          })),
        providesTags: ["CitiesAndInventories"],
      }),
      getCityYears: builder.query<CityAndYearsResponse, string>({
        query: (cityId) => `city/${cityId}/years`,
        transformResponse: (response: { data: CityAndYearsResponse }) =>
          response.data,
        providesTags: ["CitiesAndInventories"],
      }),
      getCity: builder.query<CityAttributes, string>({
        query: (cityId) => `city/${cityId}`,
        transformResponse: (response: { data: CityAttributes }) =>
          response.data,
      }),
      getCityBoundary: builder.query<
        { data: GeoJSON; boundingBox: BoundingBox; area: number },
        string
      >({
        query: (cityId) => `city/${cityId}/boundary`,
        transformResponse: (response: {
          data: GeoJSON;
          boundingBox: BoundingBox;
          area: number;
        }) => response,
      }),
      getInventory: builder.query<InventoryResponse, string>({
        query: (inventoryId: string) => `inventory/${inventoryId}`,
        transformResponse: (response: { data: InventoryResponse }) =>
          response.data,
        providesTags: ["Inventory"],
      }),
      getInventoryPopulations: builder.query<
        InventoryPopulationsResponse,
        string
      >({
        query: (inventoryId: string) => `inventory/${inventoryId}/populations`,
        transformResponse: (response: { data: InventoryPopulationsResponse }) =>
          response.data,
      }),
      getRequiredScopes: builder.query<RequiredScopesResponse, string>({
        query: (sectorId) => `sector/${sectorId}/required-scopes`,
        transformResponse: (response: { data: RequiredScopesResponse }) =>
          response.data,
      }),
      getResults: builder.query<ResultsResponse, string>({
        query: (inventoryId: string) => `inventory/${inventoryId}/results`,
        transformResponse: (response: { data: ResultsResponse }) =>
          response.data,
        providesTags: ["ReportResults"],
      }),
      getEmissionsForecast: builder.query<EmissionsForecastData, string>({
        query: (inventoryId: string) =>
          `inventory/${inventoryId}/results/emissions-forecast`,
        transformResponse: (response: { data: EmissionsForecastData }) => {
          return response.data;
        },
        providesTags: ["ReportResults"],
      }),

      getYearOverYearResults: builder.query<
        YearOverYearResultsResponse,
        string
      >({
        query: (cityId: string) => `user/cities/${cityId}/results`,
        transformResponse: (response: { data: YearOverYearResultsResponse }) =>
          response.data,
        providesTags: ["YearlyReportResults"],
      }),
      getSectorBreakdown: builder.query<
        SectorBreakdownResponse,
        {
          inventoryId: string;
          sector: string;
        }
      >({
        query: ({
          inventoryId,
          sector,
        }: {
          inventoryId: string;
          sector: string;
        }) => {
          return `inventory/${inventoryId}/results/${sector}`;
        },
        transformResponse: (response: { data: SectorBreakdownResponse }) =>
          response.data,
        providesTags: ["SectorBreakdown"],
      }),
      getInventoryProgress: builder.query<InventoryProgressResponse, string>({
        query: (inventoryId) => `inventory/${inventoryId}/progress`,
        transformResponse: (response: { data: InventoryProgressResponse }) =>
          response.data,
        providesTags: ["InventoryProgress"],
      }),
      addCity: builder.mutation<
        CityAttributes,
        {
          name: string;
          locode: string;
          area: number | undefined;
          region: string;
          country: string;
          regionLocode: string;
          countryLocode: string;
          projectId?: string;
        }
      >({
        query: (data) => ({
          url: `/city`,
          method: "POST",
          body: data,
        }),
        transformResponse: (response: { data: CityAttributes }) =>
          response.data,
        invalidatesTags: ["CityData", "Projects"],
      }),
      addInventory: builder.mutation<
        InventoryAttributes,
        {
          cityId: string;
          year: number;
          inventoryName: string;
          totalCountryEmissions: number;
          globalWarmingPotentialType: string;
          inventoryType: string;
        }
      >({
        query: (data) => ({
          url: `/city/${data.cityId}/inventory`,
          method: "POST",
          body: data,
        }),
        transformResponse: (response: { data: InventoryAttributes }) =>
          response.data,
        invalidatesTags: ["UserInventories", "CitiesAndInventories"],
      }),
      setUserInfo: builder.mutation<
        UserAttributes,
        { cityId: string; defaultInventoryId: string }
      >({
        query: (data) => ({
          url: "/user",
          method: "PATCH",
          body: data,
        }),
        invalidatesTags: ["UserInfo"],
      }),
      getUserInfo: builder.query<UserInfoResponse, void>({
        query: () => "/user",
        transformResponse: (response: { data: UserInfoResponse }) =>
          response.data,
        providesTags: ["UserInfo"],
      }),
      getAllDataSources: builder.query<
        GetDataSourcesResult,
        { inventoryId: string }
      >({
        query: ({ inventoryId }) => `datasource/${inventoryId}`,
        transformResponse: (response: GetDataSourcesResult) => response,
      }),
      getInventoryValue: builder.query<
        InventoryValueResponse,
        { subCategoryId: string; inventoryId: string }
      >({
        query: ({ subCategoryId, inventoryId }) =>
          `/inventory/${inventoryId}/value/${subCategoryId}`,
        transformResponse: (response: { data: InventoryValueResponse }) =>
          response.data,
        providesTags: ["InventoryValue"],
      }),
      getInventoryValues: builder.query<
        InventoryValueResponse[],
        { subCategoryIds: string[]; inventoryId: string }
      >({
        query: ({ subCategoryIds, inventoryId }) => ({
          url: `/inventory/${inventoryId}/value`,
          method: "GET",
          params: { subCategoryIds: subCategoryIds.join(",") },
        }),
        transformResponse: (response: { data: InventoryValueResponse[] }) =>
          response.data,
        providesTags: ["InventoryValue"],
      }),
      getInventoryValuesBySubsector: builder.query<
        InventoryValueResponse[],
        {
          inventoryId: string;
          subSectorId: string;
        }
      >({
        query: ({ inventoryId, subSectorId }) => ({
          url: `/inventory/${inventoryId}/value/subsector/${subSectorId}`,
          method: "GET",
        }),
        transformResponse: (response: { data: InventoryValueResponse[] }) =>
          response.data,
        providesTags: ["InventoryValue"],
      }),
      setInventoryValue: builder.mutation<
        InventoryValueAttributes,
        InventoryValueUpdateQuery
      >({
        query: (data) => ({
          url: `/inventory/${data.inventoryId}/value/${data.subCategoryId}`,
          method: "PATCH",
          body: data.data,
        }),
        transformResponse: (response: { data: InventoryValueAttributes }) =>
          response.data,
        invalidatesTags: [
          "Inventory",
          "InventoryProgress",
          "InventoryValue",
          "ReportResults",
          "YearlyReportResults",
        ],
      }),
      connectDataSource: builder.mutation<
        ConnectDataSourceResponse,
        ConnectDataSourceQuery
      >({
        query: (data) => ({
          url: `/datasource/${data.inventoryId}`,
          method: "POST",
          body: { dataSourceIds: data.dataSourceIds },
        }),
        transformResponse: (response: { data: ConnectDataSourceResponse }) =>
          response.data,
        invalidatesTags: [
          "Inventory",
          "InventoryProgress",
          "InventoryValue",
          "ReportResults",
          "YearlyReportResults",
        ],
      }),
      updateOrCreateInventoryValue: builder.mutation<
        InventoryValueAttributes,
        InventoryValueInSubSectorScopeUpdateQuery
      >({
        query: (data) => ({
          url: `/inventory/${data.inventoryId}/value/subsector/${data.subSectorId}`,
          method: "PATCH",
          body: data.data,
        }),
        transformResponse: (response: { data: InventoryValueAttributes }) =>
          response.data,
        invalidatesTags: [
          "Inventory",
          "InventoryProgress",
          "InventoryValue",
          "ActivityValue", // because they are deleted when IV is marked as not available
          "ReportResults",
          "YearlyReportResults",
        ],
      }),
      deleteInventory: builder.mutation<
        InventoryAttributes,
        InventoryDeleteQuery
      >({
        query: (data) => ({
          url: `/inventory/${data.inventoryId}`,
          method: "DELETE",
        }),
        transformResponse: (response: { data: InventoryAttributes }) =>
          response.data,
        invalidatesTags: [
          "InventoryProgress",
          "InventoryValue",
          "Inventories",
          "Inventory",
          "ActivityValue",
          "InventoryValue",
          "ReportResults",
          "YearlyReportResults",
        ],
      }),
      deleteInventoryValue: builder.mutation<
        InventoryValueAttributes,
        InventoryValueInSubSectorDeleteQuery
      >({
        query: (data) => ({
          url: `/inventory/${data.inventoryId}/value/subsector/${data.subSectorId}`,
          method: "DELETE",
        }),
        transformResponse: (response: { data: InventoryValueAttributes }) =>
          response.data,
        invalidatesTags: ["InventoryProgress", "InventoryValue"],
      }),
      getUserInventories: builder.query<InventoryWithCity[], void>({
        query: () => "/user/inventories",
        transformResponse: (response: { data: InventoryWithCity[] }) =>
          response.data,
        providesTags: ["UserInventories"],
      }),
      addCityPopulation: builder.mutation<
        PopulationAttributes,
        {
          cityId: string;
          locode: string;
          cityPopulation: number;
          regionPopulation: number;
          countryPopulation: number;
          cityPopulationYear: number;
          regionPopulationYear: number;
          countryPopulationYear: number;
        }
      >({
        query: (data) => {
          return {
            url: `/city/${data.cityId}/population`,
            method: `POST`,
            body: data,
          };
        },
      }),
      getCityPopulation: builder.query<
        PopulationAttributes,
        {
          year: number;
          cityId: string;
        }
      >({
        query: (data) => `/city/${data.cityId}/population/${data.year}`,
        transformResponse: (response: { data: PopulationAttributes }) =>
          response.data,
      }),
      getUser: builder.query<
        UserAttributes,
        {
          userId: string;
          cityId: string;
        }
      >({
        query: (data) => `/city/${data.cityId}/user/${data.userId}`,
        transformResponse: (response: { data: any }) => response.data,
        providesTags: ["UserData"],
      }),

      setCurrentUserData: builder.mutation<
        UserAttributes,
        {
          name: string;
          email: string;
          userId: string;
        }
      >({
        query: (data) => ({
          url: `/user/${data.userId}`,
          method: "PATCH",
          body: data,
        }),
      }),
      checkUser: builder.mutation<
        UserAttributes,
        {
          email: string;
          cityId: string;
        }
      >({
        query: (data) => ({
          url: `/city/${data.cityId}/user/`,
          method: "POST",
          body: data,
        }),
        transformResponse: (response: { data: any }) => response.data,
        invalidatesTags: ["UserData"],
      }),
      getCityUsers: builder.query<
        UserAttributes,
        {
          cityId: string;
        }
      >({
        query: (data) => `/city/${data.cityId}/user/`,
        transformResponse: (response: { data: any }) => response.data,
        providesTags: ["UserData"],
      }),
      getCityInvites: builder.query<GetUserCityInvitesResponse[], void>({
        query: () => `/user/invites`,
        transformResponse: (response: { data: any }) => response.data,
        providesTags: ["Invites"],
      }),
      setUserData: builder.mutation<
        UserAttributes,
        Partial<UserAttributes> & Pick<UserAttributes, "userId">
      >({
        query: ({ userId, ...rest }) => ({
          url: `/user/${userId}`,
          method: "PATCH",
          body: rest,
        }),
        invalidatesTags: ["UserData"],
      }),
      cancelInvite: builder.mutation<void, { cityInviteId: string }>({
        query: ({ cityInviteId }) => ({
          url: `/user/invites/${cityInviteId}`,
          method: "DELETE",
        }),
        transformResponse: (response: { data: any }) => response.data,
        invalidatesTags: ["Invites"],
      }),
      resetInvite: builder.mutation<void, { cityInviteId: string }>({
        query: ({ cityInviteId }) => ({
          url: `/user/invites/${cityInviteId}`,
          method: "PATCH",
        }),
        transformResponse: (response: { data: any }) => response.data,
        invalidatesTags: ["Invites"],
      }),
      getVerifcationToken: builder.query({
        query: () => ({
          url: "auth/verify",
          method: "GET",
        }),
      }),

      requestVerification: builder.mutation<
        string,
        { password: string; token: string }
      >({
        query: ({ password, token }) => ({
          url: `/auth/verify`,
          method: "POST",
          body: { password, token },
        }),
      }),
      getCities: builder.query({
        query: () => ({
          url: "/city",
          method: "GET",
        }),
        transformResponse: (response: { data: any }) => response.data,
        providesTags: ["CityData"],
      }),
      removeCity: builder.mutation<string, { cityId: string }>({
        query: ({ cityId }) => ({
          url: `/city/${cityId}`,
          method: "DELETE",
        }),
        transformResponse: (response: { data: any }) => response.data,
        invalidatesTags: ["CityData", "Projects"],
      }),
      getInventories: builder.query<InventoryAttributes[], { cityId: string }>({
        query: ({ cityId }) => ({
          url: `/city/${cityId}/inventory`,
          method: "GET",
        }),
        providesTags: ["Inventories"],
        transformResponse: (response: { data: any }) => response.data,
      }),
      addUserFile: builder.mutation<UserFileResponse, any>({
        query: ({ formData, cityId }) => {
          return {
            method: "POST",
            url: `city/${cityId}/file`,
            body: formData,
          };
        },
        transformResponse: (response: { data: UserFileResponse }) =>
          response.data,
        invalidatesTags: ["FileData"],
      }),
      getUserFiles: builder.query({
        query: (cityId: string) => ({
          method: "GET",
          url: `/city/${cityId}/file`,
        }),
        transformResponse: (response: { data: UserFileResponse }) => {
          return response.data;
        },

        providesTags: ["FileData"],
      }),
      deleteUserFile: builder.mutation({
        query: (params) => ({
          method: "DELETE",
          url: `/city/${params.cityId}/file/${params.fileId}`,
        }),
        transformResponse: (response: { data: UserFileResponse }) =>
          response.data,
        invalidatesTags: ["FileData"],
      }),
      getEmissionsFactors: builder.query<
        EmissionsFactorResponse,
        {
          methodologyId: string;
          inventoryId: string;
          referenceNumber: string;
          metadata?: Record<string, any>;
        }
      >({
        query: (params) => {
          return {
            url: `/emissions-factor`,
            method: "POST",
            body: params,
          };
        },
        transformResponse: (response: { data: EmissionsFactorResponse }) => {
          return response.data;
        },
      }),
      disconnectThirdPartyData: builder.mutation({
        query: ({ inventoryId, datasourceId }) => ({
          method: "DELETE",
          url: `datasource/${inventoryId}/datasource/${datasourceId}`,
        }),
        invalidatesTags: [
          "InventoryValue",
          "InventoryProgress",
          "ReportResults",
        ],
        transformResponse: (response: { data: EmissionsFactorResponse }) =>
          response.data,
      }),
      // User invitation to city
      inviteUser: builder.mutation<
        UserInviteResponse,
        {
          cityId: string;
          name?: string;
          email: string;
          userId: string;
          invitingUserId: string;
          inventoryId: string;
        }
      >({
        query: (data) => {
          return {
            method: "POST",
            url: `/city/invite`,
            body: data,
          };
        },
        invalidatesTags: ["Invites"],
        transformResponse: (response: { data: UserInviteResponse }) =>
          response.data,
      }),
      inviteUsers: builder.mutation<UsersInvitesResponse, UsersInvitesRequest>({
        query: (data) => {
          return {
            method: "POST",
            url: `/user/invites`,
            body: data,
          };
        },
        transformResponse: (response: UsersInvitesResponse) => {
          return response;
        },
        invalidatesTags: ["ProjectUsers", "Invites"],
      }),
      acceptInvite: builder.mutation<AcceptInviteResponse, AcceptInviteRequest>(
        {
          query: (data) => {
            return {
              method: "PATCH",
              url: `/user/invites/accept`,
              body: data,
            };
          },

          transformResponse: (response: { data: AcceptInviteResponse }) =>
            response.data,
        },
      ),
      acceptOrganizationAdminInvite: builder.mutation({
        query: (data: {
          token: string;
          organizationId: string;
          email: string;
        }) => {
          return {
            method: "PATCH",
            url: `/organizations/${data.organizationId}/invitations/accept`,
            body: data,
          };
        },
        transformResponse: (response: any) => response,
        invalidatesTags: ["UserAccessStatus"],
      }),
      mockData: builder.query({
        query: () => {
          return {
            method: "GET",
            url: "/mock",
          };
        },
        transformResponse: (response: { data: [] }) => response.data,
      }),
      connectToCDP: builder.mutation({
        query: ({ inventoryId }) => {
          return {
            method: "POST",
            url: `/inventory/${inventoryId}/cdp`,
          };
        },
      }),

      // ActivityValue CRUD
      getActivityValues: builder.query({
        query: ({
          inventoryId,
          subCategoryIds,
          subSectorId,
          methodologyId,
        }: {
          inventoryId: string;
          subCategoryIds?: string[];
          subSectorId?: string;
          methodologyId?: string;
        }) => ({
          url: `/inventory/${inventoryId}/activity-value`,
          params: {
            subCategoryIds: subCategoryIds?.join(",") ?? undefined,
            subSectorId: subSectorId ?? undefined,
            methodologyId: methodologyId ?? undefined,
          },
          method: "GET",
        }),
        transformResponse: (response: any) => response.data,
        providesTags: ["ActivityValue"],
      }),
      createActivityValue: builder.mutation({
        query: (data) => ({
          method: "POST",
          url: `/inventory/${data.inventoryId}/activity-value`,
          body: data.requestData,
        }),
        transformResponse: (response: any) => response.data,
        invalidatesTags: [
          "Inventory",
          "ActivityValue",
          "InventoryValue",
          "InventoryProgress",
          "YearlyReportResults",
          "ReportResults",
          "SectorBreakdown",
        ],
      }),
      getActivityValue: builder.query({
        query: (data: { inventoryId: string; valueId: string }) => ({
          method: "GET",
          url: `/inventory/${data.inventoryId}/activity-value/${data.valueId}`,
        }),
        transformResponse: (response: any) => response.data,
        providesTags: ["ActivityValue"],
      }),
      updateActivityValue: builder.mutation({
        query: (data) => ({
          method: "PATCH",
          url: `/inventory/${data.inventoryId}/activity-value/${data.valueId}`,
          body: data.data,
        }),
        transformResponse: (response: any) => response.data,
        invalidatesTags: [
          "Inventory",
          "ActivityValue",
          "InventoryValue",
          "InventoryProgress",
          "ReportResults",
          "YearlyReportResults",
          "SectorBreakdown",
        ],
      }),
      deleteActivityValue: builder.mutation({
        query: (data: { activityValueId: string; inventoryId: string }) => ({
          method: "DELETE",
          url: `/inventory/${data.inventoryId}/activity-value/${data.activityValueId}`,
        }),
        transformResponse: (response: { success: boolean }) => response,
        invalidatesTags: [
          "Inventory",
          "ActivityValue",
          "InventoryValue",
          "InventoryProgress",
          "ReportResults",
          "YearlyReportResults",
          "SectorBreakdown",
        ],
      }),
      deleteAllActivityValues: builder.mutation({
        query: (data: {
          inventoryId: string;
          subSectorId?: string;
          gpcReferenceNumber?: string;
        }) => ({
          method: "DELETE",
          url: `/inventory/${data.inventoryId}/activity-value`,
          params: {
            subSectorId: data.subSectorId,
            gpcReferenceNumber: data.gpcReferenceNumber,
          },
        }),
        transformResponse: (response: any) => response.data,
        invalidatesTags: [
          "Inventory",
          "ActivityValue",
          "InventoryValue",
          "InventoryProgress",
          "ReportResults",
          "YearlyReportResults",
          "SectorBreakdown",
        ],
      }),
      createThreadId: builder.mutation({
        query: (data: { inventoryId: string; content: string }) => ({
          url: `/assistants/threads/${data.inventoryId}`,
          method: "POST",
          headers: {
            "Content-Type": "application/json",
          },
          body: JSON.stringify({
            content: data.content,
          }),
        }),
        transformResponse: (response: { threadId: string }) =>
          response.threadId,
      }),
      updateInventory: builder.mutation<
        InventoryAttributes,
        InventoryUpdateQuery
      >({
        query: (data) => ({
          url: `/inventory/${data.inventoryId}`,
          method: "PATCH",
          body: data.data,
        }),
        transformResponse: (response: { data: InventoryAttributes }) =>
          response.data,
        invalidatesTags: ["Inventory"],
      }),
      updatePassword: builder.mutation({
        query: (data) => ({
          url: `/auth/update-password`,
          method: "POST",
          body: data,
        }),
      }),
      // Get unfinished subsectors
      getNotationKeyScopes: builder.query({
        query: (data: { inventoryId: string }) => ({
          url: `/inventory/${data.inventoryId}/notation-keys`,
          method: "GET",
        }),
        transformResponse: (response: any) => response,
      }),
      // Add notation keys to subsectors with missing data missing
      updateOrCreateNotationKeys: builder.mutation({
        query: (data: {
          inventoryId: string;
          notationKeys: {
            subCategoryId: string;
            unavailableReason: string;
            unavailableExplanation: string;
          }[];
        }) => ({
          url: `/inventory/${data.inventoryId}/notation-keys`,
          method: "POST",
          body: { notationKeys: data.notationKeys },
        }),
        transformResponse: (response: any) => response.data,
      }),
      createOrganization: builder.mutation({
        query: (data: { name: string; contactEmail: string }) => ({
          url: `/organizations`,
          method: "POST",
          body: { ...data },
        }),
        transformResponse: (response: OrganizationResponse) => {
          return response;
        },
        invalidatesTags: ["Organizations"],
      }),
      updateOrganization: builder.mutation({
        query: (data: { id: string; name: string; contactEmail: string }) => ({
          url: `/organizations/${data.id}`,
          method: "PATCH",
          body: { name: data.name, contactEmail: data.contactEmail },
        }),
        transformResponse: (response: OrganizationResponse) => {
          return response;
        },
        invalidatesTags: ["Organizations", "Organization"],
      }),
      createProject: builder.mutation({
        query: (data: {
          organizationId: string;
          name: string;
          cityCountLimit: number;
          description: string;
        }) => ({
          url: `/organizations/${data.organizationId}/projects`,
          method: "POST",
          body: {
            name: data.name,
            cityCountLimit: data.cityCountLimit,
            description: data.description,
          },
        }),
        transformResponse: (response: ProjectResponse) => response,
        invalidatesTags: ["Projects"],
      }),
      editProject: builder.mutation({
        query: (data: {
          projectId: string;
          name: string;
          cityCountLimit: number;
          description: string;
        }) => ({
          url: `/projects/${data.projectId}`,
          method: "PATCH",
          body: {
            name: data.name,
            cityCountLimit: data.cityCountLimit,
            description: data.description,
          },
        }),
        transformResponse: (response: ProjectResponse) => response,
        invalidatesTags: ["Projects", "Project"],
      }),
      deleteProject: builder.mutation({
        query: (projectId: string) => ({
          url: `/projects/${projectId}`,
          method: "DELETE",
        }),
        invalidatesTags: ["Projects", "Project"],
      }),
      getProject: builder.query({
        query: (data: { projectId: string }) => ({
          url: `/projects/${data.projectId}`,
          method: "GET",
        }),
        transformResponse: (response: ProjectResponse) => response,
        providesTags: ["Projects", "Project"],
      }),
      createOrganizationInvite: builder.mutation({
        query: (data: {
          organizationId: string;
          inviteeEmail: string;
          role: OrganizationRole;
        }) => ({
          url: `/organizations/${data.organizationId}/invitations`,
          method: "POST",
          body: {
            inviteeEmail: data.inviteeEmail,
            role: data.role,
            organizationId: data.organizationId,
          },
        }),
        transformResponse: (response: any) => response,
        invalidatesTags: [
          "OrganizationInvite",
          "Organizations",
          "ProjectUsers",
        ],
      }),
      getOrganizations: builder.query({
        query: () => ({
          method: "GET",
          url: `/organizations`,
        }),
        transformResponse: (response: ListOrganizationsResponse) =>
          response.map((org) => ({
            ...org,
            status: org.organizationInvite.find(
              (invite) => invite.status === InviteStatus.ACCEPTED,
            )
              ? "accepted"
              : "invite sent",
          })),
        providesTags: ["Organizations"],
      }),
      getProjects: builder.query({
        query: (data: { organizationId: string }) => ({
          method: "GET",
          url: `/organizations/${data.organizationId}/projects`,
        }),
        transformResponse: (response: ProjectWithCities[]) => response,
        providesTags: ["Projects"],
      }),
      getOrganization: builder.query({
        query: (organizationId: string) => ({
          method: "GET",
          url: `/organizations/${organizationId}`,
        }),
        transformResponse: (response: OrganizationResponse) => response,
        providesTags: ["Organizations", "Organization"],
      }),
      createBulkInventories: builder.mutation({
        query: (data: {
          emails: string[];
          cityLocodes: string[];
          years: number[];
          scope: string;
          gwp: string;
        }) => ({
          url: `/admin/bulk`,
          method: "POST",
          body: data,
        }),
        transformResponse: (response: any) => response,
      }),
      connectDataSources: builder.mutation({
        query: (data: {
          userEmail: string;
          cityLocodes: string[];
          years: number[];
        }) => ({
          url: `/admin/connect-sources`,
          method: "POST",
          body: data,
        }),
        transformResponse: (response: any) => response,
      }),
      getProjectUsers: builder.query({
        query: (projectId: string) => ({
          method: "GET",
          url: `/projects/${projectId}/users`,
        }),
        transformResponse: (response: ProjectUserResponse[]) => response,
        providesTags: ["ProjectUsers"],
      }),
      deleteProjectUser: builder.mutation({
        query: (data: { projectId: string; email: string }) => ({
          method: "DELETE",
          url: `/projects/${data.projectId}/users?email=${data.email}`,
        }),
        transformResponse: (response: any) => response,
        invalidatesTags: ["ProjectUsers"],
      }),
      deleteCityUser: builder.mutation({
        query: (data: { cityId: string; email: string }) => ({
          method: "DELETE",
          url: `/city/${data.cityId}/user?email=${data.email}`,
        }),
        transformResponse: (response: any) => response,
        invalidatesTags: ["ProjectUsers"],
      }),
      deleteOrganizationAdminUser: builder.mutation({
        query: (data: { organizationId: string; email: string }) => ({
          method: "DELETE",
          url: `/organizations/${data.organizationId}/users?email=${data.email}`,
        }),
        transformResponse: (response: any) => response,
        invalidatesTags: ["ProjectUsers"],
      }),
      getUserAccessStatus: builder.query({
        query: () => ({
          method: "GET",
          url: `/user/access-status`,
        }),
        transformResponse: (response: { data: UserAccessResponse }) =>
          response.data,
        providesTags: ["UserAccessStatus"],
      }),
      getUserProjects: builder.query({
        query: () => ({
          method: "GET",
          url: `/user/projects`,
        }),
        transformResponse: (response: ProjectWithCities[]) => response,
        providesTags: ["Projects"],
      }),
      getAllCitiesInSystem: builder.query({
        query: () => ({
          method: "GET",
          url: `city/admin`,
        }),
        transformResponse: (response: { data: any }) => response.data,
      }),
      getAllCitiesInSystem: builder.query({
        query: () => ({
          method: "GET",
          url: `city/admin`,
        }),
        transformResponse: (response: { data: any }) => response.data,
      }),
    };
  },
});

export const openclimateAPI = createApi({
  reducerPath: "openclimateapi",
  baseQuery: fetchBaseQuery({
    baseUrl:
      process.env.NEXT_PUBLIC_OPENCLIMATE_API_URL ||
      "https://app.openclimate.network",
  }),
  endpoints: (builder) => ({
    getOCCity: builder.query<any, string>({
      query: (q) => `/api/v1/search/city?q=${q}`,
      transformResponse: (response: any) => {
        return response.data.filter((item: any) => item.type === "city");
      },
    }),
    getOCCityData: builder.query<any, string>({
      query: (locode) => `/api/v1/actor/${locode}`,
      transformResponse: (response: any) => {
        return response.data;
      },
    }),
  }),
});

// Global API URL

export const GLOBAL_API_URL =
  process.env.GLOBAL_API_URL || "https://api.citycatalyst.io";

// hooks are automatically generated
export const {
  useGetCityQuery,
  useGetCityYearsQuery,
  useGetCitiesAndYearsQuery,
  useGetYearOverYearResultsQuery,
  useAddCityMutation,
  useAddInventoryMutation,
  useSetUserInfoMutation,
  useAddCityPopulationMutation,
  useGetCityPopulationQuery,
  useGetUserQuery,
  useSetCurrentUserDataMutation,
  useGetCityUsersQuery,
  useSetUserDataMutation,
  useCancelInviteMutation,
  useResetInviteMutation,
  useRequestVerificationMutation,
  useGetVerifcationTokenQuery,
  useGetCitiesQuery,
  useGetInventoriesQuery,
  useAddUserFileMutation,
  useGetUserFilesQuery,
  useDeleteUserFileMutation,
  useDisconnectThirdPartyDataMutation,
  useInviteUserMutation,
  useInviteUsersMutation,
  useAcceptInviteMutation,
  useCheckUserMutation,
  useMockDataQuery,
  useConnectToCDPMutation,
  useCreateThreadIdMutation,
  useUpdateActivityValueMutation,
  useDeleteAllActivityValuesMutation,
  useDeleteActivityValueMutation,
  useGetInventoryValuesBySubsectorQuery,
  useDeleteInventoryValueMutation,
  useGetResultsQuery,
  useGetEmissionsForecastQuery,
  useUpdateInventoryMutation,
  useUpdateOrCreateInventoryValueMutation,
  useGetCityInvitesQuery,
  useUpdatePasswordMutation,
  useGetInventoryPopulationsQuery,
  useGetNotationKeyScopesQuery,
  useUpdateOrCreateNotationKeysMutation,
  useCreateOrganizationMutation,
  useCreateProjectMutation,
  useCreateOrganizationInviteMutation,
  useGetOrganizationsQuery,
  useGetProjectQuery,
  useGetProjectsQuery,
  useGetOrganizationQuery,
  useUpdateOrganizationMutation,
  useEditProjectMutation,
  useDeleteProjectMutation,
  useCreateBulkInventoriesMutation,
  useConnectDataSourcesMutation,
  useGetProjectUsersQuery,
  useGetUserAccessStatusQuery,
  useGetAllCitiesInSystemQuery,
<<<<<<< HEAD
=======
  useGetUserProjectsQuery,
>>>>>>> 6253cc2c
} = api;
export const { useGetOCCityQuery, useGetOCCityDataQuery } = openclimateAPI;<|MERGE_RESOLUTION|>--- conflicted
+++ resolved
@@ -1154,9 +1154,6 @@
   useGetProjectUsersQuery,
   useGetUserAccessStatusQuery,
   useGetAllCitiesInSystemQuery,
-<<<<<<< HEAD
-=======
   useGetUserProjectsQuery,
->>>>>>> 6253cc2c
 } = api;
 export const { useGetOCCityQuery, useGetOCCityDataQuery } = openclimateAPI;