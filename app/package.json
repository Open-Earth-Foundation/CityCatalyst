{
  "name": "city-catalyst",
<<<<<<< HEAD
  "version": "0.46.3",
=======
  "version": "0.47.0-rc.0",
>>>>>>> d9404604
  "private": true,
  "type": "module",
  "scripts": {
    "dev": "next dev",
    "build": "next build",
    "start": "next start",
    "lint": "next lint",
    "test": "npm run jest & npm run e2e:test",
    "api:test": "npm run jest",
    "api:test-windows": "npm run jest:windows",
    "e2e:test": "npx playwright test",
    "e2e:debug": "playwright test --debug",
    "e2e:test:head": "npx playwright test -- --headed",
    "jest": "NODE_OPTIONS=\"$NODE_OPTIONS --experimental-vm-modules\" NODE_ENV=\"test\" npx jest",
    "jest:windows": "set NODE_OPTIONS=%NODE_OPTIONS% --experimental-vm-modules && set NODE_ENV=test && npx jest",
    "storybook": "storybook dev -p 6006",
    "build-storybook": "storybook build",
    "db:migrate": "sequelize-cli db:migrate",
    "db:migrate:undo": "sequelize-cli db:migrate:undo",
    "db:seed": "sequelize-cli db:seed:all --debug",
    "db:seed:one": "sequelize-cli db:seed --debug --seed",
    "db:seed:undo": "sequelize-cli db:seed:undo --debug",
    "db:seed:undo:all": "sequelize-cli db:seed:undo:all --debug",
    "db:gen-migration": "sequelize-cli migration:generate --name",
    "db:gen-seed": "sequelize-cli seed:generate --name",
    "sync-catalogue": "tsx scripts/catalogue-sync.ts",
    "ci:test": "npx jest --coverage",
    "prettier": "npx prettier . --write",
    "email": "email dev --dir src/lib/emails",
    "create-admin": "tsx scripts/create-admin.ts",
    "upgrade:ui": "npm uninstall @emotion/styled framer-motion && npm install @chakra-ui/react@latest @emotion/react@latest",
    "i18n:update": "for lang in de es pt; do node scripts/update-translation.js $lang; done"
  },
  "dependencies": {
    "@ai-sdk/openai": "^1.2.0",
    "@aws-sdk/client-s3": "^3.802.0",
    "@chakra-ui/react": "^3.8.0",
    "@emotion/react": "^11.14.0",
    "@hookform/resolvers": "^3.10.0",
    "@huggingface/inference": "^3.9.2",
    "@next/env": "^14.2.5",
    "@nivo/bar": "^0.88.0",
    "@nivo/line": "^0.88.0",
    "@nivo/tooltip": "^0.88.0",
    "@react-email/components": "^0.0.36",
    "@reduxjs/toolkit": "^2.2.7",
    "@storybook/cli": "^8.3.4",
    "@storybook/react": "^8.2.9",
    "@storybook/testing-library": "^0.2.2",
    "@tanstack/react-table": "^8.21.2",
    "@types/bcrypt": "^5.0.2",
    "@types/formidable": "^3.4.5",
    "@types/geojson": "^7946.0.16",
    "@types/http-errors": "^2.0.4",
    "@types/js-cookie": "^3.0.6",
    "@types/jsonwebtoken": "^9.0.6",
    "@types/node": "22.15.12",
    "@types/nodemailer": "^6.4.14",
    "@types/pg": "^8.11.10",
    "@types/react": "18.3.10",
    "@types/react-dom": "18.2.19",
    "@types/react-table": "^7.7.20",
    "@types/uuid": "^9.0.8",
    "@types/wellknown": "^0.5.8",
    "accept-language": "^3.0.20",
    "ai": "^3.4.7",
    "autoprefixer": "10.4.21",
    "bcrypt": "^5.1.1",
    "chakra-react-select": "^4.9.1",
    "char-regex": "^2.0.2",
    "csv-parse": "^5.6.0",
    "csv-stringify": "^6.5.2",
    "date-fns": "^4.1.0",
    "date-fns-tz": "^3.2.0",
    "decimal.js": "^10.4.3",
    "dotenv": "^16.4.5",
    "eslint": "8.57.0",
    "eslint-config-next": "^14.2.13",
    "eslint-plugin-storybook": "^0.8.0",
    "exceljs": "^4.4.0",
    "fetch-blob": "^4.0.0",
    "fetch-mock": "^11.1.5",
    "formidable": "^3.5.4",
    "geojson": "^0.5.0",
    "http-errors": "^2.0.0",
    "i18next": "^23.13.0",
    "i18next-browser-languagedetector": "^8.0.0",
    "i18next-resources-to-backend": "^1.2.1",
    "js-cookie": "^3.0.5",
    "jsonwebtoken": "^9.0.2",
    "k6": "^0.0.0",
    "lodash.groupby": "^4.6.0",
    "next": "^14.2.17",
    "next-auth": "^4.24.10",
    "next-runtime-env": "^3.3.0",
    "next-themes": "^0.4.6",
    "nodemailer": "^6.9.13",
    "openai": "^4.68.1",
    "pg": "^8.13.0",
    "pg-hstore": "^2.3.4",
    "pigeon-maps": "^0.21.6",
    "pino": "^9.3.2",
    "postcss": "8.4.31",
    "react": "18.3.1",
    "react-circle-flags": "^0.0.20",
    "react-dom": "18.2.0",
    "react-email": "^4.0.7",
    "react-hook-form": "^7.55.0",
    "react-i18next": "^15.0.1",
    "react-icons": "^5.4.0",
    "react-intersection-observer": "^9.16.0",
    "react-markdown": "^10.1.0",
    "react-redux": "^9.2.0",
    "react-table": "^7.8.0",
    "remark-gfm": "^4.0.1",
    "sequelize": "^6.37.5",
    "sequelize-cli": "^6.6.2",
    "tailwindcss": "3.4.10",
    "ts-jest": "^29.3.0",
    "tsx": "^4.19.2",
    "typescript": "5.5.4",
    "uuid": "^9.0.1",
    "wellknown": "^0.5.0",
    "zod": "^3.22.4"
  },
  "devDependencies": {
    "@jest/globals": "^29.7.0",
    "@playwright/test": "^1.52.0",
    "@storybook/addon-essentials": "^8.2.6",
    "@storybook/addon-interactions": "^8.2.5",
    "@storybook/addon-links": "^7.6.17",
    "@storybook/blocks": "^8.0.4",
    "@storybook/nextjs": "^8.0.8",
    "@testing-library/jest-dom": "^6.6.3",
    "@testing-library/react": "^14.2.1",
    "@types/glob": "^8.1.0",
    "@types/lodash.groupby": "^4.6.9",
    "eslint-plugin-i18next": "^6.1.1",
    "glob": "^11.0.0",
    "jest": "^29.7.0",
    "jest-environment-jsdom": "^29.7.0",
    "prettier": "3.2.5",
    "sequelize-auto": "^0.8.8",
    "start-server-and-test": "^2.0.3",
    "storybook": "^8.2.7",
    "ts-node": "^10.9.2"
  },
  "engines": {
    "node": ">=20.5.0"
  }
}<|MERGE_RESOLUTION|>--- conflicted
+++ resolved
@@ -1,10 +1,6 @@
 {
   "name": "city-catalyst",
-<<<<<<< HEAD
-  "version": "0.46.3",
-=======
   "version": "0.47.0-rc.0",
->>>>>>> d9404604
   "private": true,
   "type": "module",
   "scripts": {
