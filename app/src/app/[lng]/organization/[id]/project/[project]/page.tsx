--- conflicted
+++ resolved
@@ -13,12 +13,7 @@
 const CitiesTable = lazy(() => import("@/components/Project/CitiesTable"));
 import { useTranslation } from "@/i18n/client";
 import { useGetOrganizationQuery, useGetProjectsQuery } from "@/services/api";
-<<<<<<< HEAD
-import { ProjectWithCities } from "@/util/types";
-import { Box, Button, Card, Icon, Table, VStack } from "@chakra-ui/react";
-=======
 import { Box, Card, Icon, VStack } from "@chakra-ui/react";
->>>>>>> e0804064
 import NextLink from "next/link";
 import { useRouter } from "next/navigation";
 import { use, useMemo } from "react";
@@ -103,42 +98,9 @@
               <BodyLarge>{t("discover-cities-description")}</BodyLarge>
             </VStack>
             {project?.cities && project.cities.length > 0 && (
-<<<<<<< HEAD
-              <DataTable
-                data={project?.cities}
-                searchable
-                pagination
-                itemsPerPage={20}
-                columns={[
-                  { header: t("city-name"), accessor: "name" },
-                  {
-                    header: t("country-name"),
-                    accessor: "country",
-                  },
-                  { header: t("status"), accessor: null },
-                  { header: "", accessor: null },
-                ]}
-                selectKey="cityId"
-                renderRow={(item, idx) => (
-                  <Table.Row key={idx}>
-                    <Table.Cell>{item.name}</Table.Cell>
-                    <Table.Cell>{item.country}</Table.Cell>
-                    <Table.Cell>{t("active")}</Table.Cell>
-                    <Table.Cell textAlign="end">
-                      <Icon
-                        as={MdNavigateNext}
-                        boxSize={6}
-                        color="interactive.control"
-                      />
-                    </Table.Cell>
-                  </Table.Row>
-                )}
-              />
-=======
               <Suspense fallback={<ProgressLoader />}>
                 <CitiesTable cities={project.cities} lng={lng} t={t} />
               </Suspense>
->>>>>>> e0804064
             )}
             <NextLink
               href="https://citycatalyst.openearth.org/learning-hub"
