import {
  type CityAttributes,
  type InventoryAttributes,
  type InventoryValueAttributes,
  type PopulationAttributes,
  type UserAttributes,
} from "@/models/init-models";
import type { BoundingBox } from "@/util/geojson";
import {
  AcceptInviteRequest,
  AcceptInviteResponse,
  CityAndYearsResponse,
  ConnectDataSourceQuery,
  ConnectDataSourceResponse,
  EmissionsFactorResponse,
  EmissionsForecastData,
  GetDataSourcesResult,
  GetUserCityInvitesResponse,
  InventoryDeleteQuery,
  InventoryPopulationsResponse,
  InventoryProgressResponse,
  InventoryResponse,
  InventoryUpdateQuery,
  InventoryValueInSubSectorDeleteQuery,
  InventoryValueInSubSectorScopeUpdateQuery,
  InventoryValueResponse,
  InventoryValueUpdateQuery,
  InventoryWithCity,
  InviteStatus,
  ListOrganizationsResponse,
  OrganizationResponse,
  OrganizationRole,
  ProjectResponse,
  ProjectWithCities,
  RequiredScopesResponse,
  ResultsResponse,
  SectorBreakdownResponse,
  UserAccessResponse,
  UserFileResponse,
  UserInfoResponse,
  UserInviteResponse,
  UsersInvitesRequest,
  UsersInvitesResponse,
  YearOverYearResultsResponse,
  ProjectUserResponse,
  CityWithProjectDataResponse,
  LANGUAGES,
  ACTION_TYPES,
  ThemeResponse,
  OrganizationWithThemeResponse,
  UpdateUserPayload,
<<<<<<< HEAD
  FormulaInputValuesResponse,
=======
>>>>>>> e221c7c3
} from "@/util/types";
import type { GeoJSON } from "geojson";
import { createApi, fetchBaseQuery } from "@reduxjs/toolkit/query/react";

export const api = createApi({
  reducerPath: "api",
  tagTypes: [
    "UserInfo",
    "InventoryProgress",
    "UserInventories",
    "SubSectorValue",
    "InventoryValue",
    "ActivityValue",
    "UserData",
    "FileData",
    "CityData",
    "ReportResults",
    "YearlyReportResults",
    "SectorBreakdown",
    "Inventory",
    "CitiesAndInventories",
    "Inventories",
    "Invites",
    "Organizations",
    "OrganizationInvite",
    "Projects",
    "Organization",
    "Project",
    "ProjectUsers",
    "UserAccessStatus",
    "Cities",
    "Cap",
    "Themes",
  ],
  baseQuery: fetchBaseQuery({ baseUrl: "/api/v0/", credentials: "include" }),
  endpoints: (builder) => {
    return {
      getCitiesAndYears: builder.query<CityAndYearsResponse[], void>({
        query: () => "user/cities",
        transformResponse: (response: { data: CityAndYearsResponse[] }) =>
          response.data.map(({ city, years }) => ({
            city,
            years: years.sort((a, b) => b.year - a.year),
          })),
        providesTags: ["CitiesAndInventories"],
      }),
      getCityYears: builder.query<CityAndYearsResponse, string>({
        query: (cityId) => `city/${cityId}/years`,
        transformResponse: (response: { data: CityAndYearsResponse }) =>
          response.data,
        providesTags: ["CitiesAndInventories"],
      }),
      getCity: builder.query<CityAttributes, string>({
        query: (cityId) => `city/${cityId}`,
        transformResponse: (response: { data: CityAttributes }) =>
          response.data,
      }),
      getCityBoundary: builder.query<
        { data: GeoJSON; boundingBox: BoundingBox; area: number },
        string
      >({
        query: (cityId) => `city/${cityId}/boundary`,
        transformResponse: (response: {
          data: GeoJSON;
          boundingBox: BoundingBox;
          area: number;
        }) => response,
      }),
      getInventory: builder.query<InventoryResponse, string>({
        query: (inventoryId: string) => `inventory/${inventoryId}`,
        transformResponse: (response: { data: InventoryResponse }) =>
          response.data,
        providesTags: ["Inventory"],
      }),
      getInventoryPopulations: builder.query<
        InventoryPopulationsResponse,
        string
      >({
        query: (inventoryId: string) => `inventory/${inventoryId}/populations`,
        transformResponse: (response: { data: InventoryPopulationsResponse }) =>
          response.data,
      }),
      getRequiredScopes: builder.query<RequiredScopesResponse, string>({
        query: (sectorId) => `sector/${sectorId}/required-scopes`,
        transformResponse: (response: { data: RequiredScopesResponse }) =>
          response.data,
      }),
      getResults: builder.query<ResultsResponse, string>({
        query: (inventoryId: string) => `inventory/${inventoryId}/results`,
        transformResponse: (response: { data: ResultsResponse }) =>
          response.data,
        providesTags: ["ReportResults"],
      }),
      getEmissionsForecast: builder.query<EmissionsForecastData, string>({
        query: (inventoryId: string) =>
          `inventory/${inventoryId}/results/emissions-forecast`,
        transformResponse: (response: { data: EmissionsForecastData }) => {
          return response.data;
        },
        providesTags: ["ReportResults"],
      }),

      getYearOverYearResults: builder.query<
        YearOverYearResultsResponse,
        string
      >({
        query: (cityId: string) => `user/cities/${cityId}/results`,
        transformResponse: (response: { data: YearOverYearResultsResponse }) =>
          response.data,
        providesTags: ["YearlyReportResults"],
      }),
      getSectorBreakdown: builder.query<
        SectorBreakdownResponse,
        {
          inventoryId: string;
          sector: string;
        }
      >({
        query: ({
          inventoryId,
          sector,
        }: {
          inventoryId: string;
          sector: string;
        }) => {
          return `inventory/${inventoryId}/results/${sector}`;
        },
        transformResponse: (response: { data: SectorBreakdownResponse }) =>
          response.data,
        providesTags: ["SectorBreakdown"],
      }),
      getInventoryProgress: builder.query<InventoryProgressResponse, string>({
        query: (inventoryId) => `inventory/${inventoryId}/progress`,
        transformResponse: (response: { data: InventoryProgressResponse }) =>
          response.data,
        providesTags: ["InventoryProgress"],
      }),
      addCity: builder.mutation<
        CityAttributes,
        {
          name: string;
          locode: string;
          area: number | undefined;
          region: string;
          country: string;
          regionLocode: string;
          countryLocode: string;
          projectId?: string;
        }
      >({
        query: (data) => ({
          url: `/city`,
          method: "POST",
          body: data,
        }),
        transformResponse: (response: { data: CityAttributes }) =>
          response.data,
        invalidatesTags: ["CityData", "Projects"],
      }),
      addInventory: builder.mutation<
        InventoryAttributes,
        {
          cityId: string;
          year: number;
          inventoryName: string;
          totalCountryEmissions: number;
          globalWarmingPotentialType: string;
          inventoryType: string;
        }
      >({
        query: (data) => ({
          url: `/city/${data.cityId}/inventory`,
          method: "POST",
          body: data,
        }),
        transformResponse: (response: { data: InventoryAttributes }) =>
          response.data,
        invalidatesTags: ["UserInventories", "CitiesAndInventories"],
      }),
      setUserInfo: builder.mutation<
        UserAttributes,
        { cityId: string; defaultInventoryId: string }
      >({
        query: (data) => ({
          url: "/user",
          method: "PATCH",
          body: data,
        }),
        invalidatesTags: ["UserInfo"],
      }),
      getUserInfo: builder.query<UserInfoResponse, void>({
        query: () => "/user",
        transformResponse: (response: { data: UserInfoResponse }) =>
          response.data,
        providesTags: ["UserInfo"],
      }),
      getAllDataSources: builder.query<
        GetDataSourcesResult,
        { inventoryId: string }
      >({
        query: ({ inventoryId }) => `datasource/${inventoryId}`,
        transformResponse: (response: GetDataSourcesResult) => response,
      }),
      getInventoryValue: builder.query<
        InventoryValueResponse,
        { subCategoryId: string; inventoryId: string }
      >({
        query: ({ subCategoryId, inventoryId }) =>
          `/inventory/${inventoryId}/value/${subCategoryId}`,
        transformResponse: (response: { data: InventoryValueResponse }) =>
          response.data,
        providesTags: ["InventoryValue"],
      }),
      getInventoryValues: builder.query<
        InventoryValueResponse[],
        { subCategoryIds: string[]; inventoryId: string }
      >({
        query: ({ subCategoryIds, inventoryId }) => ({
          url: `/inventory/${inventoryId}/value`,
          method: "GET",
          params: { subCategoryIds: subCategoryIds.join(",") },
        }),
        transformResponse: (response: { data: InventoryValueResponse[] }) =>
          response.data,
        providesTags: ["InventoryValue"],
      }),
      getInventoryValuesBySubsector: builder.query<
        InventoryValueResponse[],
        {
          inventoryId: string;
          subSectorId: string;
        }
      >({
        query: ({ inventoryId, subSectorId }) => ({
          url: `/inventory/${inventoryId}/value/subsector/${subSectorId}`,
          method: "GET",
        }),
        transformResponse: (response: { data: InventoryValueResponse[] }) =>
          response.data,
        providesTags: ["InventoryValue"],
      }),
      setInventoryValue: builder.mutation<
        InventoryValueAttributes,
        InventoryValueUpdateQuery
      >({
        query: (data) => ({
          url: `/inventory/${data.inventoryId}/value/${data.subCategoryId}`,
          method: "PATCH",
          body: data.data,
        }),
        transformResponse: (response: { data: InventoryValueAttributes }) =>
          response.data,
        invalidatesTags: [
          "Inventory",
          "InventoryProgress",
          "InventoryValue",
          "ReportResults",
          "YearlyReportResults",
        ],
      }),
      connectDataSource: builder.mutation<
        ConnectDataSourceResponse,
        ConnectDataSourceQuery
      >({
        query: (data) => ({
          url: `/datasource/${data.inventoryId}`,
          method: "POST",
          body: { dataSourceIds: data.dataSourceIds },
        }),
        transformResponse: (response: { data: ConnectDataSourceResponse }) =>
          response.data,
        invalidatesTags: [
          "Inventory",
          "InventoryProgress",
          "InventoryValue",
          "ReportResults",
          "YearlyReportResults",
        ],
      }),
      updateOrCreateInventoryValue: builder.mutation<
        InventoryValueAttributes,
        InventoryValueInSubSectorScopeUpdateQuery
      >({
        query: (data) => ({
          url: `/inventory/${data.inventoryId}/value/subsector/${data.subSectorId}`,
          method: "PATCH",
          body: data.data,
        }),
        transformResponse: (response: { data: InventoryValueAttributes }) =>
          response.data,
        invalidatesTags: [
          "Inventory",
          "InventoryProgress",
          "InventoryValue",
          "ActivityValue", // because they are deleted when IV is marked as not available
          "ReportResults",
          "YearlyReportResults",
        ],
      }),
      deleteInventory: builder.mutation<
        InventoryAttributes,
        InventoryDeleteQuery
      >({
        query: (data) => ({
          url: `/inventory/${data.inventoryId}`,
          method: "DELETE",
        }),
        transformResponse: (response: { data: InventoryAttributes }) =>
          response.data,
        invalidatesTags: [
          "InventoryProgress",
          "InventoryValue",
          "Inventories",
          "Inventory",
          "ActivityValue",
          "InventoryValue",
          "ReportResults",
          "YearlyReportResults",
          "UserInfo",
        ],
      }),
      deleteInventoryValue: builder.mutation<
        InventoryValueAttributes,
        InventoryValueInSubSectorDeleteQuery
      >({
        query: (data) => ({
          url: `/inventory/${data.inventoryId}/value/subsector/${data.subSectorId}`,
          method: "DELETE",
        }),
        transformResponse: (response: { data: InventoryValueAttributes }) =>
          response.data,
        invalidatesTags: ["InventoryProgress", "InventoryValue"],
      }),
      getUserInventories: builder.query<InventoryWithCity[], void>({
        query: () => "/user/inventories",
        transformResponse: (response: { data: InventoryWithCity[] }) =>
          response.data,
        providesTags: ["UserInventories"],
      }),
      addCityPopulation: builder.mutation<
        PopulationAttributes,
        {
          cityId: string;
          locode: string;
          cityPopulation: number;
          regionPopulation: number;
          countryPopulation: number;
          cityPopulationYear: number;
          regionPopulationYear: number;
          countryPopulationYear: number;
        }
      >({
        query: (data) => {
          return {
            url: `/city/${data.cityId}/population`,
            method: `POST`,
            body: data,
          };
        },
      }),
      getCityPopulation: builder.query<
        PopulationAttributes,
        {
          year: number;
          cityId: string;
        }
      >({
        query: (data) => `/city/${data.cityId}/population/${data.year}`,
        transformResponse: (response: { data: PopulationAttributes }) =>
          response.data,
      }),
      getUser: builder.query<
        UserAttributes,
        {
          userId: string;
          cityId: string;
        }
      >({
        query: (data) => `/city/${data.cityId}/user/${data.userId}`,
        transformResponse: (response: { data: any }) => response.data,
        providesTags: ["UserData"],
      }),

      setCurrentUserData: builder.mutation<UserAttributes, UpdateUserPayload>({
        query: (data) => ({
          url: `/user/${data.userId}`,
          method: "PATCH",
          body: data,
        }),
      }),
      checkUser: builder.mutation<
        UserAttributes,
        {
          email: string;
          cityId: string;
        }
      >({
        query: (data) => ({
          url: `/city/${data.cityId}/user/`,
          method: "POST",
          body: data,
        }),
        transformResponse: (response: { data: any }) => response.data,
        invalidatesTags: ["UserData"],
      }),
      getCityUsers: builder.query<
        UserAttributes,
        {
          cityId: string;
        }
      >({
        query: (data) => `/city/${data.cityId}/user/`,
        transformResponse: (response: { data: any }) => response.data,
        providesTags: ["UserData"],
      }),
      getCityInvites: builder.query<GetUserCityInvitesResponse[], void>({
        query: () => `/user/invites`,
        transformResponse: (response: { data: any }) => response.data,
        providesTags: ["Invites"],
      }),
      setUserData: builder.mutation<
        UserAttributes,
        Partial<UserAttributes> & Pick<UserAttributes, "userId">
      >({
        query: ({ userId, ...rest }) => ({
          url: `/user/${userId}`,
          method: "PATCH",
          body: rest,
        }),
        invalidatesTags: ["UserData"],
      }),
      cancelInvite: builder.mutation<void, { cityInviteId: string }>({
        query: ({ cityInviteId }) => ({
          url: `/user/invites/${cityInviteId}`,
          method: "DELETE",
        }),
        transformResponse: (response: { data: any }) => response.data,
        invalidatesTags: ["Invites"],
      }),
      resetInvite: builder.mutation<void, { cityInviteId: string }>({
        query: ({ cityInviteId }) => ({
          url: `/user/invites/${cityInviteId}`,
          method: "PATCH",
        }),
        transformResponse: (response: { data: any }) => response.data,
        invalidatesTags: ["Invites"],
      }),
      getVerificationToken: builder.query({
        query: () => ({
          url: "/auth/verify",
          method: "GET",
        }),
      }),

      requestVerification: builder.mutation<
        string,
        { password: string; token: string }
      >({
        query: ({ password, token }) => ({
          url: `/auth/verify`,
          method: "POST",
          body: { password, token },
        }),
      }),
      getCities: builder.query({
        query: () => ({
          url: "/city",
          method: "GET",
        }),
        transformResponse: (response: { data: any }) => response.data,
        providesTags: ["CityData"],
      }),
      removeCity: builder.mutation<string, { cityId: string }>({
        query: ({ cityId }) => ({
          url: `/city/${cityId}`,
          method: "DELETE",
        }),
        transformResponse: (response: { data: any }) => response.data,
        invalidatesTags: ["CityData", "Projects"],
      }),
      getInventories: builder.query<InventoryAttributes[], { cityId: string }>({
        query: ({ cityId }) => ({
          url: `/city/${cityId}/inventory`,
          method: "GET",
        }),
        providesTags: ["Inventories"],
        transformResponse: (response: { data: any }) => response.data,
      }),
      addUserFile: builder.mutation<UserFileResponse, any>({
        query: ({ formData, cityId }) => {
          return {
            method: "POST",
            url: `city/${cityId}/file`,
            body: formData,
          };
        },
        transformResponse: (response: { data: UserFileResponse }) =>
          response.data,
        invalidatesTags: ["FileData"],
      }),
      getUserFiles: builder.query({
        query: (cityId: string) => ({
          method: "GET",
          url: `/city/${cityId}/file`,
        }),
        transformResponse: (response: { data: UserFileResponse }) => {
          return response.data;
        },

        providesTags: ["FileData"],
      }),
      deleteUserFile: builder.mutation({
        query: (params) => ({
          method: "DELETE",
          url: `/city/${params.cityId}/file/${params.fileId}`,
        }),
        transformResponse: (response: { data: UserFileResponse }) =>
          response.data,
        invalidatesTags: ["FileData"],
      }),
      getEmissionsFactors: builder.query<
        EmissionsFactorResponse,
        {
          methodologyId: string;
          inventoryId: string;
          referenceNumber: string;
          metadata?: Record<string, any>;
        }
      >({
        query: (params) => {
          return {
            url: `/emissions-factor`,
            method: "POST",
            body: params,
          };
        },
        transformResponse: (response: { data: EmissionsFactorResponse }) => {
          return response.data;
        },
      }),
      disconnectThirdPartyData: builder.mutation({
        query: ({ inventoryId, datasourceId }) => ({
          method: "DELETE",
          url: `datasource/${inventoryId}/datasource/${datasourceId}`,
        }),
        invalidatesTags: [
          "InventoryValue",
          "InventoryProgress",
          "ReportResults",
        ],
        transformResponse: (response: { data: EmissionsFactorResponse }) =>
          response.data,
      }),
      // User invitation to city
      inviteUser: builder.mutation<
        UserInviteResponse,
        {
          cityId: string;
          name?: string;
          email: string;
          userId: string;
          invitingUserId: string;
          inventoryId: string;
        }
      >({
        query: (data) => {
          return {
            method: "POST",
            url: `/city/invite`,
            body: data,
          };
        },
        invalidatesTags: ["Invites"],
        transformResponse: (response: { data: UserInviteResponse }) =>
          response.data,
      }),
      inviteUsers: builder.mutation<UsersInvitesResponse, UsersInvitesRequest>({
        query: (data) => {
          return {
            method: "POST",
            url: `/user/invites`,
            body: data,
          };
        },
        transformResponse: (response: UsersInvitesResponse) => {
          return response;
        },
        invalidatesTags: ["ProjectUsers", "Invites"],
      }),
      acceptInvite: builder.mutation<AcceptInviteResponse, AcceptInviteRequest>(
        {
          query: (data) => {
            return {
              method: "PATCH",
              url: `/user/invites/accept`,
              body: data,
            };
          },

          transformResponse: (response: { data: AcceptInviteResponse }) =>
            response.data,
        },
      ),
      acceptOrganizationAdminInvite: builder.mutation({
        query: (data: {
          token: string;
          organizationId: string;
          email: string;
        }) => {
          return {
            method: "PATCH",
            url: `/organizations/${data.organizationId}/invitations/accept`,
            body: data,
          };
        },
        transformResponse: (response: any) => response,
        invalidatesTags: [
          "UserAccessStatus",
          "Projects",
          "Organizations",
          "OrganizationInvite",
          "ProjectUsers",
          "UserInventories",
          "CitiesAndInventories",
          "Inventories",
          "Projects",
          "Organization",
          "Project",
        ],
      }),
      mockData: builder.query({
        query: () => {
          return {
            method: "GET",
            url: "/mock",
          };
        },
        transformResponse: (response: { data: [] }) => response.data,
      }),
      connectToCDP: builder.mutation({
        query: ({ inventoryId }) => {
          return {
            method: "POST",
            url: `/inventory/${inventoryId}/cdp`,
          };
        },
      }),

      // ActivityValue CRUD
      getActivityValues: builder.query({
        query: ({
          inventoryId,
          subCategoryIds,
          subSectorId,
          methodologyId,
        }: {
          inventoryId: string;
          subCategoryIds?: string[];
          subSectorId?: string;
          methodologyId?: string;
        }) => ({
          url: `/inventory/${inventoryId}/activity-value`,
          params: {
            subCategoryIds: subCategoryIds?.join(",") ?? undefined,
            subSectorId: subSectorId ?? undefined,
            methodologyId: methodologyId ?? undefined,
          },
          method: "GET",
        }),
        transformResponse: (response: any) => response.data,
        providesTags: ["ActivityValue"],
      }),
      createActivityValue: builder.mutation({
        query: (data) => ({
          method: "POST",
          url: `/inventory/${data.inventoryId}/activity-value`,
          body: data.requestData,
        }),
        transformResponse: (response: any) => response.data,
        invalidatesTags: [
          "Inventory",
          "ActivityValue",
          "InventoryValue",
          "InventoryProgress",
          "YearlyReportResults",
          "ReportResults",
          "SectorBreakdown",
        ],
      }),
      getActivityValue: builder.query({
        query: (data: { inventoryId: string; valueId: string }) => ({
          method: "GET",
          url: `/inventory/${data.inventoryId}/activity-value/${data.valueId}`,
        }),
        transformResponse: (response: any) => response.data,
        providesTags: ["ActivityValue"],
      }),
      updateActivityValue: builder.mutation({
        query: (data) => ({
          method: "PATCH",
          url: `/inventory/${data.inventoryId}/activity-value/${data.valueId}`,
          body: data.data,
        }),
        transformResponse: (response: any) => response.data,
        invalidatesTags: [
          "Inventory",
          "ActivityValue",
          "InventoryValue",
          "InventoryProgress",
          "ReportResults",
          "YearlyReportResults",
          "SectorBreakdown",
        ],
      }),
      deleteActivityValue: builder.mutation({
        query: (data: { activityValueId: string; inventoryId: string }) => ({
          method: "DELETE",
          url: `/inventory/${data.inventoryId}/activity-value/${data.activityValueId}`,
        }),
        transformResponse: (response: { success: boolean }) => response,
        invalidatesTags: [
          "Inventory",
          "ActivityValue",
          "InventoryValue",
          "InventoryProgress",
          "ReportResults",
          "YearlyReportResults",
          "SectorBreakdown",
        ],
      }),
      deleteAllActivityValues: builder.mutation({
        query: (data: {
          inventoryId: string;
          subSectorId?: string;
          gpcReferenceNumber?: string;
        }) => ({
          method: "DELETE",
          url: `/inventory/${data.inventoryId}/activity-value`,
          params: {
            subSectorId: data.subSectorId,
            gpcReferenceNumber: data.gpcReferenceNumber,
          },
        }),
        transformResponse: (response: any) => response.data,
        invalidatesTags: [
          "Inventory",
          "ActivityValue",
          "InventoryValue",
          "InventoryProgress",
          "ReportResults",
          "YearlyReportResults",
          "SectorBreakdown",
        ],
      }),
      createThreadId: builder.mutation({
        query: (data: { inventoryId: string; content: string }) => ({
          url: `/assistants/threads/${data.inventoryId}`,
          method: "POST",
          headers: {
            "Content-Type": "application/json",
          },
          body: JSON.stringify({
            content: data.content,
          }),
        }),
        transformResponse: (response: { threadId: string }) =>
          response.threadId,
      }),
      updateInventory: builder.mutation<
        InventoryAttributes,
        InventoryUpdateQuery
      >({
        query: (data) => ({
          url: `/inventory/${data.inventoryId}`,
          method: "PATCH",
          body: data.data,
        }),
        transformResponse: (response: { data: InventoryAttributes }) =>
          response.data,
        invalidatesTags: ["Inventory"],
      }),
      updatePassword: builder.mutation({
        query: (data) => ({
          url: `/auth/update-password`,
          method: "POST",
          body: data,
        }),
      }),
      // Get unfinished subsectors
      getNotationKeyScopes: builder.query({
        query: (data: { inventoryId: string }) => ({
          url: `/inventory/${data.inventoryId}/notation-keys`,
          method: "GET",
        }),
        transformResponse: (response: any) => response,
      }),
      // Add notation keys to subsectors with missing data missing
      updateOrCreateNotationKeys: builder.mutation({
        query: (data: {
          inventoryId: string;
          notationKeys: {
            subCategoryId: string;
            unavailableReason: string;
            unavailableExplanation: string;
          }[];
        }) => ({
          url: `/inventory/${data.inventoryId}/notation-keys`,
          method: "POST",
          body: { notationKeys: data.notationKeys },
        }),
        transformResponse: (response: any) => response.data,
      }),
      createOrganization: builder.mutation({
        query: (data: { name: string; contactEmail: string }) => ({
          url: `/organizations`,
          method: "POST",
          body: { ...data },
        }),
        transformResponse: (response: OrganizationResponse) => {
          return response;
        },
        invalidatesTags: ["Organizations"],
      }),
      updateOrganization: builder.mutation({
        query: (data: { id: string; name: string; contactEmail: string }) => ({
          url: `/organizations/${data.id}`,
          method: "PATCH",
          body: { name: data.name, contactEmail: data.contactEmail },
        }),
        transformResponse: (response: OrganizationResponse) => {
          return response;
        },
        invalidatesTags: ["Organizations", "Organization"],
      }),
      createProject: builder.mutation({
        query: (data: {
          organizationId: string;
          name: string;
          cityCountLimit: number;
          description: string;
        }) => ({
          url: `/organizations/${data.organizationId}/projects`,
          method: "POST",
          body: {
            name: data.name,
            cityCountLimit: data.cityCountLimit,
            description: data.description,
          },
        }),
        transformResponse: (response: ProjectResponse) => response,
        invalidatesTags: ["Projects"],
      }),
      editProject: builder.mutation({
        query: (data: {
          projectId: string;
          name: string;
          cityCountLimit: number;
          description: string;
        }) => ({
          url: `/projects/${data.projectId}`,
          method: "PATCH",
          body: {
            name: data.name,
            cityCountLimit: data.cityCountLimit,
            description: data.description,
          },
        }),
        transformResponse: (response: ProjectResponse) => response,
        invalidatesTags: [
          "Projects",
          "Project",
          "Organizations",
          "Organization",
        ],
      }),
      deleteProject: builder.mutation({
        query: (projectId: string) => ({
          url: `/projects/${projectId}`,
          method: "DELETE",
        }),
        invalidatesTags: ["Projects", "Project"],
      }),
      getProject: builder.query({
        query: (data: { projectId: string }) => ({
          url: `/projects/${data.projectId}`,
          method: "GET",
        }),
        transformResponse: (response: ProjectResponse) => response,
        providesTags: ["Projects", "Project"],
      }),
      createOrganizationInvite: builder.mutation({
        query: (data: {
          organizationId: string;
          inviteeEmail: string;
          role: OrganizationRole;
        }) => ({
          url: `/organizations/${data.organizationId}/invitations`,
          method: "POST",
          body: {
            inviteeEmail: data.inviteeEmail,
            role: data.role,
            organizationId: data.organizationId,
          },
        }),
        transformResponse: (response: any) => response,
        invalidatesTags: [
          "OrganizationInvite",
          "Organizations",
          "ProjectUsers",
        ],
      }),
      getOrganizations: builder.query({
        query: () => ({
          method: "GET",
          url: `/organizations`,
        }),
        transformResponse: (response: ListOrganizationsResponse[]) =>
          response.map((org) => ({
            ...org,
            status: org.organizationInvite.find(
              (invite) => invite.status === InviteStatus.ACCEPTED,
            )
              ? "accepted"
              : "invite sent",
          })),
        providesTags: ["Organizations"],
      }),
      getProjects: builder.query({
        query: (data: { organizationId: string }) => ({
          method: "GET",
          url: `/organizations/${data.organizationId}/projects`,
        }),
        transformResponse: (response: ProjectWithCities[]) => response,
        providesTags: ["Projects"],
      }),
      getOrganization: builder.query({
        query: (organizationId: string) => ({
          method: "GET",
          url: `/organizations/${organizationId}`,
        }),
        transformResponse: (response: OrganizationResponse) => response,
        providesTags: ["Organizations", "Organization"],
      }),
      createBulkInventories: builder.mutation({
        query: (data: {
          projectId: string;
          emails: string[];
          cityLocodes: string[];
          years: number[];
          scope: string;
          gwp: string;
        }) => ({
          url: `/admin/bulk`,
          method: "POST",
          body: data,
        }),
        transformResponse: (response: any) => response,
      }),
      connectDataSources: builder.mutation({
        query: (data: {
          userEmail: string;
          cityLocodes: string[];
          years: number[];
        }) => ({
          url: `/admin/connect-sources`,
          method: "POST",
          body: data,
        }),
        transformResponse: (response: any) => response,
      }),
      getProjectUsers: builder.query({
        query: (projectId: string) => ({
          method: "GET",
          url: `/projects/${projectId}/users`,
        }),
        transformResponse: (response: ProjectUserResponse[]) => response,
        providesTags: ["ProjectUsers"],
      }),
      deleteProjectUser: builder.mutation({
        query: (data: { projectId: string; email: string }) => ({
          method: "DELETE",
          url: `/projects/${data.projectId}/users?email=${data.email}`,
        }),
        transformResponse: (response: any) => response,
        invalidatesTags: ["ProjectUsers"],
      }),
      deleteCityUser: builder.mutation({
        query: (data: { cityId: string; email: string }) => ({
          method: "DELETE",
          url: `/city/${data.cityId}/user?email=${data.email}`,
        }),
        transformResponse: (response: any) => response,
        invalidatesTags: ["ProjectUsers"],
      }),
      deleteOrganizationAdminUser: builder.mutation({
        query: (data: { organizationId: string; email: string }) => ({
          method: "DELETE",
          url: `/organizations/${data.organizationId}/users?email=${data.email}`,
        }),
        transformResponse: (response: any) => response,
        invalidatesTags: ["ProjectUsers"],
      }),
      getUserAccessStatus: builder.query({
        query: () => ({
          method: "GET",
          url: `/user/access-status`,
        }),
        transformResponse: (response: { data: UserAccessResponse }) =>
          response.data,
        providesTags: ["UserAccessStatus"],
      }),
      getUserProjects: builder.query({
        query: () => ({
          method: "GET",
          url: `/user/projects`,
        }),
        transformResponse: (response: ProjectWithCities[]) => response,
        providesTags: ["Projects"],
      }),
      getAllCitiesInSystem: builder.query({
        query: () => ({
          method: "GET",
          url: `/admin/all-cities`,
        }),
        transformResponse: (response: {
          data: CityWithProjectDataResponse[];
        }) => response.data,
        providesTags: ["Cities"],
      }),
      transferCities: builder.mutation({
        query: (data: { projectId: string; cityIds: string[] }) => ({
          url: `/city/transfer`,
          method: "PATCH",
          body: data,
        }),
        transformResponse: (response: any) => response,
        invalidatesTags: ["Cities", "Organizations"],
      }),
      getProjectBoundaries: builder.query({
        query: (projectId: string) => ({
          method: "GET",
          url: `projects/${projectId}/boundaries`,
        }),
        transformResponse: (response: any) => response.result,
        providesTags: ["Inventory"],
      }),
      getProjectSummary: builder.query({
        query: (projectId: string) => ({
          method: "GET",
          url: `projects/${projectId}/summary`,
        }),
        providesTags: ["Inventory"],
      }),
      getCap: builder.query<
        string,
        { inventoryId: string; actionType: ACTION_TYPES; lng: LANGUAGES }
      >({
        query: ({ inventoryId, actionType, lng }) => ({
          url: `inventory/${inventoryId}/cap?actionType=${actionType}&lng=${lng}`,
          method: "GET",
        }),
        transformResponse: (response: { data: string }) => response.data,
        providesTags: ["Cap"],
      }),
      setOrgWhiteLabel: builder.mutation({
        query: (data: {
          organizationId: string;
          whiteLabelData: {
            themeId: string;
            logo?: File;
            clearLogoUrl?: boolean;
          };
        }) => {
          const formData = new FormData();
          formData.append("themeId", data.whiteLabelData.themeId);

          if (data.whiteLabelData.clearLogoUrl) {
            formData.append("clearLogoUrl", "true");
          }

          if (data.whiteLabelData.logo) {
            formData.append("file", data.whiteLabelData.logo);
          }

          return {
            url: `/organizations/${data.organizationId}/white-label`,
            method: "PATCH",
            body: formData,
          };
        },
        transformResponse: (response: { data: OrganizationResponse }) =>
          response.data,
        invalidatesTags: ["Organizations", "Organization"],
      }),
      getThemes: builder.query({
        query: () => ({
          method: "GET",
          url: `/organizations/themes`,
        }),
        transformResponse: (response: ThemeResponse[]) => response,
        providesTags: ["Themes"],
      }),
      getOrganizationForInventory: builder.query({
        query: (inventoryId: string) => ({
          method: "GET",
          url: `/inventory/${inventoryId}/organization`,
        }),
        transformResponse: (response: OrganizationWithThemeResponse) =>
          response,
        providesTags: ["Organization"],
      }),
      getWasteCompositionValues: builder.query({
        query: ({
          methodologyName,
          inventoryId,
        }: {
          methodologyName: string;
          inventoryId: string;
        }) => ({
          method: "GET",
          url: `/waste-composition`,
          params: {
            methodologyName,
            inventoryId,
          },
        }),
        transformResponse: (response: { data: FormulaInputValuesResponse[] }) =>
          response.data,
      }),
    };
  },
});

export const openclimateAPI = createApi({
  reducerPath: "openclimateapi",
  baseQuery: fetchBaseQuery({
    baseUrl:
      process.env.NEXT_PUBLIC_OPENCLIMATE_API_URL ||
      "https://app.openclimate.network",
  }),
  endpoints: (builder) => ({
    getOCCity: builder.query<any, string>({
      query: (q) => `/api/v1/search/city?q=${q}`,
      transformResponse: (response: any) => {
        return response.data.filter((item: any) => item.type === "city");
      },
    }),
    getOCCityData: builder.query<any, string>({
      query: (locode) => `/api/v1/actor/${locode}`,
      transformResponse: (response: any) => {
        return response.data;
      },
    }),
  }),
});

// Global API URL

export const GLOBAL_API_URL =
  process.env.GLOBAL_API_URL || "https://api.citycatalyst.io";

// hooks are automatically generated
export const {
  useGetCityQuery,
  useGetCityYearsQuery,
  useGetCitiesAndYearsQuery,
  useGetYearOverYearResultsQuery,
  useAddCityMutation,
  useAddInventoryMutation,
  useSetUserInfoMutation,
  useAddCityPopulationMutation,
  useGetCityPopulationQuery,
  useGetUserQuery,
  useSetCurrentUserDataMutation,
  useGetCityUsersQuery,
  useSetUserDataMutation,
  useCancelInviteMutation,
  useResetInviteMutation,
  useRequestVerificationMutation,
  useGetVerificationTokenQuery,
  useGetCitiesQuery,
  useGetInventoriesQuery,
  useAddUserFileMutation,
  useGetUserFilesQuery,
  useDeleteUserFileMutation,
  useDisconnectThirdPartyDataMutation,
  useInviteUserMutation,
  useInviteUsersMutation,
  useAcceptInviteMutation,
  useCheckUserMutation,
  useMockDataQuery,
  useConnectToCDPMutation,
  useCreateThreadIdMutation,
  useUpdateActivityValueMutation,
  useDeleteAllActivityValuesMutation,
  useDeleteActivityValueMutation,
  useGetInventoryValuesBySubsectorQuery,
  useDeleteInventoryValueMutation,
  useGetResultsQuery,
  useGetEmissionsForecastQuery,
  useUpdateInventoryMutation,
  useUpdateOrCreateInventoryValueMutation,
  useGetCityInvitesQuery,
  useUpdatePasswordMutation,
  useGetInventoryPopulationsQuery,
  useGetNotationKeyScopesQuery,
  useUpdateOrCreateNotationKeysMutation,
  useCreateOrganizationMutation,
  useCreateProjectMutation,
  useCreateOrganizationInviteMutation,
  useGetOrganizationsQuery,
  useGetProjectQuery,
  useGetProjectsQuery,
  useGetOrganizationQuery,
  useUpdateOrganizationMutation,
  useEditProjectMutation,
  useDeleteProjectMutation,
  useCreateBulkInventoriesMutation,
  useConnectDataSourcesMutation,
  useGetProjectUsersQuery,
  useGetUserAccessStatusQuery,
  useGetAllCitiesInSystemQuery,
  useGetUserProjectsQuery,
  useTransferCitiesMutation,
  useGetCapQuery,
  useGetThemesQuery,
  useSetOrgWhiteLabelMutation,
  useGetOrganizationForInventoryQuery,
  useGetWasteCompositionValuesQuery,
} = api;
export const { useGetOCCityQuery, useGetOCCityDataQuery } = openclimateAPI;<|MERGE_RESOLUTION|>--- conflicted
+++ resolved
@@ -49,10 +49,7 @@
   ThemeResponse,
   OrganizationWithThemeResponse,
   UpdateUserPayload,
-<<<<<<< HEAD
   FormulaInputValuesResponse,
-=======
->>>>>>> e221c7c3
 } from "@/util/types";
 import type { GeoJSON } from "geojson";
 import { createApi, fetchBaseQuery } from "@reduxjs/toolkit/query/react";
