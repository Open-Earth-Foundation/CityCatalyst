"use client";
import { InventoryProgressResponse } from "@/util/types";
import {
  Box,
  CheckboxCard,
  createListCollection,
  Field,
  Icon,
  Input,
  Tabs,
  Text,
  Textarea,
} from "@chakra-ui/react";
import { SerializedError } from "@reduxjs/toolkit";
import { FetchBaseQueryError } from "@reduxjs/toolkit/query";
import { TFunction } from "i18next";
import React, { FC, useEffect, useMemo, useState } from "react";
import { SubSectorWithRelations } from "../[step]/types";
import { StationaryEnergyIcon } from "@/components/icons";
import { BiSelectMultiple } from "react-icons/bi";

import { MdInfoOutline } from "react-icons/md";
import { RiErrorWarningFill } from "react-icons/ri";
import { CgRemoveR } from "react-icons/cg";

import {
  SelectContent,
  SelectItem,
  SelectLabel,
  SelectRoot,
  SelectTrigger,
  SelectValueText,
} from "@/components/ui/select";
import { Button } from "@/components/ui/button";
import { api } from "@/services/api";
import { toaster } from "@/components/ui/toaster";
import RouteChangeDialog from "./RouteChangeDialog";
import { usePathname, useRouter } from "next/navigation";
import ProgressLoader from "@/components/ProgressLoader";
import { UseErrorToast } from "@/hooks/Toasts";

// Define your transformation interfaces

interface SubcategoryItem {
  subSectorId: string;
  subSectorName: string;
  subCategoryId: string;
  subCategoryName: string;
  subCategoryReferenceNumber: string;
}

interface SectorGroup {
  sectorRef: string;
  // Include the full sector data (extracted from the first item)
  sector: {
    sectorId: string;
    sectorName: string;
    referenceNumber?: string;
  };
  items: SubcategoryItem[];
}

const groupScopesBySector = (data: Record<string, any[]>): SectorGroup[] => {
  return Object.entries(data).map(([sectorRef, items]) => {
    const sector = items[0]?.subSector; // assume all items in this group share the same sector
    return {
      sectorRef,
      sector: {
        sectorId: sector?.sectorId,
        sectorName: sector?.sectorName,
        referenceNumber: sector?.referenceNumber,
      },
      items: items.map((item) => ({
        subSectorId: item.subSector.subsectorId,
        subSectorName: item.subSector.subsectorName,
        subCategoryId: item.subCategory.subcategoryId,
        subCategoryName: item.subCategory.subcategoryName,
        subCategoryReferenceNumber: item.subCategory.referenceNumber,
      })),
    };
  });
};

// convert sector reference to GPC reference name
const getGpcReferenceName = (ref: string, t: TFunction): string => {
  const mapping: Record<string, string> = {
    I: t("stationary-energy"),
    II: t("transport"),
    III: t("waste"),
    IV: t("industrial-processes-and-product-uses"),
    V: t("agriculture-forestry-and-other-land-use"),
  };
  return mapping[ref] || ref;
};

interface SectorTabsProps {
  t: TFunction;
  inventoryId: string | undefined;
}

interface QuickActionInputs {
  notationKey: string;
  explanation: string;
}

interface CardInputs {
  notationKey: string;
  explanation: string;
}

const SectorTabs: FC<SectorTabsProps> = ({
  inventoryId,

  t,
}) => {
  const router = useRouter();

  const [unfinishedSubsectorsData, setUnfinishedSubsectorsData] = useState<
    SubSectorWithRelations[] | undefined
  >([]);
  // State to track selected subsector IDs per sector (keyed by sector ID)
  const [selectedCardsBySector, setSelectedCardsBySector] = useState<
    Record<string, string[]>
  >({}); // State to track selected subsector IDs per sector (keyed by sector ID)

  // Quick action input values per sector
  const [quickActionValues, setQuickActionValues] = useState<
    Record<string, QuickActionInputs>
  >({});
  // Card-specific inputs keyed by subSectorId
  const [cardInputs, setCardInputs] = useState<Record<string, CardInputs>>({});
  // State for unsaved changes detection dialog
  const [isDirty, setIsDirty] = useState(false);
  const [showDialog, setShowDialog] = useState(false);
  const pathname = usePathname();
  const [prevPathname, setPrevPathname] = useState(pathname);
  const [nextRoute, setNextRoute] = useState<string | null>(null);

  const {
    data: sectorData,
    isLoading: isSectorDataLoading,
    error,
  } = api.useGetNotationKeyScopesQuery(
    { inventoryId: inventoryId! },
    { skip: !inventoryId },
  );

  useEffect(() => {
    // Adjust the dirty check as needed (e.g., also include quickActionValues)
    setIsDirty(Object.keys(cardInputs).length > 0);
  }, [cardInputs]);

  // Listen to Next.js route changes for in-app navigation
  useEffect(() => {
    if (pathname !== prevPathname) {
      if (isDirty) {
        setNextRoute(pathname);
        setShowDialog(true);
        // Revert to previous path.
        router.push(prevPathname);
      } else {
        setPrevPathname(pathname);
      }
    }
  }, [pathname, prevPathname, isDirty, router]);

  // beforeunload event for refresh/close scenarios
  useEffect(() => {
    const handleBeforeUnload = (e: BeforeUnloadEvent) => {
      if (isDirty) {
        e.preventDefault();
        e.returnValue = "";
        setShowDialog(true);
      }
    };
    window.addEventListener("beforeunload", handleBeforeUnload);
    return () => window.removeEventListener("beforeunload", handleBeforeUnload);
  }, [isDirty]);

  const { showErrorToast } = UseErrorToast({
    title: t("failure"),
    description: t("notation-keys-save-failed"),
  });

  // update notation keys for subsectors from api service
  const [createNotationKeys, { isLoading, isError, data, status }] =
    api.useUpdateOrCreateNotationKeysMutation();
  const handleUpdateNotationKeys = async (subCategoryId?: string) => {
    let notationKeys: {
      subCategoryId: string;
      unavailableReason: string;
      unavailableExplanation: string;
    }[] = [];
    if (subCategoryId) {
      // Update a single card
      const cardData = cardInputs[subCategoryId];
      if (!cardData) return;
      notationKeys = [
        {
          subCategoryId,
          unavailableReason: cardData.notationKey,
          unavailableExplanation: cardData.explanation,
        },
      ];
    } else {
      // Bulk update all cards that have been edited (or, if you prefer, all selected ones)
      notationKeys = Object.entries(cardInputs).map(([id, value]) => ({
        subCategoryId: id,
        unavailableReason: value.notationKey,
        unavailableExplanation: value.explanation,
      }));
    }

    try {
      await createNotationKeys({
        inventoryId: inventoryId!,
        notationKeys: notationKeys,
      }).unwrap();
      // clear dirty state on success
      setCardInputs({});
      setIsDirty(false);
      status === "fulfilled" &&
        toaster.success({
          title: t("success"),
          description: t("notation-keys-updated"),
        });
    } catch (error) {
<<<<<<< HEAD
      toaster.error({
        title: t("error"),
        description: t("error-updating-notation-keys"),
      });
=======
      console.error("Failed to update notation keys", error);
      showErrorToast();
>>>>>>> 55308930
    }
  };

  // Modal handlers for unsaved changes
  const confirmNavigation = () => {
    setIsDirty(false);
    if (nextRoute) {
      setPrevPathname(nextRoute);
      router.push(nextRoute);
    }
    setShowDialog(false);
  };

  const cancelNavigation = () => {
    setNextRoute(null);
    setShowDialog(false);
  };

  // --- Grouping the new API structure ---
  // Our API response now contains a `result` object keyed by sector ref.
  const groupedSectors: SectorGroup[] = useMemo(() => {
    if (sectorData?.result) {
      return groupScopesBySector(sectorData.result);
    }
    return [];
  }, [sectorData?.result]);

  if (isSectorDataLoading) {
    return <ProgressLoader />;
  }

  const renderSectorTabList = () => {
    return groupedSectors.map((group) => {
      return (
        <Tabs.Trigger
          key={group.sectorRef}
          value={`tab-${group.sectorRef}`}
          maxW="1/4"
          _selected={{
            color: "content.link",
            fontWeight: "bold",
            fontFamily: "heading",
          }}
        >
          <Text fontSize="title.md" lineClamp="2">
            {getGpcReferenceName(group.sectorRef, t)}
          </Text>
        </Tabs.Trigger>
      );
    });
  };

  // notation keys collection
  const notationKeys = createListCollection({
    items: [
      {
        label: t("ne"),
        value: "not-estimated",
      },
      {
        label: t("no"),
        value: "no-occurrance",
      },
      {
        label: t("c"),
        value: "confidential-information",
      },
      {
        label: t("pe"),
        value: "presented-elsewhere",
      },
    ],
  });
  // handle undo changes
  const handleUndoChanges = () => {
    setCardInputs({});
    setIsDirty(false);
    setQuickActionValues({});
    setSelectedCardsBySector({});
    toaster.create({
      title: t("success"),
      description: t("changes-undone"),
      type: "info",
    });
  };
  // sector tab content - subsectors
  const renderSectorTabContent = () =>
    groupedSectors.map((group) => {
      // For each group, use the sector info from group.sector and the scopes from group.items.
      // Here we consider all items as "unfinished" (adjust filtering if needed)
      const unfinishedItems = group.items;
      const selectedForThisSector =
        selectedCardsBySector[group.sector.sectorId] || [];
      const quickValues = quickActionValues[group.sector.sectorId] || {
        notationKey: "",
        explanation: "",
      };

      const handleToggleCard = (cardId: string) => {
        setSelectedCardsBySector((prev) => ({
          ...prev,
          [group.sector.sectorId]: prev[group.sector.sectorId]?.includes(cardId)
            ? prev[group.sector.sectorId].filter((id) => id !== cardId)
            : [...(prev[group.sector.sectorId] || []), cardId],
        }));
      };

      const handleSelectAll = () => {
        if (selectedForThisSector.length === unfinishedItems.length) {
          setSelectedCardsBySector((prev) => ({
            ...prev,
            [group.sector.sectorId]: [],
          }));
        } else {
          setSelectedCardsBySector((prev) => ({
            ...prev,
            [group.sector.sectorId]: unfinishedItems.map(
              (item) => item.subCategoryId,
            ),
          }));
        }
      };

      const handleApplyToAll = () => {
        setCardInputs((prev) => {
          const newInputs = { ...prev };
          // If there are selected cards, update only those; otherwise update all items.
          const itemsToUpdate =
            selectedForThisSector.length > 0
              ? selectedForThisSector
              : unfinishedItems.map((item) => item.subCategoryId);
          itemsToUpdate.forEach((cardId) => {
            newInputs[cardId] = {
              notationKey: quickValues.notationKey,
              explanation: quickValues.explanation,
            };
          });
          return newInputs;
        });
        toaster.create({
          title: t("success"),
          description: t("quick-action-applied"),
          type: "info",
        });
      };

      return (
        <Tabs.Content
          key={group.sectorRef}
          value={`tab-${group.sectorRef}`}
          pt="70px"
          _open={{
            animationName: "fade-in, scale-in",
            animationDuration: "300ms",
          }}
          _closed={{
            animationName: "fade-out, scale-out",
            animationDuration: "120ms",
          }}
          inset="0"
        >
          {/* Heading */}
          <Box mb="48px" display="flex" flexDirection="column" gap="16px">
            <Box display="flex" alignItems="center" gap="16px">
              <Icon as={StationaryEnergyIcon} color="interactive.control" />
              <Text fontSize="title.lg" fontFamily="heading" fontWeight="bold">
                {getGpcReferenceName(group.sectorRef, t)}
              </Text>
            </Box>
            <Text fontSize="body.lg" fontFamily="body" color="content.tertiary">
              {t("content-description")}
            </Text>
          </Box>
          {/* Quick Action Form */}
          <Box mb="48px" display="flex" flexDirection="column" gap="32px">
            <Box display="flex" alignItems="center" gap="8px">
              <Button variant="ghost" onClick={handleSelectAll}>
                {selectedForThisSector.length === unfinishedItems.length ? (
                  <Icon as={CgRemoveR} color="content.link" boxSize={6} />
                ) : (
                  <Icon
                    as={BiSelectMultiple}
                    color="content.link"
                    boxSize={6}
                  />
                )}
                <Text
                  fontWeight="bold"
                  fontFamily="heading"
                  color="content.link"
                >
                  {selectedForThisSector.length === unfinishedItems.length
                    ? t("deselect-all")
                    : t("quick-actions")}
                </Text>
              </Button>
            </Box>
            <Box display="flex" gap="16px" alignItems="end">
              <Field.Root orientation="vertical">
                <SelectRoot
                  value={[quickValues.notationKey]}
                  onValueChange={({ value: newValue }) =>
                    setQuickActionValues((prev) => ({
                      ...prev,
                      [group.sector.sectorId]: {
                        ...prev[group.sector.sectorId],
                        notationKey: newValue.toString(),
                        explanation:
                          prev[group.sector.sectorId]?.explanation || "",
                      },
                    }))
                  }
                  variant="outline"
                  collection={notationKeys}
                >
                  <SelectLabel display="flex" alignItems="center" gap="8px">
                    <Text fontFamily="heading" color="content.secondary">
                      {t("notation-key")}
                    </Text>
                    <Icon
                      as={MdInfoOutline}
                      color="interactive.control"
                      boxSize={4}
                    />
                  </SelectLabel>
                  <SelectTrigger
                    borderWidth="1px"
                    borderColor="border.neutral"
                    borderRadius="md"
                  >
                    <SelectValueText
                      color="content.tertiary"
                      fontWeight="medium"
                      placeholder={t("notation-key-input-placeholder")}
                    />
                  </SelectTrigger>
                  <SelectContent>
                    {notationKeys.items.map((key) => (
                      <SelectItem item={key} key={key.value}>
                        {key.label}
                      </SelectItem>
                    ))}
                  </SelectContent>
                </SelectRoot>
              </Field.Root>
              <Field.Root orientation="vertical">
                <Field.Label>
                  <Text fontFamily="heading" color="content.secondary">
                    {t("explanation")}
                  </Text>
                </Field.Label>
                <Input
                  placeholder={t("explanation-input-placeholder")}
                  borderWidth="1px"
                  borderColor="border.neutral"
                  borderRadius="md"
                  shadow="1dp"
                  value={quickValues.explanation}
                  onChange={(e) =>
                    setQuickActionValues((prev) => ({
                      ...prev,
                      [group.sector.sectorId]: {
                        ...prev[group.sector.sectorId],
                        explanation: e.target.value,
                        notationKey:
                          prev[group.sector.sectorId]?.notationKey || "",
                      },
                    }))
                  }
                />
                <Field.ErrorText></Field.ErrorText>
              </Field.Root>
              <Button
                variant="ghost"
                color="content.link"
                onClick={handleApplyToAll}
              >
                {t("apply-to-all")}
              </Button>
            </Box>
          </Box>
          {/* Checkbox Cards for each item */}
          {unfinishedItems.length > 0 ? (
            <>
              <Box
                display="grid"
                gridTemplateColumns="repeat(auto-fill, minmax(450px, 1fr))"
                gap="48px"
              >
                {unfinishedItems.map((item) => {
                  // Use the subCategoryId as the unique key for each card
                  const cardValue = cardInputs[item.subCategoryId] || {
                    notationKey: "",
                    explanation: "",
                  };
                  return (
                    <CheckboxCard.Root
                      width="497px"
                      key={item.subCategoryId}
                      height="344px"
                      p={0}
                      borderCollapse="border.neutral"
                      checked={selectedForThisSector.includes(
                        item.subCategoryId,
                      )}
                      onCheckedChange={() =>
                        handleToggleCard(item.subCategoryId)
                      }
                    >
                      <CheckboxCard.HiddenInput />
                      <CheckboxCard.Control>
                        <CheckboxCard.Content>
                          <CheckboxCard.Label my="24px">
                            <Icon
                              as={RiErrorWarningFill}
                              boxSize={5}
                              color="sentiment.warningDefault"
                            />
                            <Text
                              fontSize="title.md"
                              fontFamily="heading"
                              fontWeight="bold"
                              lineClamp={2}
                            >
                              {t(item.subCategoryReferenceNumber!)}{" "}
                              {t(item.subSectorName)} –{" "}
                              {t(item.subCategoryName)}
                            </Text>
                          </CheckboxCard.Label>
                          <CheckboxCard.Description w="full">
                            <Box
                              mb="48px"
                              display="flex"
                              flexDirection="column"
                              gap="32px"
                              w="full"
                            >
                              <Box
                                display="flex"
                                flexDir="column"
                                gap="16px"
                                w="full"
                              >
                                <Field.Root orientation="vertical" w="full">
                                  <SelectRoot
                                    variant="outline"
                                    collection={notationKeys}
                                    w="full"
                                    value={[cardValue.notationKey]}
                                    onValueChange={({ value }) =>
                                      setCardInputs((prev) => ({
                                        ...prev,
                                        [item.subCategoryId]: {
                                          ...prev[item.subCategoryId],
                                          notationKey: value.toString(),
                                          explanation:
                                            prev[item.subCategoryId]
                                              ?.explanation || "",
                                        },
                                      }))
                                    }
                                  >
                                    <SelectLabel
                                      display="flex"
                                      alignItems="center"
                                      gap="8px"
                                    >
                                      <Text
                                        fontFamily="heading"
                                        color="content.secondary"
                                      >
                                        {t("notation-key")}
                                      </Text>
                                      <Icon
                                        as={MdInfoOutline}
                                        color="interactive.control"
                                        boxSize={4}
                                      />
                                    </SelectLabel>
                                    <SelectTrigger
                                      borderWidth="1px"
                                      borderColor="border.neutral"
                                      borderRadius="md"
                                    >
                                      <SelectValueText
                                        color="content.tertiary"
                                        fontWeight="medium"
                                        placeholder={t(
                                          "notation-key-input-placeholder",
                                        )}
                                      />
                                    </SelectTrigger>
                                    <SelectContent>
                                      {notationKeys.items.map((key) => (
                                        <SelectItem item={key} key={key.value}>
                                          {key.label}
                                        </SelectItem>
                                      ))}
                                    </SelectContent>
                                  </SelectRoot>
                                </Field.Root>
                                <Field.Root orientation="vertical">
                                  <Field.Label>
                                    <Text
                                      fontFamily="heading"
                                      color="content.secondary"
                                    >
                                      {t("explanation")}
                                    </Text>
                                  </Field.Label>
                                  <Textarea
                                    placeholder={t(
                                      "explanation-input-placeholder",
                                    )}
                                    borderWidth="1px"
                                    borderColor="border.neutral"
                                    borderRadius="md"
                                    shadow="1dp"
                                    height="96px"
                                    value={cardValue.explanation}
                                    onChange={(e) =>
                                      setCardInputs((prev) => ({
                                        ...prev,
                                        [item.subCategoryId]: {
                                          ...prev[item.subCategoryId],
                                          explanation: e.target.value,
                                          notationKey:
                                            prev[item.subCategoryId]
                                              ?.notationKey || "",
                                        },
                                      }))
                                    }
                                  />
                                  <Field.ErrorText></Field.ErrorText>
                                </Field.Root>
                              </Box>
                            </Box>
                          </CheckboxCard.Description>
                        </CheckboxCard.Content>
                        <CheckboxCard.Indicator />
                      </CheckboxCard.Control>
                    </CheckboxCard.Root>
                  );
                })}
              </Box>
              <Box
                py="48px"
                display="flex"
                justifyContent="flex-end"
                gap="16px"
              >
                <Button
                  height="56px"
                  width="150px"
                  variant="outline"
                  onClick={handleUndoChanges}
                  disabled={!isDirty}
                >
                  {t("cancel")}
                </Button>
                <Button
                  height="56px"
                  width="150px"
                  variant="solid"
                  onClick={() => handleUpdateNotationKeys()}
                  loading={isLoading}
                  disabled={!isDirty}
                >
                  {t("update")}
                </Button>
              </Box>
            </>
          ) : (
            <Text>{t("no-unfinished-subsectors")}</Text>
          )}
        </Tabs.Content>
      );
    });

  return (
    <>
      <Tabs.Root
        lazyMount
        unmountOnExit
        defaultValue={`tab-${groupedSectors[0]?.sectorRef}`}
      >
        <Tabs.List>{renderSectorTabList()}</Tabs.List>
        {renderSectorTabContent()}
      </Tabs.Root>
      <RouteChangeDialog
        t={t}
        showDialog={showDialog}
        setShowDialog={setShowDialog}
        confirmNavigation={confirmNavigation}
        cancelNavigation={cancelNavigation}
      />
    </>
  );
};

export default SectorTabs;<|MERGE_RESOLUTION|>--- conflicted
+++ resolved
@@ -1,5 +1,4 @@
 "use client";
-import { InventoryProgressResponse } from "@/util/types";
 import {
   Box,
   CheckboxCard,
@@ -11,8 +10,6 @@
   Text,
   Textarea,
 } from "@chakra-ui/react";
-import { SerializedError } from "@reduxjs/toolkit";
-import { FetchBaseQueryError } from "@reduxjs/toolkit/query";
 import { TFunction } from "i18next";
 import React, { FC, useEffect, useMemo, useState } from "react";
 import { SubSectorWithRelations } from "../[step]/types";
@@ -37,9 +34,6 @@
 import RouteChangeDialog from "./RouteChangeDialog";
 import { usePathname, useRouter } from "next/navigation";
 import ProgressLoader from "@/components/ProgressLoader";
-import { UseErrorToast } from "@/hooks/Toasts";
-
-// Define your transformation interfaces
 
 interface SubcategoryItem {
   subSectorId: string;
@@ -108,11 +102,7 @@
   explanation: string;
 }
 
-const SectorTabs: FC<SectorTabsProps> = ({
-  inventoryId,
-
-  t,
-}) => {
+const SectorTabs: FC<SectorTabsProps> = ({ inventoryId, t }) => {
   const router = useRouter();
 
   const [unfinishedSubsectorsData, setUnfinishedSubsectorsData] = useState<
@@ -176,11 +166,6 @@
     window.addEventListener("beforeunload", handleBeforeUnload);
     return () => window.removeEventListener("beforeunload", handleBeforeUnload);
   }, [isDirty]);
-
-  const { showErrorToast } = UseErrorToast({
-    title: t("failure"),
-    description: t("notation-keys-save-failed"),
-  });
 
   // update notation keys for subsectors from api service
   const [createNotationKeys, { isLoading, isError, data, status }] =
@@ -225,15 +210,11 @@
           description: t("notation-keys-updated"),
         });
     } catch (error) {
-<<<<<<< HEAD
       toaster.error({
         title: t("error"),
         description: t("error-updating-notation-keys"),
       });
-=======
       console.error("Failed to update notation keys", error);
-      showErrorToast();
->>>>>>> 55308930
     }
   };
 
