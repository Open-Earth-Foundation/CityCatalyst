--- conflicted
+++ resolved
@@ -43,15 +43,10 @@
   SubcategoryData,
   EmissionsFactorData,
 } from "../../app/[lng]/[inventory]/data/[step]/types";
-<<<<<<< HEAD
 import { getInputMethodology, resolve } from "@/util/helpers";
-import type { SuggestedActivity } from "@/util/form-schema";
-=======
-import { resolve } from "@/util/helpers";
 import type { SuggestedActivity } from "@/util/form-schema";
 import { Methodology } from "@/util/form-schema";
 import { getTranslationFromDict } from "@/i18n";
->>>>>>> 50fa79ee
 
 interface AddActivityModalProps {
   isOpen: boolean;
@@ -63,10 +58,7 @@
   inventoryId: string;
   methodology: any;
   selectedActivity?: SuggestedActivity;
-<<<<<<< HEAD
   referenceNumber: string;
-=======
->>>>>>> 50fa79ee
 }
 
 export type Inputs = {
@@ -100,10 +92,7 @@
   inventoryId,
   methodology,
   selectedActivity,
-<<<<<<< HEAD
   referenceNumber,
-=======
->>>>>>> 50fa79ee
 }) => {
   const {
     register,
@@ -287,10 +276,7 @@
                     register={register}
                     activity={"activity.buildingType"}
                     errors={errors}
-<<<<<<< HEAD
                     t={t}
-=======
->>>>>>> 50fa79ee
                     selectedActivity={selectedActivity}
                   />
                 </FormControl>
