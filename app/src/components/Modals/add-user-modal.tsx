--- conflicted
+++ resolved
@@ -16,11 +16,7 @@
   Text,
   useToast,
 } from "@chakra-ui/react";
-<<<<<<< HEAD
-import React, { FC, useEffect, useState } from "react";
-=======
 import { FC, useState } from "react";
->>>>>>> 89bd7cd5
 import { SubmitHandler, useForm } from "react-hook-form";
 import { MdCheckCircleOutline } from "react-icons/md";
 import FormInput from "../form-input";
@@ -33,6 +29,7 @@
   onClose: () => void;
   cityId: string | undefined;
   t: TFunction;
+  userInfo: UserAttributes;
 }
 
 const AddUserModal: FC<AddUserModalProps> = ({
@@ -40,6 +37,7 @@
   onClose,
   t,
   cityId,
+  userInfo,
 }) => {
   const {
     handleSubmit,
@@ -59,15 +57,9 @@
       name: data.name!,
       email: data.email!,
       role: data.role!,
-<<<<<<< HEAD
-      isOrganization:
-        (data.isOrganization as unknown) === "true" ? true : false,
+      cityId: cityId!,
     }).then(async (res: any) => {
-=======
-      cityId: cityId!,
-    }).then((res: any) => {
       console.log(res);
->>>>>>> 89bd7cd5
       if (res.error) {
         return toast({
           description: t("something-went-wrong"),
@@ -105,7 +97,7 @@
       } else {
         await inviteUser({
           userId: res && res.data.data.userId!,
-          locode: userInfo.defaultCityLocode!,
+          locode: userInfo.defaultInventoryId!,
         }).then((res: any) => {
           onClose();
           return toast({
