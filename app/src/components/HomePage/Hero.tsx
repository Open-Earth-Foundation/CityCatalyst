--- conflicted
+++ resolved
@@ -17,11 +17,7 @@
 import { Trans } from "react-i18next/TransWithoutContext";
 import { getShortenNumberUnit, shortenNumber } from "@/util/helpers";
 import Link from "next/link";
-<<<<<<< HEAD
-import { hasFeatureFlag } from "@/util/feature-flags";
-=======
 import { hasFeatureFlag, FeatureFlags } from "@/util/feature-flags";
->>>>>>> d9404604
 
 const CityMap = dynamic(() => import("@/components/CityMap"), { ssr: false });
 
@@ -78,32 +74,16 @@
                   {!inventory ? <>{t("welcome")}</> : null}
                 </Text>
                 <Box className="flex flex-col gap-2">
-<<<<<<< HEAD
-                  {(!isPublic && hasFeatureFlag("PROJECT_OVERVIEW_ENABLED")) ? (
-=======
                   {!isPublic &&
                   hasFeatureFlag(FeatureFlags.PROJECT_OVERVIEW_ENABLED) ? (
->>>>>>> d9404604
                     <Link
                       href={`/public/project/${inventory?.city?.project?.projectId}`}
                     >
                       <ProjectTitle inventory={inventory} />
                     </Link>
-<<<<<<< HEAD
-                  ) : <Text
-                        fontSize="title.md"
-                        w="max-content"
-                        fontWeight="semibold"
-                        color="white"
-                      >
-                        {inventory?.city?.project?.name}
-                      </Text>
-                  }
-=======
                   ) : (
                     <ProjectTitle inventory={inventory} />
                   )}
->>>>>>> d9404604
                   <Box className="flex items-center gap-4">
                     {inventory?.city ? (
                       <>
