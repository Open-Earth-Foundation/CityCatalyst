import {
  Box,
  FormControl,
  FormLabel,
  Grid,
  Heading,
  HStack,
  Input,
  InputGroup,
  ModalBody,
  Select,
  Text,
  Textarea,
} from "@chakra-ui/react";
import { useState } from "react";
import BuildingTypeSelectInput from "../../building-select-input";
import { InfoOutlineIcon, WarningIcon } from "@chakra-ui/icons";
import { TFunction } from "i18next";
import {
  Control,
  Controller,
  UseFormGetValues,
  UseFormRegister,
  UseFormSetValue,
  useWatch,
} from "react-hook-form";
import type {
  DirectMeasureData,
  SubcategoryData,
} from "../../../app/[lng]/[inventory]/data/[step]/types";
import { resolve } from "@/util/helpers";
import { SuggestedActivity } from "@/util/form-schema";
import { ActivityValue } from "@/models/ActivityValue";
import FormattedNumberInput from "@/components/formatted-number-input";

export type EmissionFactorTypes = {
  id: string;
  name: string;
  gasValues: { gas: string; emissionsPerActivity: number }[];
}[];

interface AddActivityModalBodyProps {
  t: TFunction;
  register: UseFormRegister<Inputs>;
  control: Control<Inputs, any>;
  submit: () => void;
  fields: ExtraField[];
  units: string[];
  errors: Record<string, any>;
  emissionsFactorTypes: EmissionFactorTypes;
  methodology: any;
  selectedActivity?: SuggestedActivity;
  targetActivityValue?: ActivityValue;
  setValue: UseFormSetValue<Inputs>;
  getValues: UseFormGetValues<Inputs>;
  title?: string; // Title of the field
}

export type Inputs = {
  activity: {
    activityDataAmount?: number | null | undefined;
    activityDataUnit?: string | null | undefined;
    emissionFactorType?: string;
    CO2EmissionFactor: number;
    N2OEmissionFactor: number;
    CH4EmissionFactor: number;
    dataQuality: string;
    dataComments: string;
    activityType: string;
    fuelType: string;
    co2EmissionFactorUnit: string;
    n2oEmissionFactorUnit: string;
    ch4EmissionFactorUnit: string;
  };
  direct: DirectMeasureData;
  subcategoryData: Record<string, SubcategoryData>;
};

export type ExtraField = {
  id: string;
  type?: string; // Specifies the type, e.g., 'text', 'number'
  options?: string[]; // Array of options for selection
  exclusive?: string; // An option that excludes others
  multiselect?: boolean; // Whether multiple selections are allowed
  units?: string[]; // Specifies units, applicable when type is 'number'
  required?: boolean; // Whether the field is required
};

const ActivityModalBody = ({
  t,
  register,
  control,
  submit,
  methodology,
  emissionsFactorTypes,
  errors,
  fields,
  units,
  targetActivityValue,
  selectedActivity,
  title,
  setValue,
  getValues,
}: AddActivityModalBodyProps) => {
  const unitValue = useWatch({
    control,
    name: `activity.${title}Unit` as any,
  });

  let prefix = "";
  const [isEmissionFactorInputDisabled, setIsEmissionFactorInputDisabled] =
    useState<boolean>(
      !(targetActivityValue?.metadata?.emissionFactorType === "custom"),
    );

  // Adjust function for countries with national emission factors i.e US
  const onEmissionFactorTypeChange = (e: any) => {
    // somehow extract the gas and the emissions perActivity for each gas
    const emissionFactor = emissionsFactorTypes.find(
      (factor) => factor.id === e.target.value,
    );
    const emissionFactorType = e.target.value;
    if (emissionFactorType === "custom") {
      setIsEmissionFactorInputDisabled(false);
    } else {
      let co2Val = emissionFactor?.gasValues.find(
        (g) => g.gas === "CO2",
      )?.emissionsPerActivity;
      let n2oVal = emissionFactor?.gasValues.find(
        (g) => g.gas === "N2O",
      )?.emissionsPerActivity;
      let ch4Val = emissionFactor?.gasValues.find(
        (g) => g.gas === "CH4",
      )?.emissionsPerActivity;

      setValue("activity.CO2EmissionFactor", co2Val ? co2Val : 0);
      setValue("activity.N2OEmissionFactor", n2oVal ? n2oVal : 0);
      setValue("activity.CH4EmissionFactor", ch4Val ? ch4Val : 0);
      setIsEmissionFactorInputDisabled(true);
    }
  };

  const filteredFields = fields.filter((f) => {
    return !(f.id.includes("-source") && f.type === "text");
  });

  const sourceField = fields.find(
    (f) => f.id.includes("-source") && f.type === "text",
  );

  return (
    <ModalBody p={6} px={12}>
      <form onSubmit={submit}>
        <HStack
          spacing={4}
          mb="24px"
          display="flex"
          flexDirection="column"
          className="items-start"
          gap="24px"
        >
          {/* handle select, multi-select types, text  */}
          {filteredFields.map((f) => {
            return (
              <>
                {f.options && (
                  <FormControl className="w-full">
                    <BuildingTypeSelectInput
                      options={f.options}
                      required={f.required}
                      control={control}
                      multiselect={f.multiselect}
                      title={f.id}
                      placeholder={t("select-activity-type")}
                      register={register}
                      activity={`activity.${f.id}`}
                      errors={errors}
                      t={t}
                      selectedActivity={selectedActivity}
                      setValue={setValue}
                    />
                  </FormControl>
                )}
                {f.type === "text" && (
                  <FormControl className="w-full">
                    <FormLabel className="truncate">{t(f.id)}</FormLabel>
                    <InputGroup>
                      <Input
                        type="text"
                        borderRadius="4px"
                        h="48px"
                        shadow="1dp"
                        borderWidth={errors?.activity?.[f.id] ? "1px" : 0}
                        border="inputBox"
                        borderColor={
                          errors?.activity?.[f.id]
                            ? "sentiment.negativeDefault"
                            : ""
                        }
                        background={
                          errors?.activity?.[f.id]
                            ? "sentiment.negativeOverlay"
                            : ""
                        }
                        bgColor="base.light"
                        _focus={{
                          borderWidth: "1px",
                          shadow: "none",
                          borderColor: "content.link",
                        }}
                        {...register(`activity.${f.id}` as any, {
                          required:
                            f.required === false ? false : t("value-required"),
                        })}
                      />
                    </InputGroup>
                    {(errors?.activity?.[f.id] as any) ? (
                      <Box
                        display="flex"
                        gap="6px"
                        alignItems="center"
                        mt="6px"
                      >
                        <WarningIcon color="sentiment.negativeDefault" />
                        <Text fontSize="body.md">
                          {" "}
                          {errors?.activity?.[f.id]?.message}{" "}
                        </Text>
                        {/* use ii8n */}
                      </Box>
                    ) : (
                      ""
                    )}
                  </FormControl>
                )}
                {f.type === "number" && (
                  <>
                    <FormControl className="w-full">
                      <FormLabel className="truncate">{f.id}</FormLabel>
                      <FormattedNumberInput
                        placeholder={t("activity-data-amount-placeholder")}
                        control={control}
                        name={`activity.${f.id}`}
                        w="full"
                      >
                        {f.units && (
                          <Select
                            variant="unstyled"
                            {...register(`activity.${f.id}Unit` as any, {
                              required:
                                f.required === false
                                  ? false
                                  : t("value-required"),
                            })}
                          >
<<<<<<< HEAD
                            {f.units?.map((item: string) => (
                              <option key={item} value={item}>
                                {t(item)}
                              </option>
                            ))}
                          </Select>
=======
                            <Select
                              variant="unstyled"
                              {...register(`activity.${f.id}-unit` as any, {
                                required:
                                  f.required === false
                                    ? false
                                    : t("value-required"),
                              })}
                            >
                              {f.units?.map((item: string) => (
                                <option key={item} value={item}>
                                  {t(item)}
                                </option>
                              ))}
                            </Select>
                          </InputRightAddon>
>>>>>>> 2d4ed824
                        )}
                      </FormattedNumberInput>
                      {(errors?.[`activity.${f.id}`] as any) ? (
                        <Box
                          display="flex"
                          gap="6px"
                          alignItems="center"
                          mt="6px"
                        >
                          <WarningIcon color="sentiment.negativeDefault" />
                          <Text fontSize="body.md">
                            {errors?.activity?.[f.id]?.message}{" "}
                          </Text>
                        </Box>
                      ) : (
                        ""
                      )}
                    </FormControl>
                  </>
                )}
              </>
            );
          })}
          {!methodology?.id.includes("direct-measure") && title ? (
            <Box
              display="flex"
              justifyContent="space-between"
              gap="16px"
              w="full"
            >
              <FormControl
                isInvalid={!!resolve(prefix + "activityDataAmount", errors)}
              >
                <FormLabel className="truncate">{t(title)}</FormLabel>
                <InputGroup>
                  <FormattedNumberInput
                    control={control}
                    name={`activity.${title}`}
                    defaultValue={0}
                    miniAddon
                  >
                    <Controller
                      control={control}
                      name={`activity.${title}-unit` as any}
                      render={({ field }) => (
                        <Select
                          placeholder={t("select-unit")}
                          variant="unstyled"
                          {...field}
                          onChange={(e) => field.onChange(e.target.value)}
                        >
                          {units?.map((item: string) => (
                            <option key={item} value={item}>
                              {t(item)}
                            </option>
                          ))}
                        </Select>
                      )}
                    />
                  </FormattedNumberInput>
                </InputGroup>

                {(errors?.activity?.[title] as any) ? (
                  <Box display="flex" gap="6px" alignItems="center" mt="6px">
                    <WarningIcon color="sentiment.negativeDefault" />
                    <Text fontSize="body.md">
                      {t("emission-amount-form-error")}
                    </Text>
                  </Box>
                ) : (
                  ""
                )}
              </FormControl>
              <FormControl>
                <FormLabel>{t("emission-factor-type")}</FormLabel>
                <Select
                  borderRadius="4px"
                  borderWidth={errors?.activity?.emissionFactorType ? "1px" : 0}
                  border="inputBox"
                  h="48px"
                  shadow="1dp"
                  borderColor={
                    errors?.activity?.emissionFactorType
                      ? "sentiment.negativeDefault"
                      : ""
                  }
                  background={
                    errors?.activity?.emissionFactorType
                      ? "sentiment.negativeOverlay"
                      : ""
                  }
                  _focus={{
                    borderWidth: "1px",
                    shadow: "none",
                    borderColor: "content.link",
                  }}
                  {...register("activity.emissionFactorType")}
                  bgColor="base.light"
                  placeholder="Select emission factor type"
                  onChange={(e: any) => onEmissionFactorTypeChange(e)}
                >
                  {emissionsFactorTypes.map(({ id, name }) => (
                    <option key={id} value={id}>
                      {t(name)}
                    </option>
                  ))}
                  <option key="custom" value="custom">
                    {t("add-custom")}
                  </option>
                </Select>
                {errors.activity?.emissionFactorType ? (
                  <Box display="flex" gap="6px" alignItems="center" mt="6px">
                    <WarningIcon color="sentiment.negativeDefault" />
                    <Text fontSize="body.md">
                      {t("emission-factor-form-label")}
                    </Text>
                  </Box>
                ) : (
                  ""
                )}
              </FormControl>
            </Box>
          ) : null}
        </HStack>
        {!methodology?.id.includes("direct-measure") ? (
          <>
            <Heading
              size="sm"
              mb={4}
              className="font-normal"
              display="flex"
              alignItems="center"
            >
              <FormLabel
                variant="label"
                fontSize="label.lg"
                fontStyle="normal"
                fontWeight="medium"
                letterSpacing="wide"
                fontFamily="heading"
              >
                {t("emissions-factor-values")}
              </FormLabel>
            </Heading>
            <HStack spacing={4} mb={5}>
              <FormControl>
                <FormControl>
                  <FormLabel color="content.tertiary">
                    {t("co2-emission-factor")}
                  </FormLabel>
                  <FormattedNumberInput
                    miniAddon
                    control={control}
                    name={`activity.CO2EmissionFactor`}
                    defaultValue={0}
                    isDisabled={isEmissionFactorInputDisabled}
                  >
                    <Text
                      isTruncated // Truncate the text with an ellipsis
                      noOfLines={1}
                      w="full"
                      textAlign="center"
                    >
                      CO2/{t(unitValue)}
                    </Text>
                  </FormattedNumberInput>
                </FormControl>
              </FormControl>
              <FormControl>
                <FormLabel color="content.tertiary">
                  {t("n2o-emission-factor")}
                </FormLabel>
                <FormattedNumberInput
                  miniAddon
                  control={control}
                  name={`activity.N2OEmissionFactor`}
                  defaultValue={0}
                  isDisabled={isEmissionFactorInputDisabled}
                >
                  <Text
                    isTruncated // Truncate the text with an ellipsis
                    noOfLines={1}
                    w="full"
                    textAlign="center"
                  >
                    N20/{t(unitValue)}
                  </Text>
                </FormattedNumberInput>
              </FormControl>
              <FormControl>
                <FormLabel color="content.tertiary">
                  {t("ch4-emission-factor")}
                </FormLabel>
                <FormattedNumberInput
                  control={control}
                  miniAddon
                  name={`activity.CH4EmissionFactor`}
                  defaultValue={0}
                  isDisabled={isEmissionFactorInputDisabled}
                >
                  <Text
                    isTruncated // Truncate the text with an ellipsis
                    noOfLines={1}
                    w="full"
                    textAlign="center"
                  >
                    CH4/{t(unitValue)}
                  </Text>
                </FormattedNumberInput>
              </FormControl>
            </HStack>{" "}
          </>
        ) : (
          <Grid templateColumns="repeat(2, 1fr)" gap={4} mb={5}>
            <FormControl w="full">
              <FormLabel color="content.secondary">
                {t("emissions-value-co2")}
              </FormLabel>
              <FormattedNumberInput
                testId="co2-emission-factor"
                control={control}
                miniAddon
                name={`activity.CO2EmissionFactor`}
                defaultValue={0}
              >
                <Text
                  isTruncated // Truncate the text with an ellipsis
                  noOfLines={1}
                  w="full"
                  textAlign="center"
                >
                  tCO2
                </Text>
              </FormattedNumberInput>
            </FormControl>
            <FormControl w="full">
              <FormLabel color="content.secondary">
                {t("emissions-value-n2o")}
              </FormLabel>
              <FormattedNumberInput
                testId="co2-emission-factor"
                control={control}
                miniAddon
                name={`activity.N2OEmissionFactor`}
                defaultValue={0}
              >
                <Text
                  isTruncated // Truncate the text with an ellipsis
                  noOfLines={1}
                  w="full"
                  textAlign="center"
                >
                  tN2O
                </Text>
              </FormattedNumberInput>
            </FormControl>
            <FormControl w="full">
              <FormLabel color="content.secondary">
                {t("emissions-value-ch4")}
              </FormLabel>
              <FormattedNumberInput
                testId="co2-emission-factor"
                control={control}
                miniAddon
                name={`activity.CH4EmissionFactor`}
                defaultValue={0}
              >
                <Text
                  isTruncated // Truncate the text with an ellipsis
                  noOfLines={1}
                  w="full"
                  textAlign="center"
                >
                  tCH4
                </Text>
              </FormattedNumberInput>
            </FormControl>
          </Grid>
        )}

        <HStack display="flex" flexDirection="column" spacing={4} mb={5}>
          <FormControl isInvalid={!!resolve(prefix + "dataQuality", errors)}>
            <FormLabel>{t("data-quality")}</FormLabel>
            <Select
              borderWidth={errors?.activity?.dataQuality ? "1px" : 0}
              border="inputBox"
              borderRadius="4px"
              borderColor={
                errors?.activity?.dataQuality ? "sentiment.negativeDefault" : ""
              }
              background={
                errors?.activity?.dataQuality ? "sentiment.negativeOverlay" : ""
              }
              _focus={{
                borderWidth: "1px",
                shadow: "none",
                borderColor: "content.link",
              }}
              bgColor="base.light"
              placeholder={t("data-quality-placeholder")}
              {...register("activity.dataQuality", {
                required: t("option-required"),
              })}
              h="48px"
              shadow="1dp"
            >
              <option value="high">{t("detailed-activity-data")}</option>
              <option value="medium">{t("modeled-activity-data")}</option>
              <option value="low">
                {t("highly-modeled-uncertain-activity-data")}
              </option>
            </Select>
            {errors.activity?.dataQuality ? (
              <Box display="flex" gap="6px" alignItems="center" mt="6px">
                <WarningIcon color="sentiment.negativeDefault" />
                <Text fontSize="body.md">{t("data-quality-form-label")}</Text>
              </Box>
            ) : (
              ""
            )}
          </FormControl>
          {sourceField && (
            <FormControl className="w-full">
              <FormLabel className="truncate">{t("data-source")}</FormLabel>
              <InputGroup>
                <Input
                  type="text"
                  borderRadius="4px"
                  placeholder={t("data-source-placeholder")}
                  h="48px"
                  shadow="1dp"
                  borderWidth={errors?.activity?.[sourceField.id] ? "1px" : 0}
                  border="inputBox"
                  borderColor={
                    errors?.activity?.[sourceField.id]
                      ? "sentiment.negativeDefault"
                      : ""
                  }
                  background={
                    errors?.activity?.[sourceField.id]
                      ? "sentiment.negativeOverlay"
                      : ""
                  }
                  bgColor="base.light"
                  _focus={{
                    borderWidth: "1px",
                    shadow: "none",
                    borderColor: "content.link",
                  }}
                  {...register(`activity.${sourceField.id}` as any, {
                    required:
                      sourceField.required === false
                        ? false
                        : t("value-required"),
                  })}
                />
              </InputGroup>
              {(errors?.activity?.[sourceField.id] as any) ? (
                <Box display="flex" gap="6px" alignItems="center" mt="6px">
                  <WarningIcon color="sentiment.negativeDefault" />
                  <Text fontSize="body.md">
                    {" "}
                    {errors?.activity?.[sourceField.id]?.message}{" "}
                  </Text>
                </Box>
              ) : (
                ""
              )}
            </FormControl>
          )}
          <FormControl
            isInvalid={!!resolve(prefix + "dataComments", errors)}
            mb={12}
          >
            <FormLabel>{t("data-comments")}</FormLabel>
            <Textarea
              data-testid="source-reference"
              borderWidth={errors?.activity?.dataComments ? "1px" : 0}
              border="inputBox"
              borderRadius="4px"
              shadow="1dp"
              h="96px"
              borderColor={
                errors?.activity?.dataComments
                  ? "sentiment.negativeDefault"
                  : ""
              }
              background={
                errors?.activity?.dataComments
                  ? "sentiment.negativeOverlay"
                  : ""
              }
              _focus={{
                borderWidth: "1px",
                shadow: "none",
                borderColor: "content.link",
              }}
              placeholder={t("data-comments-placeholder")}
              {...register(`activity.dataComments`, {
                required: t("data-comments-required"),
              })}
            />
            {errors.activity?.dataComments ? (
              <Box display="flex" gap="6px" alignItems="center" mt="6px">
                <WarningIcon color="sentiment.negativeDefault" />
                <Text fontSize="body.md">
                  {" "}
                  {errors?.activity?.dataComments?.message}{" "}
                </Text>
              </Box>
            ) : (
              ""
            )}
          </FormControl>
        </HStack>

        <HStack className="items-start" mb={13}>
          <InfoOutlineIcon mt={1} color="content.link" />
          <Text color="content.tertiary">
            {t("gwp-info-prefix")}{" "}
            <Text as="span" fontWeight="bold">
              {t("gwp-info")}
            </Text>
          </Text>
        </HStack>
      </form>
    </ModalBody>
  );
};

export default ActivityModalBody;<|MERGE_RESOLUTION|>--- conflicted
+++ resolved
@@ -246,38 +246,19 @@
                         {f.units && (
                           <Select
                             variant="unstyled"
-                            {...register(`activity.${f.id}Unit` as any, {
+                            {...register(`activity.${f.id}-unit` as any, {
                               required:
                                 f.required === false
                                   ? false
                                   : t("value-required"),
                             })}
                           >
-<<<<<<< HEAD
                             {f.units?.map((item: string) => (
                               <option key={item} value={item}>
                                 {t(item)}
                               </option>
                             ))}
                           </Select>
-=======
-                            <Select
-                              variant="unstyled"
-                              {...register(`activity.${f.id}-unit` as any, {
-                                required:
-                                  f.required === false
-                                    ? false
-                                    : t("value-required"),
-                              })}
-                            >
-                              {f.units?.map((item: string) => (
-                                <option key={item} value={item}>
-                                  {t(item)}
-                                </option>
-                              ))}
-                            </Select>
-                          </InputRightAddon>
->>>>>>> 2d4ed824
                         )}
                       </FormattedNumberInput>
                       {(errors?.[`activity.${f.id}`] as any) ? (
