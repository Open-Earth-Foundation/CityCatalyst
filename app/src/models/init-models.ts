import type { Sequelize } from "sequelize";
import type {
  ActivityValueAttributes,
  ActivityValueCreationAttributes,
} from "./ActivityValue";
import { ActivityValue as _ActivityValue } from "./ActivityValue";
import type {
  ActivityDataAttributes,
  ActivityDataCreationAttributes,
} from "./ActivityData";
import { ActivityData as _ActivityData } from "./ActivityData";
import type {
  CatalogueAttributes,
  CatalogueCreationAttributes,
} from "./Catalogue";
import { Catalogue as _Catalogue } from "./Catalogue";
import type { CityAttributes, CityCreationAttributes } from "./City";
import { City as _City } from "./City";
import type {
  CityUserAttributes,
  CityUserCreationAttributes,
} from "./CityUser";
import { CityUser as _CityUser } from "./CityUser";
import type {
  DataSourceI18nAttributes as DataSourceAttributes,
  DataSourceI18nCreationAttributes as DataSourceCreationAttributes,
} from "./DataSourceI18n";
import { DataSourceI18n as _DataSource } from "./DataSourceI18n";
import type {
  DataSourceActivityDataAttributes,
  DataSourceActivityDataCreationAttributes,
} from "./DataSourceActivityData";
import { DataSourceActivityData as _DataSourceActivityData } from "./DataSourceActivityData";
import type {
  DataSourceEmissionsFactorAttributes,
  DataSourceEmissionsFactorCreationAttributes,
} from "./DataSourceEmissionsFactor";
import { DataSourceEmissionsFactor as _DataSourceEmissionsFactor } from "./DataSourceEmissionsFactor";
import type {
  DataSourceFormulaInputAttributes,
  DataSourceFormulaInputCreationAttributes,
} from "./DataSourceFormulaInput";
import { DataSourceFormulaInput as _DataSourceFormulaInput } from "./DataSourceFormulaInput";
import type {
  DataSourceGHGsAttributes,
  DataSourceGHGsCreationAttributes,
} from "./DataSourceGHGs";
import { DataSourceGHGs as _DataSourceGHGs } from "./DataSourceGHGs";
import type {
  DataSourceMethodologyAttributes,
  DataSourceMethodologyCreationAttributes,
} from "./DataSourceMethodology";
import { DataSourceMethodology as _DataSourceMethodology } from "./DataSourceMethodology";
import type {
  DataSourceReportingLevelAttributes,
  DataSourceReportingLevelCreationAttributes,
} from "./DataSourceReportingLevel";
import { DataSourceReportingLevel as _DataSourceReportingLevel } from "./DataSourceReportingLevel";
import type {
  DataSourceScopeAttributes,
  DataSourceScopeCreationAttributes,
} from "./DataSourceScope";
import { DataSourceScope as _DataSourceScope } from "./DataSourceScope";
import type {
  EmissionsFactorAttributes,
  EmissionsFactorCreationAttributes,
} from "./EmissionsFactor";
import { EmissionsFactor as _EmissionsFactor } from "./EmissionsFactor";
import {
  FormulaInput as _FormulaInput,
  FormulaInputAttributes,
  FormulaInputCreationAttributes,
} from "@/models/FormulaInput";
import type {
  GasValueAttributes,
  GasValueCreationAttributes,
} from "./GasValue";
import { GasValue as _GasValue } from "./GasValue";
import type {
  GasToCO2EqAttributes,
  GasToCO2EqCreationAttributes,
} from "./GasToCO2Eq";
import { GasToCO2Eq as _GasToCO2Eq } from "./GasToCO2Eq";
import type { GDPAttributes, GDPCreationAttributes } from "./GDP";
import { GDP as _GDP } from "./GDP";
import type { GHGsAttributes, GHGsCreationAttributes } from "./GHGs";
import { GHGs as _GHGs } from "./GHGs";
import type {
  InventoryAttributes,
  InventoryCreationAttributes,
} from "./Inventory";
import { Inventory as _Inventory } from "./Inventory";
import type {
  MethodologyAttributes,
  MethodologyCreationAttributes,
} from "./Methodology";
import { Methodology as _Methodology } from "./Methodology";
import type {
  PopulationAttributes,
  PopulationCreationAttributes,
} from "./Population";
import { Population as _Population } from "./Population";
import type {
  PublisherAttributes,
  PublisherCreationAttributes,
} from "./Publisher";
import { Publisher as _Publisher } from "./Publisher";
import type {
  ReportingLevelAttributes,
  ReportingLevelCreationAttributes,
} from "./ReportingLevel";
import { ReportingLevel as _ReportingLevel } from "./ReportingLevel";
import type { ScopeAttributes, ScopeCreationAttributes } from "./Scope";
import { Scope as _Scope } from "./Scope";
import type { SectorAttributes, SectorCreationAttributes } from "./Sector";
import { Sector as _Sector } from "./Sector";
import type {
  SubCategoryAttributes,
  SubCategoryCreationAttributes,
} from "./SubCategory";
import { SubCategory as _SubCategory } from "./SubCategory";
import type {
  InventoryValueAttributes,
  InventoryValueCreationAttributes,
} from "./InventoryValue";
import { InventoryValue as _InventoryValue } from "./InventoryValue";
import type {
  SubSectorAttributes,
  SubSectorCreationAttributes,
} from "./SubSector";
import { SubSector as _SubSector } from "./SubSector";
import type {
  SubSectorReportingLevelAttributes,
  SubSectorReportingLevelCreationAttributes,
} from "./SubSectorReportingLevel";
import { SubSectorReportingLevel as _SubSectorReportingLevel } from "./SubSectorReportingLevel";
import type { UserAttributes, UserCreationAttributes } from "./User";
import { User as _User } from "./User";
import type { VersionAttributes, VersionCreationAttributes } from "./Version";
import { Version as _Version } from "./Version";
import { UserFile as _UserFile } from "./UserFile";
import { CityInvite as _CityInvite } from "./CityInvite";
import {
  OrganizationInvite as _OrganizationInvite,
  OrganizationInviteAttributes,
  OrganizationInviteCreationAttributes,
} from "./OrganizationInvite";
import type {
  AssistantMessageAttributes,
  AssistantMessageCreationAttributes,
} from "./AssistantMessage";
import { AssistantMessage as _AssistantMessage } from "./AssistantMessage";
import type {
  AssistantThreadAttributes,
  AssistantThreadCreationAttributes,
} from "./AssistantThread";
import { AssistantThread as _AssistantThread } from "./AssistantThread";
import type {
  OrganizationAttributes,
  OrganizationCreationAttributes,
} from "./Organization";
import { Organization as _Organization } from "./Organization";
import type { ProjectAttributes, ProjectCreationAttributes } from "./Project";
import { Project as _Project } from "./Project";

export {
  _ActivityData as ActivityData,
  _ActivityValue as ActivityValue,
  _Catalogue as Catalogue,
  _City as City,
  _CityUser as CityUser,
  _DataSource as DataSource,
  _DataSourceActivityData as DataSourceActivityData,
  _DataSourceEmissionsFactor as DataSourceEmissionsFactor,
  _DataSourceFormulaInput as DataSourceFormulaInput,
  _DataSourceMethodology as DataSourceMethodology,
  _DataSourceGHGs as DataSourceGHGs,
  _DataSourceReportingLevel as DataSourceReportingLevel,
  _DataSourceScope as DataSourceScope,
  _EmissionsFactor as EmissionsFactor,
  _FormulaInput as FormulaInput,
  _GasValue as GasValue,
  _GasToCO2Eq as GasToCO2Eq,
  _GDP as GDP,
  _GHGs as GHGs,
  _Inventory as Inventory,
  _Methodology as Methodology,
  _Organization as Organization,
  _Project as Project,
  _Population as Population,
  _Publisher as Publisher,
  _ReportingLevel as ReportingLevel,
  _Scope as Scope,
  _Sector as Sector,
  _SubCategory as SubCategory,
  _InventoryValue as InventoryValue,
  _SubSector as SubSector,
  _SubSectorReportingLevel as SubSectorReportingLevel,
  _User as User,
  _Version as Version,
  _UserFile as UserFile,
  _CityInvite as CityInvite,
  _AssistantMessage as AssistantMessage,
  _AssistantThread as AssistantThread,
  _OrganizationInvite as OrganizationInvite,
};

export type {
  ActivityDataAttributes,
  ActivityDataCreationAttributes,
  ActivityValueAttributes,
  ActivityValueCreationAttributes,
  CatalogueAttributes,
  CatalogueCreationAttributes,
  CityAttributes,
  CityCreationAttributes,
  CityUserAttributes,
  CityUserCreationAttributes,
  DataSourceAttributes,
  DataSourceCreationAttributes,
  DataSourceActivityDataAttributes,
  DataSourceActivityDataCreationAttributes,
  DataSourceEmissionsFactorAttributes,
  DataSourceEmissionsFactorCreationAttributes,
  DataSourceFormulaInputAttributes,
  DataSourceFormulaInputCreationAttributes,
  DataSourceGHGsAttributes,
  DataSourceGHGsCreationAttributes,
  DataSourceMethodologyAttributes,
  DataSourceMethodologyCreationAttributes,
  DataSourceReportingLevelAttributes,
  DataSourceReportingLevelCreationAttributes,
  DataSourceScopeAttributes,
  DataSourceScopeCreationAttributes,
  EmissionsFactorAttributes,
  EmissionsFactorCreationAttributes,
  GasValueAttributes,
  GasValueCreationAttributes,
  GasToCO2EqAttributes,
  GasToCO2EqCreationAttributes,
  GDPAttributes,
  GDPCreationAttributes,
  GHGsAttributes,
  GHGsCreationAttributes,
  InventoryAttributes,
  InventoryCreationAttributes,
  MethodologyAttributes,
  MethodologyCreationAttributes,
  OrganizationAttributes,
  OrganizationCreationAttributes,
<<<<<<< HEAD
  ProjectAttributes,
  ProjectCreationAttributes,
=======
  OrganizationInviteAttributes,
  OrganizationInviteCreationAttributes,
>>>>>>> 1847439e
  PopulationAttributes,
  PopulationCreationAttributes,
  PublisherAttributes,
  PublisherCreationAttributes,
  ReportingLevelAttributes,
  ReportingLevelCreationAttributes,
  ScopeAttributes,
  ScopeCreationAttributes,
  SectorAttributes,
  SectorCreationAttributes,
  SubCategoryAttributes,
  SubCategoryCreationAttributes,
  InventoryValueAttributes,
  InventoryValueCreationAttributes,
  SubSectorAttributes,
  SubSectorCreationAttributes,
  SubSectorReportingLevelAttributes,
  SubSectorReportingLevelCreationAttributes,
  UserAttributes,
  UserCreationAttributes,
  VersionAttributes,
  VersionCreationAttributes,
  AssistantMessageAttributes,
  AssistantMessageCreationAttributes,
  AssistantThreadAttributes,
  AssistantThreadCreationAttributes,
  FormulaInputAttributes,
  FormulaInputCreationAttributes,
};

export function initModels(sequelize: Sequelize) {
  const ActivityData = _ActivityData.initModel(sequelize);
  const ActivityValue = _ActivityValue.initModel(sequelize);
  const Catalogue = _Catalogue.initModel(sequelize);
  const City = _City.initModel(sequelize);
  const CityUser = _CityUser.initModel(sequelize);
  const DataSource = _DataSource.initModel(sequelize);
  const DataSourceActivityData = _DataSourceActivityData.initModel(sequelize);
  const DataSourceEmissionsFactor =
    _DataSourceEmissionsFactor.initModel(sequelize);
  const DataSourceFormulaInput = _DataSourceFormulaInput.initModel(sequelize);
  const DataSourceGHGs = _DataSourceGHGs.initModel(sequelize);
  const DataSourceMethodology = _DataSourceMethodology.initModel(sequelize);
  const DataSourceReportingLevel =
    _DataSourceReportingLevel.initModel(sequelize);
  const DataSourceScope = _DataSourceScope.initModel(sequelize);
  const EmissionsFactor = _EmissionsFactor.initModel(sequelize);
  const FormulaInput = _FormulaInput.initModel(sequelize);
  const GasValue = _GasValue.initModel(sequelize);
  const GasToCO2Eq = _GasToCO2Eq.initModel(sequelize);
  const GDP = _GDP.initModel(sequelize);
  const GHGs = _GHGs.initModel(sequelize);
  const Inventory = _Inventory.initModel(sequelize);
  const Methodology = _Methodology.initModel(sequelize);
  const Organization = _Organization.initModel(sequelize);
  const Project = _Project.initModel(sequelize);
  const Population = _Population.initModel(sequelize);
  const Publisher = _Publisher.initModel(sequelize);
  const ReportingLevel = _ReportingLevel.initModel(sequelize);
  const Scope = _Scope.initModel(sequelize);
  const Sector = _Sector.initModel(sequelize);
  const SubCategory = _SubCategory.initModel(sequelize);
  const InventoryValue = _InventoryValue.initModel(sequelize);
  const SubSector = _SubSector.initModel(sequelize);
  const SubSectorReportingLevel = _SubSectorReportingLevel.initModel(sequelize);
  const User = _User.initModel(sequelize);
  const Version = _Version.initModel(sequelize);
  const UserFile = _UserFile.initModel(sequelize);
  const CityInvite = _CityInvite.initModel(sequelize);
  const AssistantMessage = _AssistantMessage.initModel(sequelize);
  const AssistantThread = _AssistantThread.initModel(sequelize);
<<<<<<< HEAD
=======
  const OrganizationInvite = _OrganizationInvite.initModel(sequelize);

>>>>>>> 1847439e
  ActivityData.belongsToMany(DataSource, {
    as: "datasourceIdDataSources",
    through: DataSourceActivityData,
    foreignKey: "activitydataId",
    otherKey: "datasourceId",
  });
  DataSource.belongsToMany(ActivityData, {
    as: "activitydataIdActivityData",
    through: DataSourceActivityData,
    foreignKey: "datasourceId",
    otherKey: "activitydataId",
  });
  GasValue.belongsTo(ActivityValue, {
    as: "activityValue",
    foreignKey: "activityValueId",
  });
  ActivityValue.hasMany(GasValue, {
    as: "gasValues",
    foreignKey: "activityValueId",
  });
  ActivityValue.belongsTo(DataSource, {
    as: "dataSource",
    foreignKey: "datasourceId",
  });
  DataSource.hasMany(ActivityValue, {
    as: "activityValues",
    foreignKey: "datasourceId",
  });
  ActivityValue.belongsTo(InventoryValue, {
    as: "inventoryValue",
    foreignKey: "inventoryValueId",
  });
  InventoryValue.hasMany(ActivityValue, {
    as: "activityValues",
    foreignKey: "inventoryValueId",
  });
  DataSource.belongsToMany(EmissionsFactor, {
    as: "emissionsFactorIdEmissionsFactors",
    through: DataSourceEmissionsFactor,
    foreignKey: "datasourceId",
    otherKey: "emissionsFactorId",
  });
  DataSource.belongsToMany(FormulaInput, {
    as: "formulaInputIdFormulaInputs",
    through: DataSourceFormulaInput,
    foreignKey: "datasourceId",
    otherKey: "formulaInputId",
  });
  DataSource.belongsToMany(GHGs, {
    as: "ghgIdGhgs",
    through: DataSourceGHGs,
    foreignKey: "datasourceId",
    otherKey: "ghgId",
  });
  DataSource.belongsToMany(Methodology, {
    as: "methodologyIdMethodologies",
    through: DataSourceMethodology,
    foreignKey: "datasourceId",
    otherKey: "methodologyId",
  });
  DataSource.belongsToMany(ReportingLevel, {
    as: "reportinglevelIdReportingLevels",
    through: DataSourceReportingLevel,
    foreignKey: "datasourceId",
    otherKey: "reportinglevelId",
  });
  DataSource.belongsToMany(Scope, {
    as: "scopes",
    through: DataSourceScope,
    foreignKey: "datasourceId",
    otherKey: "scopeId",
  });
  DataSource.belongsTo(Sector, {
    as: "sector",
    foreignKey: "sectorId",
  });
  DataSource.belongsTo(SubCategory, {
    as: "subCategory",
    foreignKey: "subcategoryId",
  });
  DataSource.belongsTo(SubSector, {
    as: "subSector",
    foreignKey: "subsectorId",
  });
  InventoryValue.belongsTo(DataSource, {
    as: "dataSource",
    foreignKey: "datasourceId",
  });
  EmissionsFactor.belongsToMany(DataSource, {
    as: "dataSources",
    through: DataSourceEmissionsFactor,
    foreignKey: "emissionsFactorId",
    otherKey: "datasourceId",
  });
  GHGs.belongsToMany(DataSource, {
    as: "datasourceIdDataSourceDataSourceGhgs",
    through: DataSourceGHGs,
    foreignKey: "ghgId",
    otherKey: "datasourceId",
  });
  Methodology.belongsToMany(DataSource, {
    as: "datasourceIdDataSourceDataSourceMethodologies",
    through: DataSourceMethodology,
    foreignKey: "methodologyId",
    otherKey: "datasourceId",
  });
  ReportingLevel.belongsToMany(DataSource, {
    as: "datasourceIdDataSourceDataSourceReportingLevels",
    through: DataSourceReportingLevel,
    foreignKey: "reportinglevelId",
    otherKey: "datasourceId",
  });
  ReportingLevel.belongsToMany(SubSector, {
    as: "subsectorIdSubSectorSubSectorReportingLevels",
    through: SubSectorReportingLevel,
    foreignKey: "reportinglevelId",
    otherKey: "subsectorId",
  });
  Scope.belongsToMany(DataSource, {
    as: "dataSources",
    through: DataSourceScope,
    foreignKey: "scopeId",
    otherKey: "datasourceId",
  });
  Sector.hasMany(DataSource, {
    as: "dataSources",
    foreignKey: "sectorId",
  });
  SubCategory.hasMany(DataSource, {
    as: "dataSources",
    foreignKey: "subcategoryId",
  });
  SubSector.hasMany(DataSource, {
    as: "dataSources",
    foreignKey: "subsectorId",
  });
  SubSector.belongsToMany(ReportingLevel, {
    as: "reportinglevelIdReportingLevelSubSectorReportingLevels",
    through: SubSectorReportingLevel,
    foreignKey: "subsectorId",
    otherKey: "reportinglevelId",
  });
  SubSector.hasOne(Scope, {
    as: "scope",
    foreignKey: "scopeId",
  });
  DataSourceActivityData.belongsTo(ActivityData, {
    as: "activitydatum",
    foreignKey: "activitydataId",
  });
  ActivityData.hasMany(DataSourceActivityData, {
    as: "dataSourceActivityData",
    foreignKey: "activitydataId",
  });
  User.belongsToMany(City, {
    through: CityUser,
    as: "cities",
    foreignKey: "userId",
    otherKey: "cityId",
  });
  CityInvite.belongsTo(User, { foreignKey: "userId", as: "user" });
  CityInvite.belongsTo(User, {
    foreignKey: "invitingUserId",
    as: "invitingUser",
  });
  User.hasMany(OrganizationInvite, {
    foreignKey: "userId",
    as: "organizationInvites",
  });
  OrganizationInvite.belongsTo(User, { as: "user", foreignKey: "userId" });
  User.belongsTo(Inventory, {
    as: "defaultInventory",
    foreignKey: "defaultInventoryId",
  });
  City.belongsToMany(User, {
    through: CityUser,
    as: "users",
    foreignKey: "cityId",
    otherKey: "userId",
  });
  GDP.belongsTo(City, { as: "city", foreignKey: "cityId" });
  City.hasMany(GDP, { as: "gdps", foreignKey: "cityId" });
  Inventory.belongsTo(City, { as: "city", foreignKey: "cityId" });
  City.hasMany(Inventory, { as: "inventories", foreignKey: "cityId" });
  Population.belongsTo(City, { as: "city", foreignKey: "cityId" });
  City.hasMany(Population, { as: "populations", foreignKey: "cityId" });
  DataSourceActivityData.belongsTo(DataSource, {
    as: "datasource",
    foreignKey: "datasourceId",
  });
  DataSource.hasMany(DataSourceActivityData, {
    as: "dataSourceActivityData",
    foreignKey: "datasourceId",
  });
  DataSourceEmissionsFactor.belongsTo(DataSource, {
    as: "datasource",
    foreignKey: "datasourceId",
  });
  DataSource.hasMany(DataSourceEmissionsFactor, {
    as: "dataSourceEmissionsFactors",
    foreignKey: "datasourceId",
  });
  DataSourceFormulaInput.belongsTo(DataSource, {
    as: "datasource",
    foreignKey: "datasourceId",
  });
  DataSource.hasMany(DataSourceFormulaInput, {
    as: "dataSourceFormulaInputs",
    foreignKey: "datasourceId",
  });
  DataSourceGHGs.belongsTo(DataSource, {
    as: "datasource",
    foreignKey: "datasourceId",
  });
  DataSource.hasMany(DataSourceGHGs, {
    as: "dataSourceGhgs",
    foreignKey: "datasourceId",
  });
  DataSourceMethodology.belongsTo(DataSource, {
    as: "datasource",
    foreignKey: "datasourceId",
  });
  DataSource.hasMany(DataSourceMethodology, {
    as: "dataSourceMethodologies",
    foreignKey: "datasourceId",
  });
  DataSourceReportingLevel.belongsTo(DataSource, {
    as: "datasource",
    foreignKey: "datasourceId",
  });
  DataSource.hasMany(DataSourceReportingLevel, {
    as: "dataSourceReportingLevels",
    foreignKey: "datasourceId",
  });
  DataSourceScope.belongsTo(DataSource, {
    as: "datasource",
    foreignKey: "datasourceId",
  });
  DataSource.hasMany(DataSourceScope, {
    as: "dataSourceScopes",
    foreignKey: "datasourceId",
  });
  GDP.belongsTo(DataSource, { as: "datasource", foreignKey: "datasourceId" });
  DataSource.hasMany(GDP, { as: "gdps", foreignKey: "datasourceId" });
  Methodology.belongsTo(DataSource, {
    as: "datasource",
    foreignKey: "datasourceId",
  });
  DataSource.hasMany(Methodology, {
    as: "methodologies",
    foreignKey: "datasourceId",
  });
  Population.belongsTo(DataSource, {
    as: "datasource",
    foreignKey: "datasourceId",
  });
  DataSource.hasMany(Population, {
    as: "populations",
    foreignKey: "datasourceId",
  });
  DataSource.hasMany(InventoryValue, {
    as: "inventoryValues",
    foreignKey: "datasourceId",
  });
  DataSourceEmissionsFactor.belongsTo(EmissionsFactor, {
    as: "emissionsFactor",
    foreignKey: "emissionsFactorId",
  });
  EmissionsFactor.hasMany(DataSourceEmissionsFactor, {
    as: "dataSourceEmissionsFactors",
    foreignKey: "emissionsFactorId",
  });
  DataSourceFormulaInput.belongsTo(FormulaInput, {
    as: "formulaInput",
    foreignKey: "formulaInputId",
  });
  FormulaInput.hasMany(DataSourceFormulaInput, {
    as: "dataSourceFormulaInput",
    foreignKey: "formulaInputId",
  });
  EmissionsFactor.belongsTo(Methodology, {
    as: "emissionsFactorMethodology",
    foreignKey: "methodologyId",
  });
  FormulaInput.belongsTo(Methodology, {
    as: "formulaValueMethodology",
    foreignKey: "methodologyId",
  });
  Methodology.hasMany(EmissionsFactor, {
    as: "emissionsFactors",
    foreignKey: "methodologyId",
  });
  Methodology.hasMany(FormulaInput, {
    as: "formulaValues",
    foreignKey: "methodologyId",
  });
  DataSourceGHGs.belongsTo(GHGs, { as: "ghg", foreignKey: "ghgId" });
  GHGs.hasMany(DataSourceGHGs, { as: "dataSourceGhgs", foreignKey: "ghgId" });
  InventoryValue.belongsTo(Inventory, {
    as: "inventory",
    foreignKey: "inventoryId",
  });
  Inventory.hasMany(InventoryValue, {
    as: "inventoryValues",
    foreignKey: "inventoryId",
  });
  Version.belongsTo(Inventory, { as: "inventory", foreignKey: "inventoryId" });
  Inventory.hasMany(Version, { as: "versions", foreignKey: "inventoryId" });
  DataSourceMethodology.belongsTo(Methodology, {
    as: "methodology",
    foreignKey: "methodologyId",
  });
  Methodology.hasMany(DataSourceMethodology, {
    as: "dataSourceMethodologies",
    foreignKey: "methodologyId",
  });
  DataSource.belongsTo(Publisher, {
    as: "publisher",
    foreignKey: "publisherId",
  });
  Publisher.hasMany(DataSource, {
    as: "dataSources",
    foreignKey: "publisherId",
  });
  ActivityData.belongsTo(ReportingLevel, {
    as: "reportinglevel",
    foreignKey: "reportinglevelId",
  });
  ReportingLevel.hasMany(ActivityData, {
    as: "activityData",
    foreignKey: "reportinglevelId",
  });
  DataSourceReportingLevel.belongsTo(ReportingLevel, {
    as: "reportinglevel",
    foreignKey: "reportinglevelId",
  });
  ReportingLevel.hasMany(DataSourceReportingLevel, {
    as: "dataSourceReportingLevels",
    foreignKey: "reportinglevelId",
  });
  SubCategory.belongsTo(ReportingLevel, {
    as: "reportinglevel",
    foreignKey: "reportinglevelId",
  });
  ReportingLevel.hasMany(SubCategory, {
    as: "subCategories",
    foreignKey: "reportinglevelId",
  });
  SubSectorReportingLevel.belongsTo(ReportingLevel, {
    as: "reportinglevel",
    foreignKey: "reportinglevelId",
  });
  ReportingLevel.hasMany(SubSectorReportingLevel, {
    as: "subSectorReportingLevels",
    foreignKey: "reportinglevelId",
  });
  ActivityData.belongsTo(Scope, { as: "scope", foreignKey: "scopeId" });
  Scope.hasMany(ActivityData, { as: "activityData", foreignKey: "scopeId" });
  DataSourceScope.belongsTo(Scope, { as: "scope", foreignKey: "scopeId" });
  Scope.hasMany(DataSourceScope, {
    as: "dataSourceScopes",
    foreignKey: "scopeId",
  });
  SubCategory.belongsTo(Scope, { as: "scope", foreignKey: "scopeId" });
  Scope.hasMany(SubCategory, { as: "subCategories", foreignKey: "scopeId" });
  SubSector.belongsTo(Sector, { as: "sector", foreignKey: "sectorId" });
  Sector.hasMany(SubSector, { as: "subSectors", foreignKey: "sectorId" });
  InventoryValue.belongsTo(SubSector, {
    as: "subSector",
    foreignKey: "subSectorId",
  });
  SubSector.hasMany(InventoryValue, {
    as: "inventoryValues",
    foreignKey: "subSectorId",
  });
  InventoryValue.belongsTo(Sector, {
    as: "sector",
    foreignKey: "sectorId",
  });
  Sector.hasMany(InventoryValue, {
    as: "inventoryValues",
    foreignKey: "sectorId",
  });
  InventoryValue.belongsTo(SubCategory, {
    as: "subCategory",
    foreignKey: "subCategoryId",
  });
  SubCategory.hasMany(InventoryValue, {
    as: "inventoryValues",
    foreignKey: "subCategoryId",
  });
  ActivityData.belongsTo(SubCategory, {
    as: "subcategory",
    foreignKey: "subcategoryId",
  });
  SubCategory.hasMany(ActivityData, {
    as: "activityData",
    foreignKey: "subcategoryId",
  });
  SubCategory.belongsTo(SubSector, {
    as: "subsector",
    foreignKey: "subsectorId",
  });
  SubSector.hasMany(SubCategory, {
    as: "subCategories",
    foreignKey: "subsectorId",
  });
  SubSectorReportingLevel.belongsTo(SubSector, {
    as: "subsector",
    foreignKey: "subsectorId",
  });
  SubSector.hasMany(SubSectorReportingLevel, {
    as: "subSectorReportingLevels",
    foreignKey: "subsectorId",
  });
  User.hasMany(UserFile, { foreignKey: "userId", as: "user" });
  UserFile.belongsTo(User, { as: "userFiles", foreignKey: "userId" });
  UserFile.belongsTo(City, { foreignKey: "cityId", as: "city" });
  City.hasMany(UserFile, { foreignKey: "cityId", as: "userFiles" });
  City.hasMany(CityInvite, { as: "cityInvite", foreignKey: "cityId" });
  CityInvite.belongsTo(City, { as: "cityInvites", foreignKey: "cityId" });
  Organization.hasMany(OrganizationInvite, {
    as: "organizationInvite",
    foreignKey: "organizationId",
  });
  OrganizationInvite.belongsTo(Organization, {
    as: "organizationInvites",
    foreignKey: "organizationId",
  });
  GasValue.belongsTo(InventoryValue, {
    as: "inventoryValue",
    foreignKey: "inventoryValueId",
  });
  InventoryValue.hasMany(GasValue, {
    as: "gasValues",
    foreignKey: "inventoryValueId",
  });
  GasValue.belongsTo(EmissionsFactor, {
    as: "emissionsFactor",
    foreignKey: "emissionsFactorId",
  });
  EmissionsFactor.hasMany(GasValue, {
    as: "gasValues",
    foreignKey: "emissionsFactorId",
  });
  Inventory.hasMany(EmissionsFactor, {
    as: "emissionsFactors",
    foreignKey: "inventoryId",
  });
  EmissionsFactor.belongsTo(Inventory, {
    as: "inventory",
    foreignKey: "inventoryId",
  });
  AssistantMessage.belongsTo(AssistantThread, {
    as: "assistantThread",
    foreignKey: "threadId",
  });
  AssistantThread.hasMany(AssistantMessage, {
    as: "assistantMessages",
    foreignKey: "threadId",
  });
  Organization.hasMany(Project, {
    as: "projects",
    foreignKey: "organizationId",
  });
  Project.belongsTo(Organization, {
    as: "organization",
    foreignKey: "organizationId",
  });
  Project.hasMany(City, { as: "cities", foreignKey: "projectId" });
  City.belongsTo(Project, { as: "project", foreignKey: "projectId" });

  return {
    ActivityData: ActivityData,
    ActivityValue: ActivityValue,
    Catalogue: Catalogue,
    City: City,
    CityUser: CityUser,
    DataSource: DataSource,
    DataSourceActivityData: DataSourceActivityData,
    DataSourceEmissionsFactor: DataSourceEmissionsFactor,
    DataSourceFormulaInput: DataSourceFormulaInput,
    DataSourceGHGs: DataSourceGHGs,
    DataSourceMethodology: DataSourceMethodology,
    DataSourceReportingLevel: DataSourceReportingLevel,
    DataSourceScope: DataSourceScope,
    EmissionsFactor: EmissionsFactor,
    GasValue: GasValue,
    GasToCO2Eq: GasToCO2Eq,
    GDP: GDP,
    GHGs: GHGs,
    Inventory: Inventory,
    Methodology: Methodology,
    Organization: Organization,
    Project: Project,
    Population: Population,
    Publisher: Publisher,
    ReportingLevel: ReportingLevel,
    Scope: Scope,
    Sector: Sector,
    SubCategory: SubCategory,
    InventoryValue: InventoryValue,
    SubSector: SubSector,
    SubSectorReportingLevel: SubSectorReportingLevel,
    User: User,
    Version: Version,
    UserFile: UserFile,
    CityInvite: CityInvite,
    OrganizationInvite: OrganizationInvite,
    AssistantMessage: AssistantMessage,
    AssistantThread: AssistantThread,
    FormulaInput: FormulaInput,
  };
}<|MERGE_RESOLUTION|>--- conflicted
+++ resolved
@@ -248,13 +248,10 @@
   MethodologyCreationAttributes,
   OrganizationAttributes,
   OrganizationCreationAttributes,
-<<<<<<< HEAD
+  OrganizationInviteAttributes,
+  OrganizationInviteCreationAttributes,
   ProjectAttributes,
   ProjectCreationAttributes,
-=======
-  OrganizationInviteAttributes,
-  OrganizationInviteCreationAttributes,
->>>>>>> 1847439e
   PopulationAttributes,
   PopulationCreationAttributes,
   PublisherAttributes,
@@ -326,11 +323,8 @@
   const CityInvite = _CityInvite.initModel(sequelize);
   const AssistantMessage = _AssistantMessage.initModel(sequelize);
   const AssistantThread = _AssistantThread.initModel(sequelize);
-<<<<<<< HEAD
-=======
   const OrganizationInvite = _OrganizationInvite.initModel(sequelize);
 
->>>>>>> 1847439e
   ActivityData.belongsToMany(DataSource, {
     as: "datasourceIdDataSources",
     through: DataSourceActivityData,
