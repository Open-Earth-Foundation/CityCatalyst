--- conflicted
+++ resolved
@@ -43,14 +43,11 @@
     "@storybook/addon-links": "^7.0.27",
     "@storybook/blocks": "^7.0.27",
     "@storybook/nextjs": "^7.0.27",
-<<<<<<< HEAD
     "@storybook/react": "^7.0.27",
     "@storybook/testing-library": "^0.0.14-next.2",
     "@types/pg": "^8.10.2",
     "eslint-plugin-storybook": "^0.6.12",
     "sequelize-auto": "^0.8.8",
-=======
->>>>>>> 12ea81d0
     "sequelize-cli": "^6.6.1",
     "storybook": "^7.0.27"
   },
