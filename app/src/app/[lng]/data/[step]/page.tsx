--- conflicted
+++ resolved
@@ -311,13 +311,9 @@
     return sectorReferenceNumber === currentStep.referenceNumber;
   });
 
-<<<<<<< HEAD
-  const [selectedSource, setSelectedSource] = useState<DataSource>();
-=======
   const [selectedSource, setSelectedSource] =
     useState<DataSourceWithRelations>();
   const [selectedSourceData, setSelectedSourceData] = useState<any>();
->>>>>>> 5fb2313e
   const {
     isOpen: isSourceDrawerOpen,
     onClose: onSourceDrawerClose,
