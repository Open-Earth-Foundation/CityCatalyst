[
    {
        "locode": "BRCMG",
        "cityName": "Corumb\u00e1",
        "region": "BR-MS",
        "regionName": "Mato Grosso do Sul",
<<<<<<< HEAD
        "actionId": "ipcc_0091",
        "actionName": "Diversification of livelihoods",
        "actionPriority": 1,
        "explanation": "This action targets the land use sector, which is the largest emission source in Corumb\u00e1. It also addresses socio-demographic suitability by providing alternative income sources, reducing dependency on high-emission activities."
=======
        "actionId": "ipcc_0095",
        "actionName": "Disaster early warning",
        "actionPriority": 1,
        "explanation": "Highly cost-effective with significant risk reduction potential, especially for geo-hydrological disasters like landslides and flooding. Quick implementation and high relevance to infrastructure risks."
>>>>>>> fcab121e
    },
    {
        "locode": "BRCMG",
        "cityName": "Corumb\u00e1",
        "region": "BR-MS",
        "regionName": "Mato Grosso do Sul",
<<<<<<< HEAD
        "actionId": "ipcc_0095",
        "actionName": "Disaster early warning",
        "actionPriority": 2,
        "explanation": "Addresses risk reduction by providing timely alerts for geo-hydrological disasters, which have high normalized risk scores. It is cost-effective and has a short implementation timeline."
=======
        "actionId": "ipcc_0087",
        "actionName": "Infrastructure retrofitting",
        "actionPriority": 2,
        "explanation": "Addresses high-risk infrastructure vulnerabilities due to heatwaves and landslides. Cost-effective in the long term with significant risk reduction."
>>>>>>> fcab121e
    },
    {
        "locode": "BRCMG",
        "cityName": "Corumb\u00e1",
        "region": "BR-MS",
        "regionName": "Mato Grosso do Sul",
        "actionId": "c40_0053",
        "actionName": "Water Savings",
        "actionPriority": 3,
<<<<<<< HEAD
        "explanation": "Targets water resources, a key impact area with high risk from drought. It is cost-effective and aligns with the city's savanna biome."
=======
        "explanation": "Aligns with the city's drought risk and water resource challenges. Cost-effective with immediate impact on water conservation."
>>>>>>> fcab121e
    },
    {
        "locode": "BRCMG",
        "cityName": "Corumb\u00e1",
        "region": "BR-MS",
        "regionName": "Mato Grosso do Sul",
        "actionId": "c40_0054",
        "actionName": "Water Recycling",
        "actionPriority": 4,
<<<<<<< HEAD
        "explanation": "Enhances water resource management, crucial for drought-prone areas. It is environmentally compatible and cost-effective."
=======
        "explanation": "Supports water resource management in drought-prone areas. Environmentally compatible and reduces dependency on fresh water sources."
>>>>>>> fcab121e
    },
    {
        "locode": "BRCMG",
        "cityName": "Corumb\u00e1",
        "region": "BR-MS",
        "regionName": "Mato Grosso do Sul",
        "actionId": "ipcc_0091",
        "actionName": "Diversification of livelihoods",
        "actionPriority": 5,
<<<<<<< HEAD
        "explanation": "Improves resilience against climate hazards like flooding and landslides. It is relevant to the city's infrastructure sector and has a moderate cost-benefit ratio."
=======
        "explanation": "Enhances socio-economic resilience against climate impacts, particularly in agriculture and fisheries. Suitable for the city's demographic context."
>>>>>>> fcab121e
    },
    {
        "locode": "BRCMG",
        "cityName": "Corumb\u00e1",
        "region": "BR-MS",
        "regionName": "Mato Grosso do Sul",
<<<<<<< HEAD
        "actionId": "ipcc_0088",
        "actionName": "Building codes",
        "actionPriority": 6,
        "explanation": "Ensures new constructions are resilient to climate impacts, reducing future risks. It is sector-relevant and has a long-term impact."
=======
        "actionId": "ipcc_0092",
        "actionName": "Social safety nets",
        "actionPriority": 6,
        "explanation": "Provides socio-economic protection against climate-induced disruptions. Quick to implement and highly relevant to the city's socio-demographic needs."
>>>>>>> fcab121e
    },
    {
        "locode": "BRCMG",
        "cityName": "Corumb\u00e1",
        "region": "BR-MS",
        "regionName": "Mato Grosso do Sul",
<<<<<<< HEAD
        "actionId": "ipcc_0092",
        "actionName": "Social safety nets",
        "actionPriority": 7,
        "explanation": "Supports vulnerable populations, enhancing socio-demographic suitability. It is cost-effective and has a short implementation timeline."
=======
        "actionId": "c40_0050",
        "actionName": "White Roofs",
        "actionPriority": 7,
        "explanation": "Cost-effective measure to reduce heatwave impacts on infrastructure and public health. Quick implementation with immediate benefits."
>>>>>>> fcab121e
    },
    {
        "locode": "BRCMG",
        "cityName": "Corumb\u00e1",
        "region": "BR-MS",
        "regionName": "Mato Grosso do Sul",
<<<<<<< HEAD
        "actionId": "ipcc_0093",
        "actionName": "Availability of health infrastructure",
        "actionPriority": 8,
        "explanation": "Addresses public health risks from heatwaves and diseases. It is crucial for socio-demographic suitability and risk reduction."
=======
        "actionId": "c40_0051",
        "actionName": "Public Shading",
        "actionPriority": 8,
        "explanation": "Mitigates heatwave impacts on public spaces, enhancing urban livability. Low cost and quick to implement."
>>>>>>> fcab121e
    },
    {
        "locode": "BRCMG",
        "cityName": "Corumb\u00e1",
        "region": "BR-MS",
        "regionName": "Mato Grosso do Sul",
<<<<<<< HEAD
        "actionId": "ipcc_0099",
        "actionName": "Water capture/storage",
        "actionPriority": 9,
        "explanation": "Mitigates drought impacts by enhancing water availability. It is environmentally compatible and cost-effective."
=======
        "actionId": "ipcc_0094",
        "actionName": "Access to health care",
        "actionPriority": 9,
        "explanation": "Critical for addressing public health risks from heatwaves and diseases. Aligns with socio-demographic needs and quick to implement."
>>>>>>> fcab121e
    },
    {
        "locode": "BRCMG",
        "cityName": "Corumb\u00e1",
        "region": "BR-MS",
        "regionName": "Mato Grosso do Sul",
<<<<<<< HEAD
        "actionId": "ipcc_0101",
        "actionName": "Efficient water supply/distribution",
        "actionPriority": 10,
        "explanation": "Improves water management, crucial for drought-prone areas. It is cost-effective and aligns with the city's biome."
=======
        "actionId": "ipcc_0096",
        "actionName": "Farm/fishery improvements",
        "actionPriority": 10,
        "explanation": "Enhances food security and resilience against drought impacts. Suitable for the city's agricultural context."
>>>>>>> fcab121e
    },
    {
        "locode": "BRCMG",
        "cityName": "Corumb\u00e1",
        "region": "BR-MS",
        "regionName": "Mato Grosso do Sul",
<<<<<<< HEAD
        "actionId": "ipcc_0102",
        "actionName": "Seasonal/temporary mobility",
        "actionPriority": 11,
        "explanation": "Provides flexibility in response to climate hazards, reducing risk. It is socio-demographically suitable and has a short implementation timeline."
=======
        "actionId": "ipcc_0097",
        "actionName": "Food storage/distribution improvements",
        "actionPriority": 11,
        "explanation": "Addresses food security risks from flooding and drought. Cost-effective with significant socio-economic benefits."
>>>>>>> fcab121e
    },
    {
        "locode": "BRCMG",
        "cityName": "Corumb\u00e1",
        "region": "BR-MS",
        "regionName": "Mato Grosso do Sul",
<<<<<<< HEAD
        "actionId": "c40_0046",
        "actionName": "Coastal Protection",
        "actionPriority": 12,
        "explanation": "Addresses geo-hydrological risks like flooding. It is sector-relevant and has a moderate cost-benefit ratio."
=======
        "actionId": "ipcc_0098",
        "actionName": "Behaviour change in diets and food waste",
        "actionPriority": 12,
        "explanation": "Promotes sustainable consumption patterns, reducing food waste and enhancing food security. Quick to implement with broad socio-economic benefits."
>>>>>>> fcab121e
    },
    {
        "locode": "BRCMG",
        "cityName": "Corumb\u00e1",
        "region": "BR-MS",
        "regionName": "Mato Grosso do Sul",
<<<<<<< HEAD
        "actionId": "c40_0059",
        "actionName": "Early Warning",
        "actionPriority": 13,
        "explanation": "Provides timely alerts for climate hazards, reducing risk. It is cost-effective and has a short implementation timeline."
=======
        "actionId": "ipcc_0100",
        "actionName": "Efficient water use/demand",
        "actionPriority": 13,
        "explanation": "Critical for managing water resources in drought-prone areas. Cost-effective with immediate impact on water conservation."
>>>>>>> fcab121e
    },
    {
        "locode": "BRCMG",
        "cityName": "Corumb\u00e1",
        "region": "BR-MS",
        "regionName": "Mato Grosso do Sul",
<<<<<<< HEAD
        "actionId": "ipcc_0090",
        "actionName": "Insurance",
        "actionPriority": 14,
        "explanation": "Provides financial protection against climate impacts, enhancing socio-demographic suitability. It is cost-effective and has a short implementation timeline."
=======
        "actionId": "c40_0060",
        "actionName": "Managed Retreat",
        "actionPriority": 14,
        "explanation": "Long-term strategy for addressing sea level rise and flooding risks. Requires significant planning but essential for high-risk areas."
>>>>>>> fcab121e
    },
    {
        "locode": "BRCMG",
        "cityName": "Corumb\u00e1",
        "region": "BR-MS",
        "regionName": "Mato Grosso do Sul",
<<<<<<< HEAD
        "actionId": "ipcc_0082",
        "actionName": "Coastal Infrastructure",
        "actionPriority": 15,
        "explanation": "Enhances resilience against flooding and other coastal hazards. It is sector-relevant and has a moderate cost-benefit ratio."
=======
        "actionId": "ipcc_0090",
        "actionName": "Insurance",
        "actionPriority": 15,
        "explanation": "Provides financial protection against climate-induced losses. Quick to implement and aligns with socio-economic needs."
>>>>>>> fcab121e
    },
    {
        "locode": "BRCMG",
        "cityName": "Corumb\u00e1",
        "region": "BR-MS",
        "regionName": "Mato Grosso do Sul",
<<<<<<< HEAD
        "actionId": "ipcc_0084",
        "actionName": "Restore/create natural areas",
        "actionPriority": 16,
        "explanation": "Enhances ecosystem services, aligning with the city's savanna biome. It is environmentally compatible and cost-effective."
=======
        "actionId": "c40_0046",
        "actionName": "Coastal Protection",
        "actionPriority": 16,
        "explanation": "Addresses sea level rise and flooding risks. Requires significant investment but essential for long-term resilience."
>>>>>>> fcab121e
    },
    {
        "locode": "BRCMG",
        "cityName": "Corumb\u00e1",
        "region": "BR-MS",
        "regionName": "Mato Grosso do Sul",
<<<<<<< HEAD
        "actionId": "ipcc_0094",
        "actionName": "Access to health care",
        "actionPriority": 17,
        "explanation": "Addresses public health risks from climate impacts. It is crucial for socio-demographic suitability and risk reduction."
=======
        "actionId": "c40_0059",
        "actionName": "Early Warning",
        "actionPriority": 17,
        "explanation": "Supports disaster preparedness for geo-hydrological risks. Quick to implement with significant risk reduction potential."
>>>>>>> fcab121e
    },
    {
        "locode": "BRCMG",
        "cityName": "Corumb\u00e1",
        "region": "BR-MS",
        "regionName": "Mato Grosso do Sul",
<<<<<<< HEAD
        "actionId": "ipcc_0096",
        "actionName": "Farm/fishery improvements",
        "actionPriority": 18,
        "explanation": "Enhances food security, a key impact area with high risk from drought. It is cost-effective and aligns with the city's socio-economic context."
=======
        "actionId": "ipcc_0088",
        "actionName": "Building codes",
        "actionPriority": 18,
        "explanation": "Enhances infrastructure resilience against climate impacts. Requires regulatory changes but essential for long-term safety."
>>>>>>> fcab121e
    },
    {
        "locode": "BRCMG",
        "cityName": "Corumb\u00e1",
        "region": "BR-MS",
        "regionName": "Mato Grosso do Sul",
<<<<<<< HEAD
        "actionId": "ipcc_0097",
        "actionName": "Food storage/distribution improvements",
        "actionPriority": 19,
        "explanation": "Enhances food security, crucial for socio-demographic suitability. It is cost-effective and has a short implementation timeline."
=======
        "actionId": "ipcc_0081",
        "actionName": "Coastal Accommodation",
        "actionPriority": 19,
        "explanation": "Addresses sea level rise impacts. Requires significant planning and investment but essential for long-term adaptation."
>>>>>>> fcab121e
    },
    {
        "locode": "BRCMG",
        "cityName": "Corumb\u00e1",
        "region": "BR-MS",
        "regionName": "Mato Grosso do Sul",
<<<<<<< HEAD
        "actionId": "ipcc_0098",
        "actionName": "Behaviour change in diets and food waste",
        "actionPriority": 20,
        "explanation": "Reduces food waste, enhancing food security. It is cost-effective and aligns with the city's socio-economic context."
=======
        "actionId": "ipcc_0093",
        "actionName": "Availability of health infrastructure",
        "actionPriority": 20,
        "explanation": "Supports public health resilience against climate impacts. Requires investment but essential for long-term health security."
>>>>>>> fcab121e
    }
]<|MERGE_RESOLUTION|>--- conflicted
+++ resolved
@@ -4,34 +4,22 @@
         "cityName": "Corumb\u00e1",
         "region": "BR-MS",
         "regionName": "Mato Grosso do Sul",
-<<<<<<< HEAD
         "actionId": "ipcc_0091",
         "actionName": "Diversification of livelihoods",
         "actionPriority": 1,
         "explanation": "This action targets the land use sector, which is the largest emission source in Corumb\u00e1. It also addresses socio-demographic suitability by providing alternative income sources, reducing dependency on high-emission activities."
-=======
-        "actionId": "ipcc_0095",
-        "actionName": "Disaster early warning",
-        "actionPriority": 1,
-        "explanation": "Highly cost-effective with significant risk reduction potential, especially for geo-hydrological disasters like landslides and flooding. Quick implementation and high relevance to infrastructure risks."
->>>>>>> fcab121e
-    },
-    {
-        "locode": "BRCMG",
-        "cityName": "Corumb\u00e1",
-        "region": "BR-MS",
-        "regionName": "Mato Grosso do Sul",
-<<<<<<< HEAD
+
+    },
+    {
+        "locode": "BRCMG",
+        "cityName": "Corumb\u00e1",
+        "region": "BR-MS",
+        "regionName": "Mato Grosso do Sul",
         "actionId": "ipcc_0095",
         "actionName": "Disaster early warning",
         "actionPriority": 2,
         "explanation": "Addresses risk reduction by providing timely alerts for geo-hydrological disasters, which have high normalized risk scores. It is cost-effective and has a short implementation timeline."
-=======
-        "actionId": "ipcc_0087",
-        "actionName": "Infrastructure retrofitting",
-        "actionPriority": 2,
-        "explanation": "Addresses high-risk infrastructure vulnerabilities due to heatwaves and landslides. Cost-effective in the long term with significant risk reduction."
->>>>>>> fcab121e
+
     },
     {
         "locode": "BRCMG",
@@ -41,11 +29,8 @@
         "actionId": "c40_0053",
         "actionName": "Water Savings",
         "actionPriority": 3,
-<<<<<<< HEAD
         "explanation": "Targets water resources, a key impact area with high risk from drought. It is cost-effective and aligns with the city's savanna biome."
-=======
-        "explanation": "Aligns with the city's drought risk and water resource challenges. Cost-effective with immediate impact on water conservation."
->>>>>>> fcab121e
+
     },
     {
         "locode": "BRCMG",
@@ -55,11 +40,8 @@
         "actionId": "c40_0054",
         "actionName": "Water Recycling",
         "actionPriority": 4,
-<<<<<<< HEAD
         "explanation": "Enhances water resource management, crucial for drought-prone areas. It is environmentally compatible and cost-effective."
-=======
-        "explanation": "Supports water resource management in drought-prone areas. Environmentally compatible and reduces dependency on fresh water sources."
->>>>>>> fcab121e
+
     },
     {
         "locode": "BRCMG",
@@ -69,265 +51,171 @@
         "actionId": "ipcc_0091",
         "actionName": "Diversification of livelihoods",
         "actionPriority": 5,
-<<<<<<< HEAD
         "explanation": "Improves resilience against climate hazards like flooding and landslides. It is relevant to the city's infrastructure sector and has a moderate cost-benefit ratio."
-=======
-        "explanation": "Enhances socio-economic resilience against climate impacts, particularly in agriculture and fisheries. Suitable for the city's demographic context."
->>>>>>> fcab121e
-    },
-    {
-        "locode": "BRCMG",
-        "cityName": "Corumb\u00e1",
-        "region": "BR-MS",
-        "regionName": "Mato Grosso do Sul",
-<<<<<<< HEAD
+
+    },
+    {
+        "locode": "BRCMG",
+        "cityName": "Corumb\u00e1",
+        "region": "BR-MS",
+        "regionName": "Mato Grosso do Sul",
         "actionId": "ipcc_0088",
         "actionName": "Building codes",
         "actionPriority": 6,
         "explanation": "Ensures new constructions are resilient to climate impacts, reducing future risks. It is sector-relevant and has a long-term impact."
-=======
-        "actionId": "ipcc_0092",
-        "actionName": "Social safety nets",
-        "actionPriority": 6,
-        "explanation": "Provides socio-economic protection against climate-induced disruptions. Quick to implement and highly relevant to the city's socio-demographic needs."
->>>>>>> fcab121e
-    },
-    {
-        "locode": "BRCMG",
-        "cityName": "Corumb\u00e1",
-        "region": "BR-MS",
-        "regionName": "Mato Grosso do Sul",
-<<<<<<< HEAD
+
+    },
+    {
+        "locode": "BRCMG",
+        "cityName": "Corumb\u00e1",
+        "region": "BR-MS",
+        "regionName": "Mato Grosso do Sul",
         "actionId": "ipcc_0092",
         "actionName": "Social safety nets",
         "actionPriority": 7,
         "explanation": "Supports vulnerable populations, enhancing socio-demographic suitability. It is cost-effective and has a short implementation timeline."
-=======
-        "actionId": "c40_0050",
-        "actionName": "White Roofs",
-        "actionPriority": 7,
-        "explanation": "Cost-effective measure to reduce heatwave impacts on infrastructure and public health. Quick implementation with immediate benefits."
->>>>>>> fcab121e
-    },
-    {
-        "locode": "BRCMG",
-        "cityName": "Corumb\u00e1",
-        "region": "BR-MS",
-        "regionName": "Mato Grosso do Sul",
-<<<<<<< HEAD
+    },
+    {
+        "locode": "BRCMG",
+        "cityName": "Corumb\u00e1",
+        "region": "BR-MS",
+        "regionName": "Mato Grosso do Sul",
         "actionId": "ipcc_0093",
         "actionName": "Availability of health infrastructure",
         "actionPriority": 8,
         "explanation": "Addresses public health risks from heatwaves and diseases. It is crucial for socio-demographic suitability and risk reduction."
-=======
-        "actionId": "c40_0051",
-        "actionName": "Public Shading",
-        "actionPriority": 8,
-        "explanation": "Mitigates heatwave impacts on public spaces, enhancing urban livability. Low cost and quick to implement."
->>>>>>> fcab121e
-    },
-    {
-        "locode": "BRCMG",
-        "cityName": "Corumb\u00e1",
-        "region": "BR-MS",
-        "regionName": "Mato Grosso do Sul",
-<<<<<<< HEAD
+
+    },
+    {
+        "locode": "BRCMG",
+        "cityName": "Corumb\u00e1",
+        "region": "BR-MS",
+        "regionName": "Mato Grosso do Sul",
         "actionId": "ipcc_0099",
         "actionName": "Water capture/storage",
         "actionPriority": 9,
         "explanation": "Mitigates drought impacts by enhancing water availability. It is environmentally compatible and cost-effective."
-=======
-        "actionId": "ipcc_0094",
-        "actionName": "Access to health care",
-        "actionPriority": 9,
-        "explanation": "Critical for addressing public health risks from heatwaves and diseases. Aligns with socio-demographic needs and quick to implement."
->>>>>>> fcab121e
-    },
-    {
-        "locode": "BRCMG",
-        "cityName": "Corumb\u00e1",
-        "region": "BR-MS",
-        "regionName": "Mato Grosso do Sul",
-<<<<<<< HEAD
+
+    },
+    {
+        "locode": "BRCMG",
+        "cityName": "Corumb\u00e1",
+        "region": "BR-MS",
+        "regionName": "Mato Grosso do Sul",
         "actionId": "ipcc_0101",
         "actionName": "Efficient water supply/distribution",
         "actionPriority": 10,
         "explanation": "Improves water management, crucial for drought-prone areas. It is cost-effective and aligns with the city's biome."
-=======
-        "actionId": "ipcc_0096",
-        "actionName": "Farm/fishery improvements",
-        "actionPriority": 10,
-        "explanation": "Enhances food security and resilience against drought impacts. Suitable for the city's agricultural context."
->>>>>>> fcab121e
-    },
-    {
-        "locode": "BRCMG",
-        "cityName": "Corumb\u00e1",
-        "region": "BR-MS",
-        "regionName": "Mato Grosso do Sul",
-<<<<<<< HEAD
+
+    },
+    {
+        "locode": "BRCMG",
+        "cityName": "Corumb\u00e1",
+        "region": "BR-MS",
+        "regionName": "Mato Grosso do Sul",
         "actionId": "ipcc_0102",
         "actionName": "Seasonal/temporary mobility",
         "actionPriority": 11,
         "explanation": "Provides flexibility in response to climate hazards, reducing risk. It is socio-demographically suitable and has a short implementation timeline."
-=======
-        "actionId": "ipcc_0097",
-        "actionName": "Food storage/distribution improvements",
-        "actionPriority": 11,
-        "explanation": "Addresses food security risks from flooding and drought. Cost-effective with significant socio-economic benefits."
->>>>>>> fcab121e
-    },
-    {
-        "locode": "BRCMG",
-        "cityName": "Corumb\u00e1",
-        "region": "BR-MS",
-        "regionName": "Mato Grosso do Sul",
-<<<<<<< HEAD
+
+    },
+    {
+        "locode": "BRCMG",
+        "cityName": "Corumb\u00e1",
+        "region": "BR-MS",
+        "regionName": "Mato Grosso do Sul",
         "actionId": "c40_0046",
         "actionName": "Coastal Protection",
         "actionPriority": 12,
         "explanation": "Addresses geo-hydrological risks like flooding. It is sector-relevant and has a moderate cost-benefit ratio."
-=======
-        "actionId": "ipcc_0098",
-        "actionName": "Behaviour change in diets and food waste",
-        "actionPriority": 12,
-        "explanation": "Promotes sustainable consumption patterns, reducing food waste and enhancing food security. Quick to implement with broad socio-economic benefits."
->>>>>>> fcab121e
-    },
-    {
-        "locode": "BRCMG",
-        "cityName": "Corumb\u00e1",
-        "region": "BR-MS",
-        "regionName": "Mato Grosso do Sul",
-<<<<<<< HEAD
+
+    },
+    {
+        "locode": "BRCMG",
+        "cityName": "Corumb\u00e1",
+        "region": "BR-MS",
+        "regionName": "Mato Grosso do Sul",
         "actionId": "c40_0059",
         "actionName": "Early Warning",
         "actionPriority": 13,
         "explanation": "Provides timely alerts for climate hazards, reducing risk. It is cost-effective and has a short implementation timeline."
-=======
-        "actionId": "ipcc_0100",
-        "actionName": "Efficient water use/demand",
-        "actionPriority": 13,
-        "explanation": "Critical for managing water resources in drought-prone areas. Cost-effective with immediate impact on water conservation."
->>>>>>> fcab121e
-    },
-    {
-        "locode": "BRCMG",
-        "cityName": "Corumb\u00e1",
-        "region": "BR-MS",
-        "regionName": "Mato Grosso do Sul",
-<<<<<<< HEAD
+
+    },
+    {
+        "locode": "BRCMG",
+        "cityName": "Corumb\u00e1",
+        "region": "BR-MS",
+        "regionName": "Mato Grosso do Sul",
         "actionId": "ipcc_0090",
         "actionName": "Insurance",
         "actionPriority": 14,
         "explanation": "Provides financial protection against climate impacts, enhancing socio-demographic suitability. It is cost-effective and has a short implementation timeline."
-=======
-        "actionId": "c40_0060",
-        "actionName": "Managed Retreat",
-        "actionPriority": 14,
-        "explanation": "Long-term strategy for addressing sea level rise and flooding risks. Requires significant planning but essential for high-risk areas."
->>>>>>> fcab121e
-    },
-    {
-        "locode": "BRCMG",
-        "cityName": "Corumb\u00e1",
-        "region": "BR-MS",
-        "regionName": "Mato Grosso do Sul",
-<<<<<<< HEAD
+
+    },
+    {
+        "locode": "BRCMG",
+        "cityName": "Corumb\u00e1",
+        "region": "BR-MS",
+        "regionName": "Mato Grosso do Sul",
         "actionId": "ipcc_0082",
         "actionName": "Coastal Infrastructure",
         "actionPriority": 15,
         "explanation": "Enhances resilience against flooding and other coastal hazards. It is sector-relevant and has a moderate cost-benefit ratio."
-=======
-        "actionId": "ipcc_0090",
-        "actionName": "Insurance",
-        "actionPriority": 15,
-        "explanation": "Provides financial protection against climate-induced losses. Quick to implement and aligns with socio-economic needs."
->>>>>>> fcab121e
-    },
-    {
-        "locode": "BRCMG",
-        "cityName": "Corumb\u00e1",
-        "region": "BR-MS",
-        "regionName": "Mato Grosso do Sul",
-<<<<<<< HEAD
+
+    },
+    {
+        "locode": "BRCMG",
+        "cityName": "Corumb\u00e1",
+        "region": "BR-MS",
+        "regionName": "Mato Grosso do Sul",
         "actionId": "ipcc_0084",
         "actionName": "Restore/create natural areas",
         "actionPriority": 16,
         "explanation": "Enhances ecosystem services, aligning with the city's savanna biome. It is environmentally compatible and cost-effective."
-=======
-        "actionId": "c40_0046",
-        "actionName": "Coastal Protection",
-        "actionPriority": 16,
-        "explanation": "Addresses sea level rise and flooding risks. Requires significant investment but essential for long-term resilience."
->>>>>>> fcab121e
-    },
-    {
-        "locode": "BRCMG",
-        "cityName": "Corumb\u00e1",
-        "region": "BR-MS",
-        "regionName": "Mato Grosso do Sul",
-<<<<<<< HEAD
+
+    },
+    {
+        "locode": "BRCMG",
+        "cityName": "Corumb\u00e1",
+        "region": "BR-MS",
+        "regionName": "Mato Grosso do Sul",
         "actionId": "ipcc_0094",
         "actionName": "Access to health care",
         "actionPriority": 17,
         "explanation": "Addresses public health risks from climate impacts. It is crucial for socio-demographic suitability and risk reduction."
-=======
-        "actionId": "c40_0059",
-        "actionName": "Early Warning",
-        "actionPriority": 17,
-        "explanation": "Supports disaster preparedness for geo-hydrological risks. Quick to implement with significant risk reduction potential."
->>>>>>> fcab121e
-    },
-    {
-        "locode": "BRCMG",
-        "cityName": "Corumb\u00e1",
-        "region": "BR-MS",
-        "regionName": "Mato Grosso do Sul",
-<<<<<<< HEAD
+
+    },
+    {
+        "locode": "BRCMG",
+        "cityName": "Corumb\u00e1",
+        "region": "BR-MS",
+        "regionName": "Mato Grosso do Sul",
         "actionId": "ipcc_0096",
         "actionName": "Farm/fishery improvements",
         "actionPriority": 18,
         "explanation": "Enhances food security, a key impact area with high risk from drought. It is cost-effective and aligns with the city's socio-economic context."
-=======
-        "actionId": "ipcc_0088",
-        "actionName": "Building codes",
-        "actionPriority": 18,
-        "explanation": "Enhances infrastructure resilience against climate impacts. Requires regulatory changes but essential for long-term safety."
->>>>>>> fcab121e
-    },
-    {
-        "locode": "BRCMG",
-        "cityName": "Corumb\u00e1",
-        "region": "BR-MS",
-        "regionName": "Mato Grosso do Sul",
-<<<<<<< HEAD
+
+    },
+    {
+        "locode": "BRCMG",
+        "cityName": "Corumb\u00e1",
+        "region": "BR-MS",
+        "regionName": "Mato Grosso do Sul",
         "actionId": "ipcc_0097",
         "actionName": "Food storage/distribution improvements",
         "actionPriority": 19,
         "explanation": "Enhances food security, crucial for socio-demographic suitability. It is cost-effective and has a short implementation timeline."
-=======
-        "actionId": "ipcc_0081",
-        "actionName": "Coastal Accommodation",
-        "actionPriority": 19,
-        "explanation": "Addresses sea level rise impacts. Requires significant planning and investment but essential for long-term adaptation."
->>>>>>> fcab121e
-    },
-    {
-        "locode": "BRCMG",
-        "cityName": "Corumb\u00e1",
-        "region": "BR-MS",
-        "regionName": "Mato Grosso do Sul",
-<<<<<<< HEAD
+
+    },
+    {
+        "locode": "BRCMG",
+        "cityName": "Corumb\u00e1",
+        "region": "BR-MS",
+        "regionName": "Mato Grosso do Sul",
         "actionId": "ipcc_0098",
         "actionName": "Behaviour change in diets and food waste",
         "actionPriority": 20,
         "explanation": "Reduces food waste, enhancing food security. It is cost-effective and aligns with the city's socio-economic context."
-=======
-        "actionId": "ipcc_0093",
-        "actionName": "Availability of health infrastructure",
-        "actionPriority": 20,
-        "explanation": "Supports public health resilience against climate impacts. Requires investment but essential for long-term health security."
->>>>>>> fcab121e
+
     }
 ]