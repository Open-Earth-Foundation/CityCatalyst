--- conflicted
+++ resolved
@@ -138,7 +138,6 @@
   "unsaved-changes-description": "You have unsaved changes to your sub-sector data.<br/>Are you sure you want to leave this page and <strong>discard the changes?</strong>",
   "keep-editing": "Keep editing",
   "discard-changes": "Discard changes",
-<<<<<<< HEAD
   "upload-your-data-heading": "Upload your data files",
   "upload-your-data-details": "Upload your files here and we will adjust your data structures to harmonize and integrate them to calculate your GPC Core Standard emissions inventory.",
   "review-your-data-heading": "review the data you have just added",
@@ -159,8 +158,5 @@
   "csv-or-json": "CSV or JSON (max 2MB)",
   "download-template": "Download template to upload data",
   "file-upload-steps": "Follow the steps in our template and upload the data to calculate your inventory without waiting for CityCatlyst's data review."
-=======
-
   "add-custom": "Add custom"
->>>>>>> 6d67ae78
 }