import { db } from "@/models";
import { getEmissionResults } from "@/backend/ResultsService";
import InventoryProgressService from "@/backend/InventoryProgressService";
import { fetchRanking } from "@/backend/hiap/HiapService";
import { logger } from "@/services/logger";
import { ACTION_TYPES } from "@/util/types";
import { ModuleService } from "@/backend/ModuleService";
import { Modules } from "@/util/constants";
import createHttpError from "http-errors";
import { Inventory } from "@/models/Inventory";
<<<<<<< HEAD
import { fetchCCRAData } from "@/backend/ccra/CcraApiService";
=======
>>>>>>> 8bd89057

export class ModuleDashboardService {
  /**
   * Get GHGI module dashboard data
   */
  public static async getGHGIDashboardData(
    cityId: string,
    inventory: Inventory,
  ): Promise<any> {
    try {
      const city = await db.models.City.findOne({
        where: { cityId },
      });

      if (!city) {
        throw new createHttpError.NotFound("city-not-found");
      }

      // Check if the project has access to the GHGI module
      const hasModuleAccess = await ModuleService.hasModuleAccess(
        city.projectId as string,
        Modules.GHGI.id,
      );

      if (!hasModuleAccess) {
        throw new createHttpError.Forbidden("module-access-denied-ghgi");
      }

      logger.info(
        `Found inventory ${inventory.inventoryId} for city ${cityId}, year ${inventory.year}`,
      );

      // Get emissions results
      const emissionResults = await getEmissionResults(inventory?.inventoryId);

      const {
        totalEmissionsBySector = [],
        topEmissionsBySubSector = [],
        totalEmissions = 0,
      } = emissionResults || {};

      return {
        totalEmissions: {
          bySector: totalEmissionsBySector,
          total: totalEmissions,
        },
        topEmissions: { bySubSector: topEmissionsBySubSector },
        inventory,
        year: inventory.year,
      };
    } catch (error) {
      logger.error("Error fetching GHGI dashboard data:", { error, cityId });
      if (error instanceof createHttpError.HttpError) {
        throw error;
      }
      return {
        error: `Failed to fetch GHGI data: ${(error as Error).message}`,
      };
    }
  }

  /**
   * Get HIAP module dashboard data
   */
  public static async getHIAPDashboardData(
    cityId: string,
    inventory: Inventory,
    lng: string = "en",
  ): Promise<any> {
    try {
      const city = await db.models.City.findOne({
        where: { cityId },
      });

      if (!city) {
        throw new createHttpError.NotFound("city-not-found");
      }

      // Check if the project has access to the HIAP module
      const hasModuleAccess = await ModuleService.hasModuleAccess(
        city.projectId as string,
        Modules.HIAP.id,
      );

      if (!hasModuleAccess) {
        throw new createHttpError.Forbidden("module-access-denied-hiap");
      }

      // Get high impact action plan data
      const mitigationData = await fetchRanking(
        inventory.inventoryId,
        ACTION_TYPES.Mitigation,
        lng as any,
      );

      const adaptationData = await fetchRanking(
        inventory.inventoryId,
        ACTION_TYPES.Adaptation,
        lng as any,
      );

      return {
        mitigation: mitigationData,
        adaptation: adaptationData,
        inventoryId: inventory.inventoryId,
      };
    } catch (error) {
      logger.error("Error fetching HIAP dashboard data:", { error, cityId });
      return {
        error: `Failed to fetch HIAP data: ${(error as Error).message}`,
      };
    }
  }
<<<<<<< HEAD

  /**
   * Get dashboard data for all enabled modules in a city
   */
  public static async getCityDashboardData(
    cityId: string,
    projectId: string,
    lng: string = "en",
  ): Promise<Record<string, any>> {
    // Use ModuleService to get enabled modules for this project
    const { ModuleService } = await import("./ModuleService");
    const enabledModules =
      await ModuleService.getEnabledProjectModules(projectId);

    const dashboardData: Record<string, any> = {};

    // For each enabled module, get its dashboard data
    for (const enabledModule of enabledModules) {
      const moduleId = enabledModule.id;
      const moduleUrl = enabledModule.url;

      logger.info(
        `Fetching dashboard data for module ${moduleId} (${moduleUrl})`,
      );

      try {
        switch (moduleUrl) {
          case "/GHGI":
            dashboardData[moduleId] = await this.getGHGIDashboardData(
              cityId,
              projectId,
            );
            break;
          case "/HIAP":
            dashboardData[moduleId] = await this.getHIAPDashboardData(
              cityId,
              lng,
            );
            break;
          default:
            // For unknown modules, return basic info
            dashboardData[moduleId] = {
              moduleId,
              moduleName: enabledModule.name,
              moduleUrl,
              available: true,
            };
        }
      } catch (error) {
        // Module fails individually - don't break the whole response
        logger.error(
          `Failed to fetch dashboard data for module ${moduleId}:`,
          error,
        );
        dashboardData[moduleId] = {
          error: (error as Error).message || "Failed to load module data",
          moduleId,
          moduleName: enabledModule.name,
        };
      }
    }

    return dashboardData;
  }

  public static async getCCRADashboardData(
    cityId: string,
    inventory: Inventory,
  ): Promise<any> {
    try {
      const city = await db.models.City.findOne({
        where: { cityId },
      });

      if (!city) {
        throw new createHttpError.NotFound("city-not-found");
      }

      // Check if the project has access to the CCRA module
      const hasModuleAccess = await ModuleService.hasModuleAccess(
        city.projectId as string,
        Modules.CCRA.id,
      );

      if (!hasModuleAccess) {
        throw new createHttpError.Forbidden("module-access-denied-ccra");
      }

      // Get CCRA dashboard data
      const ccraData = await fetchCCRAData(inventory.inventoryId);

      return {
        ...ccraData,
        inventoryId: inventory.inventoryId,
      };
    } catch (error) {
      logger.error("Error fetching CCRA dashboard data:", { error, cityId });
      if (error instanceof createHttpError.HttpError) {
        throw error;
      }
      return {
        error: `Failed to fetch CCRA data: ${(error as Error).message}`,
      };
    }
  }
=======
>>>>>>> 8bd89057
}<|MERGE_RESOLUTION|>--- conflicted
+++ resolved
@@ -8,10 +8,7 @@
 import { Modules } from "@/util/constants";
 import createHttpError from "http-errors";
 import { Inventory } from "@/models/Inventory";
-<<<<<<< HEAD
 import { fetchCCRAData } from "@/backend/ccra/CcraApiService";
-=======
->>>>>>> 8bd89057
 
 export class ModuleDashboardService {
   /**
@@ -125,112 +122,45 @@
       };
     }
   }
-<<<<<<< HEAD
 
-  /**
-   * Get dashboard data for all enabled modules in a city
-   */
-  public static async getCityDashboardData(
-    cityId: string,
-    projectId: string,
-    lng: string = "en",
-  ): Promise<Record<string, any>> {
-    // Use ModuleService to get enabled modules for this project
-    const { ModuleService } = await import("./ModuleService");
-    const enabledModules =
-      await ModuleService.getEnabledProjectModules(projectId);
+    public static async getCCRADashboardData(
+        cityId: string,
+        inventory: Inventory,
+    ): Promise<any> {
+        try {
+            const city = await db.models.City.findOne({
+                where: { cityId },
+            });
 
-    const dashboardData: Record<string, any> = {};
+            if (!city) {
+                throw new createHttpError.NotFound("city-not-found");
+            }
 
-    // For each enabled module, get its dashboard data
-    for (const enabledModule of enabledModules) {
-      const moduleId = enabledModule.id;
-      const moduleUrl = enabledModule.url;
+            // Check if the project has access to the CCRA module
+            const hasModuleAccess = await ModuleService.hasModuleAccess(
+                city.projectId as string,
+                Modules.CCRA.id,
+            );
 
-      logger.info(
-        `Fetching dashboard data for module ${moduleId} (${moduleUrl})`,
-      );
+            if (!hasModuleAccess) {
+                throw new createHttpError.Forbidden("module-access-denied-ccra");
+            }
 
-      try {
-        switch (moduleUrl) {
-          case "/GHGI":
-            dashboardData[moduleId] = await this.getGHGIDashboardData(
-              cityId,
-              projectId,
-            );
-            break;
-          case "/HIAP":
-            dashboardData[moduleId] = await this.getHIAPDashboardData(
-              cityId,
-              lng,
-            );
-            break;
-          default:
-            // For unknown modules, return basic info
-            dashboardData[moduleId] = {
-              moduleId,
-              moduleName: enabledModule.name,
-              moduleUrl,
-              available: true,
+            // Get CCRA dashboard data
+            const ccraData = await fetchCCRAData(inventory.inventoryId);
+
+            return {
+                ...ccraData,
+                inventoryId: inventory.inventoryId,
+            };
+        } catch (error) {
+            logger.error("Error fetching CCRA dashboard data:", { error, cityId });
+            if (error instanceof createHttpError.HttpError) {
+                throw error;
+            }
+            return {
+                error: `Failed to fetch CCRA data: ${(error as Error).message}`,
             };
         }
-      } catch (error) {
-        // Module fails individually - don't break the whole response
-        logger.error(
-          `Failed to fetch dashboard data for module ${moduleId}:`,
-          error,
-        );
-        dashboardData[moduleId] = {
-          error: (error as Error).message || "Failed to load module data",
-          moduleId,
-          moduleName: enabledModule.name,
-        };
-      }
     }
-
-    return dashboardData;
-  }
-
-  public static async getCCRADashboardData(
-    cityId: string,
-    inventory: Inventory,
-  ): Promise<any> {
-    try {
-      const city = await db.models.City.findOne({
-        where: { cityId },
-      });
-
-      if (!city) {
-        throw new createHttpError.NotFound("city-not-found");
-      }
-
-      // Check if the project has access to the CCRA module
-      const hasModuleAccess = await ModuleService.hasModuleAccess(
-        city.projectId as string,
-        Modules.CCRA.id,
-      );
-
-      if (!hasModuleAccess) {
-        throw new createHttpError.Forbidden("module-access-denied-ccra");
-      }
-
-      // Get CCRA dashboard data
-      const ccraData = await fetchCCRAData(inventory.inventoryId);
-
-      return {
-        ...ccraData,
-        inventoryId: inventory.inventoryId,
-      };
-    } catch (error) {
-      logger.error("Error fetching CCRA dashboard data:", { error, cityId });
-      if (error instanceof createHttpError.HttpError) {
-        throw error;
-      }
-      return {
-        error: `Failed to fetch CCRA data: ${(error as Error).message}`,
-      };
-    }
-  }
-=======
->>>>>>> 8bd89057
 }