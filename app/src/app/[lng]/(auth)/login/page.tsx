'use client'

import EmailInput from "@/components/email-input";
import PasswordInput from "@/components/password-input";
import { useTranslation } from "@/i18n/client";
import { Link } from "@chakra-ui/next-js";
import { Button, Heading, Text, useToast } from "@chakra-ui/react";
import { TFunction } from "i18next";
import { useRouter, useSearchParams } from "next/navigation";
import { Suspense, useEffect } from "react";
import { useForm, SubmitHandler } from "react-hook-form";

type Inputs = {
  email: string;
  password: string;
};

function VerifiedNotification({ t }: { t: TFunction }) {
  const searchParams = useSearchParams();
  const isVerified = !!searchParams.get('verification-code');
<<<<<<< HEAD

=======
>>>>>>> a59a0047
  const toast = useToast();
  useEffect(() => {
    if (isVerified) {
      toast({
        title: t('verified-toast-title'),
        description: t('verified-toast-description'),
        status: 'success',
        duration: null,
        isClosable: true,
        position: 'bottom-right',
      });
    }
<<<<<<< HEAD
    // eslint-disable-next-line react-hooks/exhaustive-deps
  }, []);

=======
  }, [t, toast, isVerified]);
>>>>>>> a59a0047
  return null;
}

export default function Login({ params: { lng } }: { params: { lng: string } }) {
  const { t } = useTranslation(lng, 'auth');
  const router = useRouter();
  const { handleSubmit, register, formState: { errors, isSubmitting } } = useForm<Inputs>();
  const onSubmit: SubmitHandler<Inputs> = async (data) => {
    console.log(data);
    await new Promise(resolve => setTimeout(resolve, 500));
    router.push(`/`);
  };

  return (
    <>
      <Heading size="xl">{t('login-heading')}</Heading>
      <Text my={4} color="#7A7B9A">{t('login-details')}</Text>
      <form onSubmit={handleSubmit(onSubmit)} className="space-y-4">
        <EmailInput register={register} error={errors.email} t={t} />
        <PasswordInput register={register} error={errors.password} t={t} />
        <div className="w-full text-right">
          <Link href="/forgot-password" className="underline">{t('forgot-password')}</Link>
        </div>
        <Button type="submit" formNoValidate isLoading={isSubmitting} h={16} width="full" className="bg-[#2351DC]">{t('log-in')}</Button>
      </form>
      <Text className="w-full text-center mt-4 text-sm" color="#7A7B9A">
        {t('no-account')}{' '}
        <Link href="/signup" className="underline">{t('sign-up')}</Link>
      </Text>
      <Suspense>
        <VerifiedNotification t={t} />
      </Suspense>
    </>
  );
}<|MERGE_RESOLUTION|>--- conflicted
+++ resolved
@@ -18,10 +18,6 @@
 function VerifiedNotification({ t }: { t: TFunction }) {
   const searchParams = useSearchParams();
   const isVerified = !!searchParams.get('verification-code');
-<<<<<<< HEAD
-
-=======
->>>>>>> a59a0047
   const toast = useToast();
   useEffect(() => {
     if (isVerified) {
@@ -34,13 +30,9 @@
         position: 'bottom-right',
       });
     }
-<<<<<<< HEAD
     // eslint-disable-next-line react-hooks/exhaustive-deps
-  }, []);
+  }, [isVerified]);
 
-=======
-  }, [t, toast, isVerified]);
->>>>>>> a59a0047
   return null;
 }
 
