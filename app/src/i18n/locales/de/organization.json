--- conflicted
+++ resolved
@@ -19,10 +19,6 @@
   "active-plan": "Aktiver Plan",
   "organization-load-failed": "Organisation konnte nicht geladen werden",
   "discover-cities-description": "Entdecken Sie die Städte, die in diesem Projekt vorgestellt werden. Klicken Sie auf jede Stadt, um ihr Dashboard und die verfügbaren Module anzuzeigen.",
-<<<<<<< HEAD
   "country-name": "Name des Landes",
-=======
-  "country-name": "Landesname",
->>>>>>> ea31c807
-  "city-name": "Stadtname"
+  "city-name": "Name der Stadt"
 }