--- conflicted
+++ resolved
@@ -404,7 +404,9 @@
 export const openclimateAPI = createApi({
   reducerPath: "openclimateapi",
   baseQuery: fetchBaseQuery({
-    baseUrl: process.env.NEXT_PUBLIC_OPENCLIMATE_API_URL || "https://app.openclimate.network",
+    baseUrl:
+      process.env.NEXT_PUBLIC_OPENCLIMATE_API_URL ||
+      "https://app.openclimate.network",
   }),
   endpoints: (builder) => ({
     getOCCity: builder.query<any, string>({
@@ -447,13 +449,9 @@
   useAddUserFileMutation,
   useGetUserFilesQuery,
   useDeleteUserFileMutation,
-<<<<<<< HEAD
   useSendEmailNotificationMutation,
-=======
   useDisconnectThirdPartyDataMutation,
   useInviteUserMutation,
->>>>>>> 794cd1e6
   useCheckUserMutation,
-  useInviteUserMutation,
 } = api;
 export const { useGetOCCityQuery, useGetOCCityDataQuery } = openclimateAPI;