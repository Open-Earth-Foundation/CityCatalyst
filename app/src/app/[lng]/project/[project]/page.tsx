--- conflicted
+++ resolved
@@ -2,7 +2,6 @@
 
 import { api } from "@/services/api";
 import ProjectMap from "./ProjectMap";
-<<<<<<< HEAD
 import { NavigationBar } from "@/components/navigation-bar";
 import { Box, HStack } from "@chakra-ui/react";
 import Footer from "./components/Footer";
@@ -77,28 +76,13 @@
     },
   ] as MetricItem[],
 };
-=======
 import { useState } from "react";
->>>>>>> 764fd168
 
 export default function ProjectPage({
   params: { project, lng },
 }: {
   params: { project: string; lng: string };
 }) {
-<<<<<<< HEAD
-  return (
-    <HStack className="min-h-screen" gap={0} flexDirection="column">
-      <NavigationBar lng={lng} isPublic />
-      <Box flex={1} className="flex-grow" w="100%">
-        <Hero />
-        <PartnerLogos partners={partners} />
-        <Metrics {...metricsProps} />
-        <ProjectMap height={800} width={800} projectId={project} />
-      </Box>
-      <Footer {...footerProps} />
-    </HStack>
-=======
   const {
     data: projectSummary,
     isLoading,
@@ -119,6 +103,17 @@
       {JSON.stringify(projectSummary)}
       {selectedCityId}
     </>
->>>>>>> 764fd168
+  );
+  return (
+    <HStack className="min-h-screen" gap={0} flexDirection="column">
+      <NavigationBar lng={lng} isPublic />
+      <Box flex={1} className="flex-grow" w="100%">
+        <Hero />
+        <PartnerLogos partners={partners} />
+        <Metrics {...metricsProps} />
+        <ProjectMap height={800} width={800} projectId={project} />
+      </Box>
+      <Footer {...footerProps} />
+    </HStack>
   );
 }