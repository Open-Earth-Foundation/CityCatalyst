--- conflicted
+++ resolved
@@ -1357,10 +1357,7 @@
   useDeleteCityMutation,
   useGetWasteCompositionValuesQuery,
   useUpdateOrganizationActiveStatusMutation,
-<<<<<<< HEAD
+  useGetDataSourceQuery,
   useUpdateUserRoleInOrganizationMutation,
-=======
-  useGetDataSourceQuery,
->>>>>>> d897ee0c
 } = api;
 export const { useGetOCCityQuery, useGetOCCityDataQuery } = openclimateAPI;