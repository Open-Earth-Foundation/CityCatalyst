--- conflicted
+++ resolved
@@ -63,12 +63,9 @@
 import { CityAttributes } from "@/models/City";
 import { UserAttributes } from "@/models/User";
 import { api, useSetCurrentUserDataMutation } from "@/services/api";
-<<<<<<< HEAD
 import { TFunction } from "i18next";
-=======
-import { CityAttributes } from "@/models/City";
 import EmailInput from "../email-input";
->>>>>>> bd1ba739
+
 interface MyProfileTabProps {
   session: Session | null;
   status: "loading" | "authenticated" | "unauthenticated";
@@ -1020,12 +1017,8 @@
         isOpen={isUserDeleteModalOpen}
         onClose={onUserDeleteModalClose}
         userData={userData}
-<<<<<<< HEAD
         cityId={cityData.cityId}
-=======
-        userInfo={userInfo}
         t={t}
->>>>>>> bd1ba739
       />
       <DeleteCityModal
         isOpen={isCityDeleteModalOpen}
