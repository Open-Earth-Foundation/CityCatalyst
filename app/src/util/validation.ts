--- conflicted
+++ resolved
@@ -94,10 +94,7 @@
   datasourceId: z.string().uuid().optional(),
 });
 
-<<<<<<< HEAD
 export type CreateSubCategoryRequest = z.infer<typeof createSubCategory>;
-=======
-export type CreateSubCategory = z.infer<typeof createSubCategory>;
 
 export const createUserRequest = z.object({
   name: z.string().min(1),
@@ -107,5 +104,4 @@
   organizationId: z.string().optional(),
 });
 
-export type CreateUserRequest = z.infer<typeof createUserRequest>;
->>>>>>> ab108cdb
+export type CreateUserRequest = z.infer<typeof createUserRequest>;