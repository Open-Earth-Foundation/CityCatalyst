--- conflicted
+++ resolved
@@ -977,29 +977,6 @@
                               </Button>
                             </Box>
                           </Box>
-<<<<<<< HEAD
-                        </Box>
-                        <Box w="full" className="relative pl-[63px]">
-                          {file.subsectors?.split(",").map((item: any) => (
-                            <Tag
-                              key={item}
-                              mt={2}
-                              mr={2}
-                              size="md"
-                              borderRadius="full"
-                              variant="solid"
-                              color="content.alternative"
-                              bg="background.neutral"
-                              maxW="150px"
-                            >
-                              <TagLabel>{item}</TagLabel>
-                            </Tag>
-                          ))}
-                        </Box>
-                      </Card>
-                    );
-                  })}
-=======
                           <Box w="full" className="relative pl-[63px]">
                             {file.subsectors?.split(",").map((item: any) => (
                               <Tag
@@ -1021,7 +998,6 @@
                       );
                     },
                   )}
->>>>>>> 79c10ff8
               </Box>
             </Box>
           </Box>
