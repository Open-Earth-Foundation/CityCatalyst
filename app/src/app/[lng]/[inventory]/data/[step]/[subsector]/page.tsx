--- conflicted
+++ resolved
@@ -34,11 +34,8 @@
   useTransform,
 } from "framer-motion";
 import Link from "next/link";
-<<<<<<< HEAD
 import { SECTORS } from "@/util/constants";
-=======
 import { InventoryValue } from "@/models/InventoryValue";
->>>>>>> 1f8b18de
 
 const MotionBox = motion(Box);
 
@@ -409,9 +406,7 @@
             {loadingState ? (
               <LoadingState />
             ) : (
-<<<<<<< HEAD
               scopes?.map((scope) => {
-                console.log("scope", JSON.stringify(scope)); // TODO NINA
                 return (
                   <ActivityTab
                     referenceNumber={scope.referenceNumber!}
@@ -421,33 +416,16 @@
                     subsectorId={subsector}
                     step={step}
                     activityData={activityData}
-                    inventoryValues={inventoryValues ?? []}
-                  />
-                );
-              })
-=======
-              scopes?.map((scope) => (
-                <ActivityTab
-                  key={scope.scope}
-                  referenceNumber={subSectorData?.referenceNumber!}
-                  filteredScope={scope.scope}
-                  t={t}
-                  inventoryId={inventoryId}
-                  subsectorId={subsector}
-                  step={step}
-                  activityData={activityData}
                   inventoryValues={
                     (inventoryValues as InventoryValue[])?.filter(
                       (iv) =>
                         iv.gpcReferenceNumber ===
-                        (subSectorData.referenceNumber as string) +
-                          "." +
-                          scope.scope,
+                        scope.referenceNumber,
                     ) ?? []
                   }
-                />
-              ))
->>>>>>> 1f8b18de
+                  />
+                );
+              })
             )}
           </TabPanels>
         </Box>
