--- conflicted
+++ resolved
@@ -21,29 +21,6 @@
       py={0}
       px={6}
     >
-<<<<<<< HEAD
-      <Card.Body
-        display="flex"
-        flexDir="row"
-        alignItems="center"
-        h="full"
-        gap="4"
-        px={0}
-      >
-        <Box className="flex items-center justify-center h-[48px] w-[48px] rounded-full bg-[#2351DC]">
-          {icon}
-        </Box>
-        <Box>
-          <Text
-            fontFamily="heading"
-            fontSize="title.lg"
-            color="interactive.secondary"
-            fontWeight="semibold"
-            truncate
-          >
-            {title}
-          </Text>
-=======
       <Box className="flex items-center h-full">
         <Box className="flex items-center justify-center min-h-[48px] min-w-[48px] rounded-full bg-[#2351DC]">
           {icon}
@@ -59,9 +36,8 @@
               {title}
             </Text>
           </CardHeader>
->>>>>>> dcb294f0
         </Box>
-      </Card.Body>
+      </Box>
     </Card.Root>
   );
 };
