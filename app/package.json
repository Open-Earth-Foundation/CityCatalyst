{
  "name": "city-catalyst",
<<<<<<< HEAD
  "version": "0.6.2",
=======
  "version": "0.7.0-rc.0",
>>>>>>> dd732370
  "private": true,
  "type": "module",
  "scripts": {
    "dev": "next dev",
    "build": "next build",
    "start": "next start",
    "lint": "next lint",
    "test": "npm run api:test & npm run cy:test",
    "api:test": "glob -c \"tsx --no-warnings --test\" \"./tests/**/*.test.ts\"",
    "test-single": "tsx --no-warnings --test",
    "storybook": "storybook dev -p 6006",
    "build-storybook": "storybook build",
    "db:migrate": "sequelize-cli db:migrate",
    "db:migrate:undo": "sequelize-cli db:migrate:undo",
    "db:seed": "sequelize-cli db:seed:all",
    "db:seed:undo": "sequelize-cli db:seed:undo",
    "db:seed:undo:all": "sequelize-cli db:seed:undo:all",
    "db:gen-migration": "sequelize-cli migration:generate --name",
    "db:gen-seed": "sequelize-cli seed:generate --name",
    "sync-catalogue": "tsx scripts/catalogue-sync.ts",
    "ci:test": "tsx --test --experimental-test-coverage --test-reporter=lcov --test-reporter-destination=lcov.info tests/**/*.test.ts",
    "cy:open": "cypress open",
    "cy:run": "cypress run",
    "cy:test": "start-server-and-test start http://localhost:3000/en/auth/login cy:run",
    "prettier": "npx prettier . --write",
    "email": "email dev --dir src/lib/emails",
    "create-admin": "tsx scripts/create-admin.ts"
  },
  "dependencies": {
    "@chakra-ui/icons": "^2.1.0",
    "@chakra-ui/next-js": "^2.2.0",
    "@chakra-ui/react": "^2.8.2",
    "@huggingface/inference": "^2.6.4",
    "@react-email/components": "^0.0.11",
    "@reduxjs/toolkit": "^1.9.7",
    "@storybook/cli": "^7.6.12",
    "@storybook/react": "^7.4.5",
    "@storybook/testing-library": "^0.2.2",
    "@types/bcrypt": "^5.0.2",
    "@types/geojson": "^7946.0.14",
    "@types/http-errors": "^2.0.4",
    "@types/js-cookie": "^3.0.6",
    "@types/jsonwebtoken": "^9.0.4",
    "@types/node": "20.11.5",
    "@types/nodemailer": "^6.4.14",
    "@types/pg": "^8.11.4",
    "@types/react": "18.2.61",
    "@types/react-dom": "18.2.19",
    "@types/uuid": "^9.0.8",
    "@types/wellknown": "^0.5.8",
    "accept-language": "^3.0.18",
    "ai": "^2.2.36",
    "autoprefixer": "10.4.16",
    "bcrypt": "^5.1.1",
    "csv-parse": "^5.5.5",
    "eslint": "8.57.0",
    "eslint-config-next": "^14.1.3",
    "eslint-plugin-storybook": "^0.8.0",
    "exceljs": "^4.4.0",
    "fetch-blob": "^4.0.0",
    "fetch-mock": "^9.11.0",
    "framer-motion": "^11.0.14",
    "geojson": "^0.5.0",
    "http-errors": "^2.0.0",
    "i18next": "^23.4.2",
    "i18next-browser-languagedetector": "^7.2.0",
    "i18next-resources-to-backend": "^1.2.0",
    "js-cookie": "^3.0.5",
    "jsonwebtoken": "^9.0.2",
    "next": "14.1.3",
    "next-auth": "^4.24.5",
    "nodemailer": "^6.9.13",
    "openai": "^4.28.0",
    "pg": "^8.11.3",
    "pg-hstore": "^2.3.4",
    "pigeon-maps": "^0.21.3",
    "pino": "^8.16.2",
    "postcss": "8.4.31",
    "react": "18.2.0",
    "react-circle-flags": "^0.0.20",
    "react-dom": "18.2.0",
    "react-email": "^2.1.0",
    "react-hook-form": "^7.49.2",
    "react-i18next": "^14.0.5",
    "react-icons": "^4.11.0",
    "react-intersection-observer": "^9.8.1",
    "react-redux": "^8.1.3",
    "redux-persist": "^6.0.0",
    "sequelize": "^6.37.1",
    "sequelize-cli": "^6.6.2",
    "tailwindcss": "3.4.1",
    "tsx": "^4.7.0",
    "typescript": "5.3.3",
    "uuid": "^9.0.1",
    "wellknown": "^0.5.0",
    "zod": "^3.22.4"
  },
  "devDependencies": {
    "@storybook/addon-essentials": "^7.6.16",
    "@storybook/addon-interactions": "^7.4.5",
    "@storybook/addon-links": "^7.6.17",
    "@storybook/blocks": "^8.0.4",
    "@storybook/nextjs": "^7.6.16",
    "@types/glob": "^8.1.0",
    "cypress": "^13.6.4",
    "glob": "^10.3.10",
    "prettier": "3.2.5",
    "sequelize-auto": "^0.8.8",
    "start-server-and-test": "^2.0.3",
    "storybook": "^8.0.4"
  },
  "engines": {
    "node": ">=20.5.0"
  }
}<|MERGE_RESOLUTION|>--- conflicted
+++ resolved
@@ -1,10 +1,6 @@
 {
   "name": "city-catalyst",
-<<<<<<< HEAD
-  "version": "0.6.2",
-=======
   "version": "0.7.0-rc.0",
->>>>>>> dd732370
   "private": true,
   "type": "module",
   "scripts": {
