--- conflicted
+++ resolved
@@ -298,11 +298,7 @@
       }
     ],
     "directMeasure": {
-<<<<<<< HEAD
       "id": "fuel-consumption-commercial-buildings-direct-measure-methodology",
-=======
-      "id": "direct-measure",
->>>>>>> d1385fa3
       "extra-fields": [
         {
           "id": "commercial-building-type",
@@ -386,7 +382,7 @@
               }
             ],
             "units": [
-              "units-kilowatt-hours", 
+              "units-kilowatt-hours",
               "units-terajoules"
             ]
           }
@@ -424,11 +420,7 @@
       }
     ],
     "directMeasure": {
-<<<<<<< HEAD
       "id": "energy-consumption-commercial-buildings-direct-measure-methodology",
-=======
-      "id": "direct-measure",
->>>>>>> d1385fa3
       "extra-fields": [
         {
           "id": "commercial-building-type",
@@ -2843,7 +2835,6 @@
   "III.1.1": {
     "methodologies": [
       {
-<<<<<<< HEAD
         "id": "methane-commitment-solid-waste-inboundary-methodology",
         "inputRequired": [
           "landfill-id",
@@ -2995,52 +2986,6 @@
             "units-tonnes"
           ]
         }
-=======
-        "id": "methane-commitment-solid-waste-methodology",
-        "activities": [
-          {
-            "id": "methane-commitment-solid-waste-activity",
-            "unique-by": ["methane-commitment-solid-waste-landfill-id"],
-            "activity-title": "total-municipal-solid-waste-disposed",
-            "extra-fields": [
-              {
-                "id": "methane-commitment-solid-waste-landfill-id",
-                "type": "text"
-              },
-              {
-                "id": "methane-commitment-solid-waste-landfill-address",
-                "type": "text",
-                "required": false
-              },
-              {
-                "id": "methane-commitment-solid-waste-oxidation-factor",
-                "options": [
-                  "methane-commitment-solid-waste-well-managed-landfill",
-                  "methane-commitment-solid-waste-unmanaged-landfill"
-                ]
-              },
-              {
-                "id": "methane-commitment-solid-waste-landfill-methane-collected-and-removed",
-                "type": "number"
-              },
-              {
-                "id": "methane-commitment-solid-waste-landfill-waste-composition",
-                "type": "percentage-breakdown",
-                "total-required": 100,
-                "subtypes": [
-                  "methane-commitment-solid-waste-landfill-waste-composition-food",
-                  "methane-commitment-solid-waste-landfill-waste-composition-garden",
-                  "methane-commitment-solid-waste-landfill-waste-composition-paper",
-                  "methane-commitment-solid-waste-landfill-waste-composition-wood",
-                  "methane-commitment-solid-waste-landfill-waste-composition-textiles",
-                  "methane-commitment-solid-waste-landfill-waste-composition-industrial"
-                ]
-              }
-            ],
-            "formula": "methane-commitment"
-          }
-        ]
->>>>>>> d1385fa3
       },
       {
         "id": "first-order-of-decay-solid-waste-outboundary-methodology",
