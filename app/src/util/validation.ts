import { z } from "zod";

export const emailPattern =
  /^(([^<>()[\]\\.,;:\s@\"]+(\.[^<>()[\]\\.,;:\s@\"]+)*)|(\".+\"))@((\[[0-9]{1,3}\.[0-9]{1,3}\.[0-9]{1,3}\.[0-9]{1,3}\])|(([a-zA-Z\-0-9]+\.)+[a-zA-Z]{2,}))$/;

export const geoJSON = z.object({
  title: z.string(),
  description: z.string(),
  geometry: z.object({
    type: z.literal("Feature"),
    properties: z.object({}),
    geometry: z.object({
      coordinates: z.number().array(),
      type: z.literal("Point"),
    }),
  }),
});

export const createCityRequest = z.object({
  locode: z.string().min(4),
  name: z.string().min(1),
  shape: geoJSON.optional(),
  country: z.string().optional(),
  region: z.string().optional(),
  countryLocode: z.string().optional(),
  regionLocode: z.string().optional(),
  area: z.number().int().optional(),
});
export type CreateCityRequest = z.infer<typeof createCityRequest>;

export const createInventoryRequest = z.object({
  inventoryName: z.string().min(1),
  year: z.number().int().min(2000),
  totalEmissions: z.number().int().optional(),
});
export type CreateInventoryRequest = z.infer<typeof createInventoryRequest>;

// enforces: min one upper- and lowercase charater and one number, min length 4 characters
export const passwordRegex =
  /^(?=(.*[a-z]){1,})(?=(.*[A-Z]){1,})(?=(.*[0-9]){1,}).{4,}$/;
export const signupRequest = z
  .object({
    name: z.string().min(4),
    email: z.string().email(),
    password: z.string().min(4).regex(passwordRegex),
    confirmPassword: z.string().min(4),
    inviteCode: z.string().min(6).max(6),
    acceptTerms: z.literal<boolean>(true),
    inventory: z.string().uuid().optional(),
  })
  .refine((data) => data.password === data.confirmPassword, {
    message: "Passwords don't match",
    path: ["confirmPassword"],
  });
export type SignupRequest = z.infer<typeof signupRequest>;

export const forgotRequest = z.object({
  email: z.string().email(),
});

export const resetPasswordRequest = z.object({
  newPassword: z.string().min(4).regex(passwordRegex),
  resetToken: z.string(),
});

export const createInventoryValue = z.object({
  activityValue: z.number().nullable().optional(),
  activityUnits: z.string().nullable().optional(),
  co2eq: z.coerce.bigint().gte(0n).optional(),
  co2eqYears: z.number().optional(),
  unavailableReason: z.string().optional(),
  unavailableExplanation: z.string().optional(),
  gasValues: z
    .array(
      z.object({
        gas: z.string(),
        // if not present, use activityValue with emissionsFactor instead
        gasAmount: z.coerce.bigint().gte(0n).nullable().optional(),
        emissionsFactorId: z.string().uuid().optional(),
        emissionsFactor: z
          .object({
            emissionsPerActivity: z.number().gte(0),
            gas: z.string(),
            units: z.string(),
          })
          .optional(),
      }),
    )
    .optional(),
  dataSource: z
    .object({
      sourceType: z.string(),
      dataQuality: z.string(),
      notes: z.string(),
    })
    .optional(),
});

export type CreateInventoryValueRequest = z.infer<typeof createInventoryValue>;

export const createUserRequest = z.object({
  name: z.string().min(1),
  email: z.string().email(),
  role: z.string(),
});

export type CreateUserRequest = z.infer<typeof createUserRequest>;

export const createPopulationRequest = z.object({
  cityId: z.string().uuid(),
  cityPopulation: z.number().gte(0),
  regionPopulation: z.number().gte(0),
  countryPopulation: z.number().gte(0),
  cityPopulationYear: z.number().gte(0),
  regionPopulationYear: z.number().gte(0),
  countryPopulationYear: z.number().gte(0),
  datasourceId: z.string().optional(),
});

export type CreatePopulationRequest = z.infer<typeof createPopulationRequest>;

// user file schema validation
export const createUserFileRequset = z.object({
  userId: z.string().uuid(),
  cityId: z.string().uuid(),
  fileReference: z.string().optional(),
  data: z.any(),
  fileType: z.string().optional(),
  fileName: z.string().optional(),
  sector: z.string(),
  subsectors: z.string().array(),
  scopes: z.string().array(),
  url: z.string().url().optional(),
  status: z.string().optional(),
  gpcRefNo: z.string().optional(),
});

// Schema type definition
export type CreateUserFileRequetData = z.infer<typeof createUserFileRequset>;

export const createUserInvite = z.object({
  userId: z.string().optional(),
  invitingUserId: z.string().uuid(),
  inventoryId: z.string().uuid(),
  email: z.string().email(),
  name: z.string(),
  cityId: z.string(),
});

export type CreateUserInvite = z.infer<typeof createUserInvite>;

const gasValueSchema = z.object({
  id: z.string().uuid().optional(),
  emissionsFactorId: z.string().uuid().optional(),
  gas: z.string(),
  gasAmount: z.coerce.bigint().gte(0n).optional(),
  emissionsFactor: z
    .object({
      emissionsPerActivity: z.number().gte(0).optional(),
      gas: z.string().optional(),
      units: z.string().optional(),
      gpcReferenceNumber: z.string().optional(),
    })
    .optional(),
});

export const updateActivityValueRequest = z.object({
  inventoryValueId: z.string().uuid().optional(),
  inventoryValue: z
    .object({
      inputMethodology: z.string(),
      gpcReferenceNumber: z.string(),
      unavailableReason: z.string().optional(),
      unavailableExplanation: z.string().optional(),
    })
    .optional(),
  activityData: z.any().optional(),
  metadata: z.any().optional(),
  dataSource: z
    .object({
      sourceType: z.string(),
      dataQuality: z.string(),
      notes: z.string(),
    })
    .optional(),
  gasValues: z.array(gasValueSchema).optional(),
});

export const createActivityValueRequest = z.object({
  activityData: z.record(z.string(), z.any()),
  metadata: z.record(z.string(), z.any()),
  inventoryValueId: z.string().uuid().optional(),
  inventoryValue: z
    .object({
      inputMethodology: z.string(),
      gpcReferenceNumber: z.string(),
      unavailableReason: z.string().optional(),
      unavailableExplanation: z.string().optional(),
    })
    .optional(),
  dataSource: z
    .object({
      sourceType: z.string(),
      dataQuality: z.string(),
      notes: z.string(),
    })
    .optional(),
<<<<<<< HEAD
  gasValues: z.array(gasValueSchema).optional(),
});
=======
  gasValues: z
    .array(
      z.object({
        id: z.string().uuid().optional(),
        emissionsFactorId: z.string().uuid().optional(),
        gas: z.string(),
        gasAmount: z.coerce.bigint().gte(0n).optional(),
        emissionsFactor: z
          .object({
            emissionsPerActivity: z.number().gte(0).optional(),
            gas: z.string().optional(),
            units: z.string().optional(),
            gpcReferenceNumber: z.string().optional(),
          })
          .optional(),
      }),
    )
    .optional(),
});

export type CreateActivityValueRequest = z.infer<
  typeof createActivityValueRequest
>;
>>>>>>> d0bdd0fb
<|MERGE_RESOLUTION|>--- conflicted
+++ resolved
@@ -205,31 +205,9 @@
       notes: z.string(),
     })
     .optional(),
-<<<<<<< HEAD
   gasValues: z.array(gasValueSchema).optional(),
-});
-=======
-  gasValues: z
-    .array(
-      z.object({
-        id: z.string().uuid().optional(),
-        emissionsFactorId: z.string().uuid().optional(),
-        gas: z.string(),
-        gasAmount: z.coerce.bigint().gte(0n).optional(),
-        emissionsFactor: z
-          .object({
-            emissionsPerActivity: z.number().gte(0).optional(),
-            gas: z.string().optional(),
-            units: z.string().optional(),
-            gpcReferenceNumber: z.string().optional(),
-          })
-          .optional(),
-      }),
-    )
-    .optional(),
 });
 
 export type CreateActivityValueRequest = z.infer<
   typeof createActivityValueRequest
->;
->>>>>>> d0bdd0fb
+>;