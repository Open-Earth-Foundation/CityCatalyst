<<<<<<< HEAD
import manualInputHierarchySchema from './manual-input-hierarchy.json'
export {
    manualInputHierarchySchema
}
=======
import SectorFormSchema from "./sector-form-schema.json";

export { SectorFormSchema };
>>>>>>> 7789674a
<|MERGE_RESOLUTION|>--- conflicted
+++ resolved
@@ -1,10 +1,5 @@
-<<<<<<< HEAD
+
 import manualInputHierarchySchema from './manual-input-hierarchy.json'
 export {
     manualInputHierarchySchema
-}
-=======
-import SectorFormSchema from "./sector-form-schema.json";
-
-export { SectorFormSchema };
->>>>>>> 7789674a
+}