--- conflicted
+++ resolved
@@ -119,25 +119,13 @@
             w="full"
             className="drop-shadow-top border-t-2 absolute left-0 flex justify-center items-center"
           >
-            <Button onClick={onConnectClick} w="543px" h={16} my={6}>
+            <Button onClick={onConnectClick} w="543px" h={16} my={6}
+            isLoading={isConnectLoading}
+            >
               {t("connect-data")}
             </Button>
           </Stack>
         </chakra.div>
-<<<<<<< HEAD
-        <Stack w="full" px={16} className="drop-shadow-top border-t-2">
-          <Button
-            onClick={onConnectClick}
-            w="full"
-            h={16}
-            my={6}
-            isLoading={isConnectLoading}
-          >
-            {t("connect-data")}
-          </Button>
-        </Stack>
-=======
->>>>>>> 8d3a7e19
       </DrawerContent>
     </Drawer>
   );
