import { SectorEmission } from "@/util/types";
import { ResponsiveBar } from "@nivo/bar";
import { SECTORS } from "@/util/constants";
import { convertKgToKiloTonnes } from "@/util/helpers";
import { useTranslation } from "@/i18n/client";
import { toKebabCaseModified } from "@/app/[lng]/[inventory]/InventoryResultTab/index";
import { Box, Text } from "@chakra-ui/react";

interface EmissionBySectorChartProps {
  data: {
    bySector: SectorEmission[];
    year: number;
    inventoryId: string;
  }[];

  lng: string;
}

const EmissionBySectorChart: React.FC<EmissionBySectorChartProps> = ({
  data,
  lng,
}) => {
  // const { t: tEnglish } = useTranslation("en", "data");
  const { t: tData } = useTranslation(lng, "data");
  const defaultBreakdown = SECTORS.reduce((acc, sector) => {
    return {
      ...acc,
      [toKebabCaseModified(sector.name)]: 0,
    };
  }, {});

  const chartData = data.map((item) => {
    const sectorBreakDown = item.bySector.reduce((acc, sector) => {
      return {
        ...acc,
        [toKebabCaseModified(sector.sectorName)]: convertKgToKiloTonnes(
          sector.co2eq,
        ),
      };
    }, defaultBreakdown);
    return {
      year: item.year,
      ...sectorBreakDown,
    };
  });

  const chartDataKeys = SECTORS.map((sector) =>
    toKebabCaseModified(sector.name),
  );

  const colors = ["#5785F4", "#F17105", "#25AC4B", "#BFA937", "#F5D949"];

  return (
    <div className="min-h-[600px]">
      <div className="h-[600px]">
        <ResponsiveBar
          borderRadius={5}
          enableLabel={false}
          data={chartData}
          keys={chartDataKeys}
          indexBy="year"
          groupMode={"stacked"}
          layout={"vertical"}
          margin={{ top: 50, right: 130, bottom: 50, left: 120 }}
          padding={0.3}
          valueScale={{ type: "linear", min: 0, max: "auto" }}
          indexScale={{ type: "band", round: true }}
          colors={colors}
          borderColor={{
            from: "color",
            modifiers: [["darker", 1.6]],
          }}
          axisTop={null}
          axisRight={null}
          axisBottom={{
            tickSize: 5,
            tickPadding: 5,
            tickRotation: 0,
            legend: tData("year"),
            legendPosition: "middle",
            legendOffset: 40,
          }}
          axisLeft={{
            tickSize: 5,
            tickPadding: 5,
            tickRotation: 0,
            legend: "CO2eq",
            legendPosition: "middle",
            legendOffset: -75,
            format: (value) => value,
          }}
          labelSkipWidth={12}
          labelSkipHeight={12}
          labelTextColor={{
            from: "color",
            modifiers: [["darker", 1.6]],
          }}
<<<<<<< HEAD
=======
          // legends={[
          //   {
          //     dataFrom: "keys",
          //     anchor: "bottom-right",
          //     direction: "column",
          //     justify: false,
          //     translateX: 120,
          //     translateY: 0,
          //     itemsSpacing: 2,
          //     itemWidth: 100,
          //     itemHeight: 20,
          //     itemDirection: "left-to-right",
          //     itemOpacity: 0.85,
          //     symbolSize: 20,
          //     effects: [
          //       {
          //         on: "hover",
          //         style: {
          //           itemOpacity: 1,
          //         },
          //       },
          //     ],
          //   },
          // ]}
>>>>>>> f9db97b7
          role="application"
          ariaLabel="Nivo bar chart demo"
          barAriaLabel={function (e) {
            return e.id + ": " + e.formattedValue + " in year: " + e.indexValue;
          }}
        />
      </div>
      <Text
        color="content.secondary"
        fontSize="label.large"
        className="capitalize"
        fontWeight="500"
      >
        {tData("legend")}
      </Text>
      <Box className="flex items-center justify-start flex-wrap mt-3 gap-2">
        {SECTORS.map((sector, index) => (
          <Box
            key={sector.name}
            backgroundColor="background.neutral"
            borderRadius="50px"
            className="flex items-center justify-center px-3 py-1.5"
            mr={4}
          >
            <Box
              className="h-4 w-4"
              style={{ backgroundColor: colors[index] }}
            ></Box>
            <Text
              fontSize="body.md"
              className="ml-2"
              color="content.alternative"
            >
              {tData(toKebabCaseModified(sector.name))}
            </Text>
          </Box>
        ))}
      </Box>
    </div>
  );
};

export default EmissionBySectorChart;<|MERGE_RESOLUTION|>--- conflicted
+++ resolved
@@ -95,33 +95,6 @@
             from: "color",
             modifiers: [["darker", 1.6]],
           }}
-<<<<<<< HEAD
-=======
-          // legends={[
-          //   {
-          //     dataFrom: "keys",
-          //     anchor: "bottom-right",
-          //     direction: "column",
-          //     justify: false,
-          //     translateX: 120,
-          //     translateY: 0,
-          //     itemsSpacing: 2,
-          //     itemWidth: 100,
-          //     itemHeight: 20,
-          //     itemDirection: "left-to-right",
-          //     itemOpacity: 0.85,
-          //     symbolSize: 20,
-          //     effects: [
-          //       {
-          //         on: "hover",
-          //         style: {
-          //           itemOpacity: 1,
-          //         },
-          //       },
-          //     ],
-          //   },
-          // ]}
->>>>>>> f9db97b7
           role="application"
           ariaLabel="Nivo bar chart demo"
           barAriaLabel={function (e) {
