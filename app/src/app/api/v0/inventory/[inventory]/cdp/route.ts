import UserService from "@/backend/UserService";
import CDPService from "@/backend/CDPService";

import { logger } from "@/services/logger";
import { apiHandler } from "@/util/api";
import { NextResponse } from "next/server";
import { Inventory } from "@/models/Inventory";
<<<<<<< HEAD
import { InventoryValue } from "@/models/InventoryValue";
import { db } from "@/models";
import { Op } from "sequelize";
=======
import createHttpError from "http-errors";
>>>>>>> 5fbe4c8d

const EMISSIONS_SECTION = 3;
const EMISSIONS_INVENTORY_QUESTION = 0;
const EMISSIONS_INVENTORY_ANSWER = "Yes";
const EMISSIONS_MATRIX_QUESTION = 2;

function findRow(rows: any[], regex: RegExp): string | null {
  const row = rows.find((row: any) => row.title.match(regex));
  return row ? row.id : null;
}

async function getTotalByRefnos(inventory: Inventory, refNos: string[]): Promise<bigint> {

  let total:bigint = 0n;

  const values = await db.models.InventoryValue.findAll({
    where:
      {
        inventoryId: inventory.inventoryId,
        gpcReferenceNumber: { [Op.in]: refNos }
      }
  });

  for (const value of values) {
    total += (value.co2eq ?? 0n);
  }

  return total;
}

async function totalScope1ExcludingGeneration(inventory: Inventory): Promise<bigint> {
  return await getTotalByRefnos(inventory, [
    "I.1.1", "I.2.1", "I.3.1", "I.4.1", "I.5.1", "I.6.1",
    "I.7.1", "I.8.1",
    "II.1.1", "II.2.1", "II.3.1", "II.4.1", "II.5.1",
    "III.1.1", "III.2.1", "III.3.1", "III.4.1",
    "III.1.3", "III.2.3", "III.3.3", "III.4.3"
  ]);
}

async function scope1FromGeneration(inventory: Inventory): Promise<bigint> {
  return await getTotalByRefnos(inventory, [
    "I.4.4"
  ]);
}

async function totalScope2(inventory: Inventory): Promise<bigint> {
  return await getTotalByRefnos(inventory, [
    "I.1.2", "I.2.2", "I.3.2", "I.4.2", "I.5.2", "I.6.2",
    "II.1.2", "II.2.2", "II.3.2", "II.4.2", "II.5.2"])
}

async function totalScope3(inventory: Inventory): Promise<bigint> {
  return await getTotalByRefnos(inventory,
    `I.1.3, I.2.3, I.3.3, I.4.3, I.5.3, I.6.3
    II.1.3, II.2.3, II.3.3, II.4.3
    III.1.2, III.2.2, III.3.2, III.4.2`.split(/\s*,\s*/)
  )
}

async function totalStationaryScope1(inventory: Inventory): Promise<bigint> {
  return await getTotalByRefnos(inventory, [
    "I.1.1", "I.2.1", "I.3.1", "I.4.1", "I.5.1", "I.6.1",
    "I.7.1", "I.8.1", "I.4.4"
  ]);
}

async function totalStationaryScope2(inventory: Inventory): Promise<bigint> {
  return await getTotalByRefnos(inventory, [
    "I.1.2", "I.2.2", "I.3.2", "I.4.2", "I.5.2", "I.6.2",
  ])
}

async function totalStationaryScope3(inventory: Inventory): Promise<bigint> {
  return await getTotalByRefnos(inventory, [
    "I.1.3", "I.2.3", "I.3.3", "I.4.3", "I.5.3", "I.6.3"
  ])
}

async function totalTransportationScope1(inventory: Inventory): Promise<bigint> {
  return await getTotalByRefnos(inventory, [
    "II.1.1", "II.2.1", "II.3.1", "II.4.1", "II.5.1"
  ]);
}

async function totalTransportationScope2(inventory: Inventory): Promise<bigint> {
  return await getTotalByRefnos(inventory, [
    "II.1.2", "II.2.2", "II.3.2", "II.4.2", "II.5.2"
  ]);
}

async function totalTransportationScope3(inventory: Inventory): Promise<bigint> {
  return await getTotalByRefnos(inventory, [
    "II.1.3", "II.2.3", "II.3.3", "II.4.3"
  ]);
}

async function totalWasteWithinScope1(inventory: Inventory): Promise<bigint> {
  return await getTotalByRefnos(inventory, [
    "III.1.1", "III.2.1", "III.3.1", "III.4.1"
  ]);
}

async function totalWasteWithinScope3(inventory: Inventory): Promise<bigint> {
  return await getTotalByRefnos(inventory, [
    "III.1.2", "III.2.2", "III.3.2", "III.4.2"
  ]);
}

async function totalWasteOutsideScope1(inventory: Inventory): Promise<bigint> {
  return await getTotalByRefnos(inventory, [
    "III.1.3", "III.2.3", "III.3.3", "III.4.3"
  ]);
}

async function totalBasic(inventory: Inventory): Promise<bigint> {
  return await getTotalByRefnos(inventory,
    `I.1.1, I.2.1, I.3.1, I.4.1, I.5.1, I.6.1, I.7.1, I.8.1
    II.1.1, II.2.1, II.3.1, II.4.1, II.5.1
    III.1.1, III.2.1, III.3.1, III.4.1
    I.1.2, I.2.2, I.3.2, I.4.2, I.5.2, I.6.2
    II.1.2, II.2.2, II.3.2, II.4.2, II.5.2
    III.1.2, III.2.2, III.3.2, III.4.2`.split(/\s*,\s/));
}

export const POST = apiHandler(async (_req, { session, params }) => {
  if (CDPService.mode === "disabled") {
    throw new createHttpError.InternalServerError(
      "CDP service is disabled. Set env var CDP_MODE to test or production.",
    );
  }

  logger.debug("POST /inventory/[inventory]/cdp");
  logger.debug(`Getting ${params.inventory} inventory`);

  const inventory = await UserService.findUserInventory(
    params.inventory,
    session,
  );

  logger.debug(`Got ${inventory.inventoryId}`);

  const cityId = await CDPService.getCityID(
    inventory.city.name,
    inventory.city.country,
  );

  logger.debug(`Got ${cityId}`);

  let success = false;

  // In test mode, we just need to show that we can get questions and submit a response
  if (CDPService.mode === "test") {
    const questionnaire = await CDPService.getQuestions(cityId);

    logger.debug(`Got questionnaire`);
    logger.debug(`Got ${questionnaire.sections.length} sections`);

    for (let i = 0; i < questionnaire.sections.length; i++) {
      logger.debug(
        `Got ${questionnaire.sections[i].questions.length} questions for section ${i}`,
      );
      const questions = questionnaire.sections[i].questions;
      for (let j = 0; j < questions.length; j++) {
        const question = questions[j];
        logger.debug(`Got keys ${Object.keys(question).join(", ")}`);
        logger.debug(`Question ${i}.${j} (${question.id}): ${question.text}`);
      }
    }

    const section = questionnaire.sections[EMISSIONS_SECTION];
    const question = section.questions[EMISSIONS_INVENTORY_QUESTION];

    const yes = question.options.find((option: any) => {
      return option.name === EMISSIONS_INVENTORY_ANSWER;
    });

    logger.debug(`Got question: ${JSON.stringify(question)}`);

    const matrix =
      questionnaire.sections[EMISSIONS_SECTION].questions[
        EMISSIONS_MATRIX_QUESTION
      ];
    logger.debug(`Got matrix question: ${JSON.stringify(matrix)}`);

    const col = matrix.columns.find((column: any) => {
      return column.text.match(/^Emissions/);
    });

    const rows = [
<<<<<<< HEAD
      { rowId: findRow(matrix.rows, /Total scope 1 emissions.*excluding/),
        content: await totalScope1ExcludingGeneration(inventory) },
      { rowId: findRow(matrix.rows, /[Ss]cope 1 emissions.*from generation/),
        content: await scope1FromGeneration(inventory) },
      { rowId: findRow(matrix.rows, /Total scope 2 emissions/),
        content: await totalScope2(inventory) },
      { rowId: findRow(matrix.rows, /Total scope 3 emissions/),
        content: await totalScope3(inventory) },
      { rowId: findRow(matrix.rows, /Stationary Energy.*scope 1/),
        content: await totalStationaryScope1(inventory) },
      { rowId: findRow(matrix.rows, /Stationary Energy.*scope 2/),
        content: await totalStationaryScope2(inventory) },
      { rowId: findRow(matrix.rows, /Stationary Energy.*scope 3/),
        content: await totalStationaryScope3(inventory) },
      { rowId: findRow(matrix.rows, /Transportation.*scope 1/),
        content: await totalTransportationScope1(inventory) },
      { rowId: findRow(matrix.rows, /Transportation.*scope 2/),
        content: await totalTransportationScope2(inventory) },
      { rowId: findRow(matrix.rows, /Transportation.*scope 3/),
        content: await totalTransportationScope3(inventory) },
      { rowId: findRow(matrix.rows, /Waste.*within.*scope 1/),
        content: await totalWasteWithinScope1(inventory) },
      { rowId: findRow(matrix.rows, /Waste.*within.*scope 3/),
        content: await totalWasteWithinScope3(inventory) },
      { rowId: findRow(matrix.rows, /Waste.*outside.*scope 1/),
        content: await totalWasteOutsideScope1(inventory) },
      { rowId: findRow(matrix.rows, /TOTAL BASIC emissions/),
        content: await totalBasic(inventory) },
    ]
=======
      {
        rowId: findRow(matrix.rows, /Total scope 1 emissions.*excluding/),
        content: totalScope1ExcludingGeneration(inventory),
      },
      {
        rowId: findRow(matrix.rows, /[Ss]cope 1 emissions.*from generation/),
        content: scope1FromGeneration(inventory),
      },
      {
        rowId: findRow(matrix.rows, /Total scope 2 emissions/),
        content: totalScope2(inventory),
      },
      {
        rowId: findRow(matrix.rows, /Total scope 3 emissions/),
        content: totalScope3(inventory),
      },
      {
        rowId: findRow(matrix.rows, /Stationary Energy.*scope 1/),
        content: totalStationaryScope1(inventory),
      },
      {
        rowId: findRow(matrix.rows, /Stationary Energy.*scope 2/),
        content: totalStationaryScope2(inventory),
      },
      {
        rowId: findRow(matrix.rows, /Stationary Energy.*scope 3/),
        content: totalStationaryScope3(inventory),
      },
      {
        rowId: findRow(matrix.rows, /Transportation.*scope 1/),
        content: totalTransportationScope1(inventory),
      },
      {
        rowId: findRow(matrix.rows, /Transportation.*scope 2/),
        content: totalTransportationScope2(inventory),
      },
      {
        rowId: findRow(matrix.rows, /Transportation.*scope 3/),
        content: totalTransportationScope3(inventory),
      },
      {
        rowId: findRow(matrix.rows, /Waste.*within.*scope 1/),
        content: totalWasteWithinScope1(inventory),
      },
      {
        rowId: findRow(matrix.rows, /Waste.*within.*scope 3/),
        content: totalWasteWithinScope3(inventory),
      },
      {
        rowId: findRow(matrix.rows, /Waste.*outside.*scope 1/),
        content: totalWasteOutsideScope1(inventory),
      },
      {
        rowId: findRow(matrix.rows, /TOTAL BASIC emissions/),
        content: totalBasic(inventory),
      },
    ];
>>>>>>> 5fbe4c8d

    try {
      success = await CDPService.submitSingleSelect(
        cityId,
        question.id,
        yes.id,
        yes.name,
      );
      if (success) {
        success = await CDPService.submitMatrix(cityId, col.id, rows);
      }
    } catch (error) {
      logger.error(`Failed to submit response: ${error}`);
      throw new createHttpError.FailedDependency(
        "CDP API response error: " + error,
      );
    }
  } else if (CDPService.mode === "production") {
    // TODO: Submit total emissions
    // TODO: Submit CIRIS file
    // TODO: Submit emissions matrix
    throw new createHttpError.InternalServerError(
      "CDP service is set to production mode, which is not yet implemented.",
    );
  }

  return NextResponse.json({
    success: success,
  });
});<|MERGE_RESOLUTION|>--- conflicted
+++ resolved
@@ -5,13 +5,10 @@
 import { apiHandler } from "@/util/api";
 import { NextResponse } from "next/server";
 import { Inventory } from "@/models/Inventory";
-<<<<<<< HEAD
 import { InventoryValue } from "@/models/InventoryValue";
 import { db } from "@/models";
 import { Op } from "sequelize";
-=======
 import createHttpError from "http-errors";
->>>>>>> 5fbe4c8d
 
 const EMISSIONS_SECTION = 3;
 const EMISSIONS_INVENTORY_QUESTION = 0;
@@ -202,7 +199,6 @@
     });
 
     const rows = [
-<<<<<<< HEAD
       { rowId: findRow(matrix.rows, /Total scope 1 emissions.*excluding/),
         content: await totalScope1ExcludingGeneration(inventory) },
       { rowId: findRow(matrix.rows, /[Ss]cope 1 emissions.*from generation/),
@@ -232,65 +228,6 @@
       { rowId: findRow(matrix.rows, /TOTAL BASIC emissions/),
         content: await totalBasic(inventory) },
     ]
-=======
-      {
-        rowId: findRow(matrix.rows, /Total scope 1 emissions.*excluding/),
-        content: totalScope1ExcludingGeneration(inventory),
-      },
-      {
-        rowId: findRow(matrix.rows, /[Ss]cope 1 emissions.*from generation/),
-        content: scope1FromGeneration(inventory),
-      },
-      {
-        rowId: findRow(matrix.rows, /Total scope 2 emissions/),
-        content: totalScope2(inventory),
-      },
-      {
-        rowId: findRow(matrix.rows, /Total scope 3 emissions/),
-        content: totalScope3(inventory),
-      },
-      {
-        rowId: findRow(matrix.rows, /Stationary Energy.*scope 1/),
-        content: totalStationaryScope1(inventory),
-      },
-      {
-        rowId: findRow(matrix.rows, /Stationary Energy.*scope 2/),
-        content: totalStationaryScope2(inventory),
-      },
-      {
-        rowId: findRow(matrix.rows, /Stationary Energy.*scope 3/),
-        content: totalStationaryScope3(inventory),
-      },
-      {
-        rowId: findRow(matrix.rows, /Transportation.*scope 1/),
-        content: totalTransportationScope1(inventory),
-      },
-      {
-        rowId: findRow(matrix.rows, /Transportation.*scope 2/),
-        content: totalTransportationScope2(inventory),
-      },
-      {
-        rowId: findRow(matrix.rows, /Transportation.*scope 3/),
-        content: totalTransportationScope3(inventory),
-      },
-      {
-        rowId: findRow(matrix.rows, /Waste.*within.*scope 1/),
-        content: totalWasteWithinScope1(inventory),
-      },
-      {
-        rowId: findRow(matrix.rows, /Waste.*within.*scope 3/),
-        content: totalWasteWithinScope3(inventory),
-      },
-      {
-        rowId: findRow(matrix.rows, /Waste.*outside.*scope 1/),
-        content: totalWasteOutsideScope1(inventory),
-      },
-      {
-        rowId: findRow(matrix.rows, /TOTAL BASIC emissions/),
-        content: totalBasic(inventory),
-      },
-    ];
->>>>>>> 5fbe4c8d
 
     try {
       success = await CDPService.submitSingleSelect(
