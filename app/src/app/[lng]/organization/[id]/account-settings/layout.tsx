"use client";
import { use } from "react";

import { NavigationBar } from "@/components/navigation-bar";
import { Toaster } from "@/components/ui/toaster";
import { Box } from "@chakra-ui/react";
import { useGetOrganizationQuery } from "@/services/api";
import ProgressLoader from "@/components/ProgressLoader";
import { useEffect } from "react";
import { useOrganizationContext } from "@/hooks/organization-context-provider/use-organizational-context";
import { useTheme } from "next-themes";

<<<<<<< HEAD
export default function OrganizationSettingsLayout({
  children,
  params: { lng, id },
}: {
  children: React.ReactNode;
  params: { lng: string; id: string };
}) {
  const { data: orgData, isLoading: isOrgDataFetching } =
    useGetOrganizationQuery(id, {
      skip: !id,
    });

  const { setOrganization, organization } = useOrganizationContext();
  const { setTheme } = useTheme();

  useEffect(() => {
    if (orgData) {
      const logoUrl = orgData?.logoUrl ?? null;
      const active = orgData?.active ?? true;

      if (
        organization?.logoUrl !== logoUrl ||
        organization?.active !== active
      ) {
        setOrganization({ logoUrl, active });
      }
      setTheme(orgData?.theme?.themeKey ?? "blue_theme");
    } else {
      setTheme("blue_theme");
    }
  }, [isOrgDataFetching, orgData, setOrganization, setTheme]);

  if (isOrgDataFetching) {
    return <ProgressLoader />;
  }
=======
export default function OrganizationSettingsLayout(props: {
  children: React.ReactNode;
  params: Promise<{ lng: string; inventory: string }>;
}) {
  const { lng, inventory } = use(props.params);
>>>>>>> fd7b5ec4

  return (
    <Box className="h-full flex flex-col" bg="background.backgroundLight">
      <NavigationBar showMenu lng={lng} />
      <Toaster />
<<<<<<< HEAD
      <Box className="w-full h-full">{children}</Box>
=======
      <Box className="w-full h-full">{props.children}</Box>
      <ChatPopover inventoryId={inventory} />
>>>>>>> fd7b5ec4
    </Box>
  );
}<|MERGE_RESOLUTION|>--- conflicted
+++ resolved
@@ -10,15 +10,15 @@
 import { useOrganizationContext } from "@/hooks/organization-context-provider/use-organizational-context";
 import { useTheme } from "next-themes";
 
-<<<<<<< HEAD
-export default function OrganizationSettingsLayout({
-  children,
-  params: { lng, id },
-}: {
+export default function OrganizationSettingsLayout(props: {
   children: React.ReactNode;
-  params: { lng: string; id: string };
+  params: Promise<{ lng: string; id: string }>;
 }) {
-  const { data: orgData, isLoading: isOrgDataFetching } =
+
+    const { lng, id } = use(props.params);
+
+
+    const { data: orgData, isLoading: isOrgDataFetching } =
     useGetOrganizationQuery(id, {
       skip: !id,
     });
@@ -46,24 +46,12 @@
   if (isOrgDataFetching) {
     return <ProgressLoader />;
   }
-=======
-export default function OrganizationSettingsLayout(props: {
-  children: React.ReactNode;
-  params: Promise<{ lng: string; inventory: string }>;
-}) {
-  const { lng, inventory } = use(props.params);
->>>>>>> fd7b5ec4
 
   return (
     <Box className="h-full flex flex-col" bg="background.backgroundLight">
       <NavigationBar showMenu lng={lng} />
       <Toaster />
-<<<<<<< HEAD
-      <Box className="w-full h-full">{children}</Box>
-=======
       <Box className="w-full h-full">{props.children}</Box>
-      <ChatPopover inventoryId={inventory} />
->>>>>>> fd7b5ec4
     </Box>
   );
 }