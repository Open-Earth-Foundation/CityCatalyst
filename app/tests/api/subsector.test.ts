import { POST as createSubSector } from "@/app/api/v0/city/[city]/inventory/[year]/sector/[sector]/subsector/route";
import {
  DELETE as deleteSubSector,
  GET as findSubSector,
  PATCH as updateSubSector,
} from "@/app/api/v0/city/[city]/inventory/[year]/sector/[sector]/subsector/[subsector]/route";

import { db } from "@/models";
import { CreateSubSectorRequest } from "@/util/validation";
import assert from "node:assert";
import { randomUUID } from "node:crypto";
import { after, before, beforeEach, describe, it } from "node:test";

import { createRequest, setupTests } from "../helpers";

import { SubSectorValue } from "@/models/SubSectorValue";
import { SectorValue } from "@/models/SectorValue";

const sectorValueId = randomUUID();
const subsectorValueId = randomUUID();

const locode = "XX7_INVENTORY_CITY";
const year = "3000";
const totalEmissions = 44000;
const activityUnits = "UNITS";
const activityValue = 1000;
const emissionFactorValue = 5;

const subsectorValue1: CreateSubSectorRequest = {
  activityUnits: "UNITS",
  activityValue: 1000,
  emissionFactorValue: 12,
  totalEmissions: 44000,
};

<<<<<<< HEAD
const subsectorValue2: CreateSubSectorRequest = {
  activityUnits: "UNITS",
  activityValue: 1000,
  emissionFactorValue: 12,
  totalEmissions: 700000,
};

const invalidSubSectorValue = {
  activityUnits: 0,
  activityValue: "1000s",
  emissionFactorValue: "va",
  totalEmissions: "TOTAL_EMISSIONS",
=======
const invalidSubSector = {
  subsectorName: 0,
  sectorId: "INVALID_XX",
>>>>>>> ab108cdb
};

describe("Sub Sector API", () => {
  let subsectorValue: SubSectorValue;
  let sectorValue: SectorValue;
  before(async () => {
    setupTests();
    await db.initialize();
    await db.models.SubSectorValue.destroy({
      where: {
        subsectorValueId,
      },
    });

    sectorValue = await db.models.SectorValue.create({
      sectorValueId,
      totalEmissions,
    });

    subsectorValue = await db.models.SubSectorValue.create({
      subsectorValueId,
      sectorValueId,
      totalEmissions,
      activityUnits,
      activityValue,
      emissionFactorValue,
    });
  });

  beforeEach(async () => {
    await db.models.SubSectorValue.destroy({
      where: { subsectorValueId },
    });

    await db.models.SectorValue.destroy({
      where: { sectorValueId },
    });

    await db.models.SectorValue.create({
      sectorValueId,
      totalEmissions,
    });

    await db.models.SubSectorValue.create({
      subsectorValueId,
      totalEmissions,
      sectorValueId,
      activityUnits,
      activityValue,
      emissionFactorValue,
    });
  });

  after(async () => {
    if (db.sequelize) await db.sequelize.close();
  });

  it("Should create a sub sector", async () => {
    await db.models.SubSectorValue.destroy({
      where: { subsectorValueId },
    });
    const url = `http://localhost:3000/api/v0/city/${locode}/inventory/${year}/sector/${sectorValueId}/subsector`;
    const req = createRequest(url, subsectorValue1);
    const res = await createSubSector(req, {
      params: {
        city: locode,
        year: year,
        sector: sectorValueId,
      },
    });
    assert.equal(res.status, 200);
    const { data } = await res.json();
    console.log(data);
    assert.equal(data.totalEmissions, subsectorValue1.totalEmissions);
    assert.equal(data.activityUnits, subsectorValue1.activityUnits);
    assert.equal(data.activityValue, subsectorValue1.activityValue);
    assert.equal(data.emissionFactorValue, subsectorValue1.emissionFactorValue);
  });

  it("Should not create a sub sector with invalid data", async () => {
    const url = `http://localhost:3000/api/v0/city/${locode}/inventory/${year}/sector/${sectorValueId}/subsector`;
    const req = createRequest(url, invalidSubSectorValue);
    const res = await createSubSector(req, {
      params: {
        city: locode,
        year: year,
        sector: sectorValueId,
        subsector: subsectorValueId,
      },
    });
    assert.equal(res.status, 400);
    const {
      error: { issues },
    } = await res.json();
    assert.equal(issues.length, 4);
  });

  it("Should find a sub sector", async () => {
    const url = `http://localhost:3000/api/v0/city/${locode}/inventory/${year}/sector/${sectorValueId}/subsector/${subsectorValueId}`;
    const req = createRequest(url, subsectorValue1);
    const res = await findSubSector(req, {
      params: {
        city: locode,
        year: year,
        sector: sectorValueId,
        subsector: subsectorValueId,
      },
    });
    const { data } = await res.json();
    console.log(data);
    assert.equal(res.status, 200);
    assert.equal(data.totalEmissions, totalEmissions);
    assert.equal(data.activityUnits, activityUnits);
    assert.equal(data.activityValue, activityValue);
    assert.equal(data.emissionFactorValue, emissionFactorValue);
  });

  it("Should not find a non-existing sub sector", async () => {
    const url = `http://localhost:3000/api/v0/city/${locode}/inventory/${year}/sector/${sectorValueId}/subsector/XX_INVALID_SUBSECTOR_ID`;
    const req = createRequest(url, invalidSubSectorValue);
    const res = await findSubSector(req, {
      params: {
        city: locode,
        year: year,
        sector: sectorValueId,
        subsector: randomUUID(),
      },
    });
    assert.equal(res.status, 404);
  });

  it("Should update a sub sector", async () => {
    const url = `http://localhost:3000/api/v0/city/${locode}/inventory/${year}/sector/${sectorValueId}/subsector/${subsectorValueId}`;
    const req = createRequest(url, subsectorValue1);
    const res = await updateSubSector(req, {
      params: {
        city: locode,
        year: year,
        sector: sectorValueId,
        subsector: subsectorValueId,
      },
    });
    const { data } = await res.json();
    assert.equal(res.status, 200);
    assert.equal(data.totalEmissions, subsectorValue1.totalEmissions);
    assert.equal(data.activityUnits, subsectorValue1.activityUnits);
    assert.equal(data.activityValue, subsectorValue1.activityValue);
    assert.equal(data.emissionFactorValue, subsectorValue1.emissionFactorValue);
  });

  it("Should not update a sub sector with invalid data", async () => {
    const url = `http://localhost:3000/api/v0/city/${locode}/inventory/${year}/sector/${sectorValueId}/subsector/${subsectorValueId}`;
    const req = createRequest(url, invalidSubSectorValue);
    const res = await updateSubSector(req, {
      params: {
        city: locode,
        year: year,
        sector: sectorValueId,
        subsector: subsectorValueId,
      },
    });
    assert.equal(res.status, 400);
    const {
      error: { issues },
    } = await res.json();
    assert.equal(issues.length, 4);
  });

  it("Should delete a sub sector", async () => {
    const url = `http://localhost:3000/api/v0/city/${locode}/inventory/${year}/sector/${sectorValueId}/subsector/${subsectorValueId}`;
    const req = createRequest(url, subsectorValue1);
    const res = await deleteSubSector(req, {
      params: {
        city: locode,
        year: year,
        sector: sectorValueId,
        subsector: subsectorValueId,
      },
    });
    assert.equal(res.status, 200);
    const { data, deleted } = await res.json();
    assert.equal(deleted, true);
    assert.equal(data.totalEmissions, totalEmissions);
    assert.equal(data.activityUnits, activityUnits);
    assert.equal(data.activityValue, activityValue);
    assert.equal(data.emissionFactorValue, emissionFactorValue);
  });

  it("Should not delete a non-existing sub sector", async () => {
    const url = `http://localhost:3000/api/v0/city/XX_INVALID/inventory/0/sector/${randomUUID()}/subsector/${randomUUID()}`;
    const req = createRequest(url, subsectorValue1);
    const res = await deleteSubSector(req, {
      params: {
        city: "XX_INVALID",
        year: "0",
        sector: randomUUID(),
        subsector: randomUUID(),
      },
    });
    assert.equal(res.status, 404);
  });
});<|MERGE_RESOLUTION|>--- conflicted
+++ resolved
@@ -33,7 +33,6 @@
   totalEmissions: 44000,
 };
 
-<<<<<<< HEAD
 const subsectorValue2: CreateSubSectorRequest = {
   activityUnits: "UNITS",
   activityValue: 1000,
@@ -46,11 +45,6 @@
   activityValue: "1000s",
   emissionFactorValue: "va",
   totalEmissions: "TOTAL_EMISSIONS",
-=======
-const invalidSubSector = {
-  subsectorName: 0,
-  sectorId: "INVALID_XX",
->>>>>>> ab108cdb
 };
 
 describe("Sub Sector API", () => {
