import argparse
import sys
import os
import json
from pathlib import Path
from utils.reading_writing_data import read_city_inventory, read_actions, write_output
from utils.additional_scoring_functions import (
    count_matching_hazards,
    find_highest_emission,
    calculate_emissions_reduction,
    adaptation_effectiveness_score,
    time_implementation_score,
    cost_score,
    dependency_count_score,
    load_mappings
)
from utils.prompt import return_prompt
from pydantic import BaseModel
from typing import List
from dotenv import load_dotenv
from openai import OpenAI

load_dotenv()

api_key = os.getenv("OPENAI_API_KEY")
client = OpenAI(api_key=api_key)

<<<<<<< HEAD
=======
# TODO a dynamic adaptation of how many fields we calculate for an action ( if there are nulls )
scale_scores = {
    "Very High": 1.0,
    "High": 0.75,
    "Medium": 0.5,
    "Low": 0.25,
    "Very Low": 0.0,
}
scale_adaptation_effectiveness = {"low": 0.33, "medium": 0.66, "high": 0.99}

# Define the mapping for timeline options
timeline_mapping = {"<5 years": 1.0, "5-10 years": 0.5, ">10 years": 0}
ghgi_potential_mapping = {
    "0-19": 0.20,
    "20-39": 0.4,
    "40-59": 0.6,
    "60-79": 0.8,
    "80-100": 1.0,
}


def calculate_emissions_reduction(city, action):
    # Define the mapping for percentage ranges
    reduction_mapping = {
        "0-19": 0.1,
        "20-39": 0.3,
        "40-59": 0.5,
        "60-79": 0.7,
        "80-100": 0.9,
    }
    # Initialize total emissions reduction
    total_reduction = 0

    # Get the GHGReductionPotential from the action
    ghg_potential = action.get("GHGReductionPotential", {})
    if not ghg_potential:
        print("There was no GHGReductionPotential")
        return 0

    # Define the sectors and corresponding city emissions keys
    sectors = {
        "stationary_energy": "stationaryEnergyEmissions",
        "transportation": "transportationEmissions",
        "waste": "wasteEmissions",
        "ippu": "industrialProcessEmissions",
        "afolu": "landUseEmissions",
    }

    # Iterate over the sectors
    for sector, city_emission_key in sectors.items():
        reduction_str = ghg_potential.get(sector) if ghg_potential else None
        if reduction_str is None:
            pass
        if reduction_str and reduction_str in reduction_mapping:
            print("Reduction string:", reduction_str)
            print("Reduction mapping:", reduction_mapping[reduction_str])
            reduction_percentage = reduction_mapping[reduction_str]
            city_emission = city.get(city_emission_key, 0)
            print("City emission:", city_emission)
            reduction_amount = city_emission * reduction_percentage
            total_reduction += reduction_amount

    return total_reduction


def quantitative_score(city, action):
    """
    Calculates a quantitative score for a given action in a city based on several criteria.
    The score is calculated as follows:
    1. Emissions reduction score: Based on the GHG reduction potential of the action.
    2. Adaptation effectiveness score: Based on the adaptation effectiveness of the action.
    3. Time in years score: Based on the timeline for implementation of the action.
    4. Cost score: Based on the budget of the city.
    Args:
        city (dict): A dictionary containing information about the city, including its budget.
        action (dict): A dictionary containing information about the action, including GHG reduction potential, adaptation effectiveness, and timeline for implementation.
    Returns:
        float: The calculated quantitative score for the action.
    """

    def load_weights():
        # Get the directory of the current script (prioritizer.py)
        script_dir = Path(__file__).resolve().parent

        # Construct the full path to the weights.json file
        weights_path = script_dir / "CAP_data" / "weights.json"

        # weights_path = "CAP_data/weights.json"
        with open(weights_path, "r", encoding="utf-8") as f:
            weights = json.load(f)
        return weights

    weights = load_weights()
    score = 0
    # Hazard calculation -  agreed adding the hazard into the city data and filtering it from them to see how many match
    # there should be weights adjusted for the hazards based on CCRA data listing the most important ones for the city
    matching_hazards_count = count_matching_hazards(city, action)
    if matching_hazards_count > 0:
        hazards_weight = weights.get("Hazard", 1)
        # check if it's not 0
        score += matching_hazards_count * hazards_weight
    print("Score after hazard:", score)

    # Dependencies - caculate the number of dependencies and give a minus score based on that very low impact
    dependencies = action.get("Dependencies", [])
    dependencies_weights = weights.get("Dependencies", 1)
    if isinstance(dependencies, list):
        score -= len(dependencies) * dependencies_weights
    print("Score after dependencies:", score)
    # ActionName - pass
    # AdaptationCategory - pass this time
    # Subsector - skip for now maybe more data needed as now we are covering per sector
    # PrimaryPurpose - use only for LLM

    # Sector - if it matches the most emmissions intensive sectors gets bonus points
    total_emission_reduction_all_sectors = calculate_emissions_reduction(city, action)
    print(
        "Total emissions reduction for all sectors:",
        total_emission_reduction_all_sectors,
    )
    if total_emission_reduction_all_sectors > 0:
        total_emissions = city.get("totalEmissions", 1)  # Avoid division by zero
        reduction_percentage = (
            total_emission_reduction_all_sectors / total_emissions
        ) * 100
        print("Reduction percentage:", reduction_percentage)
        score += round((reduction_percentage / 100), 3)
    print("Score after emissions reduction:", score)

    # Calculate for every sector
    weights_emissions = weights.get("GHGReductionPotential", 1)
    most_emissions, percentage_emissions_value = find_highest_emission(city)
    if action.get("Sector") == most_emissions:
        score += (percentage_emissions_value / 100) * weights_emissions
    print("Score after sector emission reduction:", score)
    # InterventionType - skip for now
    # Description - use only for LLM
    # BehavioralChangeTargeted - skip for now

    # Adaptation effectiveness score
    # TODO I can see that there is No key like that in the current version of long list of actions was this scraped or moved to another one
    adaptation_effectiveness = action.get("AdaptationEffectiveness")
    if adaptation_effectiveness in scale_adaptation_effectiveness:
        adaptation_weight = weights.get("AdaptationEffectiveness", 1)
        score += (
            scale_adaptation_effectiveness[adaptation_effectiveness]
            * adaptation_weight
        )
    print("Score after adaptation effectiveness:", score)

    # Time in years score
    timeline_str = action.get("TimelineForImplementation", "")
    if timeline_str is None:
        pass
    elif timeline_str in timeline_mapping:
        time_score_weight = weights.get("TimelineForImplementation", 1)
        time_score = timeline_mapping[timeline_str]
        score += time_score * time_score_weight
    else:
        print("Invalid timeline:", timeline_str)

    print("Score after time in years:", score)

    # Cost score
    if "CostInvestmentNeeded" in action:
        cost_investment_needed = action["CostInvestmentNeeded"]
        cost_score_weight = weights.get("CostInvestmentNeeded", 1)
        cost_score = scale_adaptation_effectiveness.get(cost_investment_needed, 0)
        score += cost_score * cost_score_weight

    print("Score after cost:", score)
    print("-------------")
    return score


>>>>>>> fcab121e
class Action(BaseModel):
    action_id: str
    action_name: str
    actionPriority: int
    explanation: str
    city_name: str

class PrioritizedActions(BaseModel):
    actions: List[Action]

def send_to_llm(prompt):
    response = client.beta.chat.completions.parse(
        model="gpt-4o-2024-08-06",
        messages=[
            {"role": "user", "content": prompt},
        ],
        response_format=PrioritizedActions,
        temperature=0.0,
    )
    return response.choices[0].message.parsed

def qualitative_score(city, action):
    prompt = return_prompt(action, city)
    llm_response = send_to_llm(prompt)
    return llm_response

def quantitative_score(city, action):
    """
    Calculates a quantitative score for a given action in a city based on several criteria.

    Args:
        city (dict): A dictionary containing information about the city, including its budget.
        action (dict): A dictionary containing information about the action.

    Returns:
        float: The calculated quantitative score for the action.
    """

    # Load weights and mappings
    weights_path = "CAP_data/weights.json"
    with open(weights_path, "r", encoding="utf-8") as f:
        weights = json.load(f)

    mappings = load_mappings()

    scores = 0

    # Hazard matching score
    print("# Calculating hazard matching score")
    hazard_weight = weights.get("Hazard", 1)
    scores += count_matching_hazards(city, action) * hazard_weight
    print(f"Score after hazard matching: {scores}")

    # Dependencies penalty
    print("# Calculating dependencies penalty")
    dependencies_weight = weights.get("Dependencies", 1)
    scores -= dependency_count_score(action) * dependencies_weight
    print(f"Score after dependencies penalty: {scores}")

    # Emissions reduction score
    print("# Calculating emissions reduction score")
    ghg_weight = weights.get("GHGReductionPotential", 1)
    scores += calculate_emissions_reduction(city, action) * ghg_weight
    print(f"Score after emissions reduction: {scores}")

    # Sector match score
    print("# Calculating sector emissions match score")
    most_emissions, percentage_emissions_value = find_highest_emission(city)
    if action.get("Sector") == most_emissions:
        sector_weight = weights.get("GHGReductionPotential", 1)
        scores += (percentage_emissions_value / 100) * sector_weight
    print(f"Score after sector match: {scores}")

    # Adaptation effectiveness score
    print("# Calculating adaptation effectiveness score")
    adaptation_weight = weights.get("AdaptationEffectiveness", 1)
    adaptation_score = adaptation_effectiveness_score(action)
    scores += adaptation_score * adaptation_weight
    print(f"Score after adaptation effectiveness: {scores}")

    # Time for implementation score
    print("# Calculating time for implementation score")
    timeline_weight = weights.get("TimelineForImplementation", 1)
    implementation_score = time_implementation_score(action, mappings)
    scores += implementation_score * timeline_weight
    print(f"Score after implementation timeline: {scores}")

    # Cost score
    print("# Calculating cost score")
    cost_weight = weights.get("CostInvestmentNeeded", 1)
    cost_score_value = cost_score(action, mappings)
    scores += cost_score_value * cost_weight
    print(f"Score after cost calculation: {scores}")

    print("# Final Score:", scores)
    return scores

def quantitative_prioritizer(cities, actions):
    all_scores = []

    for action in actions:
        quant_score = quantitative_score(cities, action)
        all_scores.append(
            {
                "city": cities.get("name", "Unknown City"),
                "action_id": action["ActionID"],
                "action_type": (
                    action["ActionType"][0] if action.get("ActionType") else "Unknown"
                ),
                "action_name": action["ActionName"],
                "quantitative_score": quant_score,
            }
        )

    sorted_scores = sorted(
        all_scores, key=lambda x: x["quantitative_score"], reverse=True
    )

    # Filter Adaptation and Mitigation actions
    adaptation_actions = [
        score for score in sorted_scores if score["action_type"] == "adaptation"
    ]
    mitigation_actions = [
        score for score in sorted_scores if score["action_type"] == "mitigation"
    ]

    # Return top 20 for each category
    return adaptation_actions[:20], mitigation_actions[:20]

def qualitative_prioritizer(top_quantitative, actions, city):
    print("Qualitative prioritization started...")
    qualitative_scores = []
    city_name = city.get("name", "Unknown City")
    city_locode = city.get("locode", "Unknown")
    city_region = city.get("region", "Unknown")
    city_regionName = city.get("regionName", "Unknown")
    llm_output = qualitative_score(city, top_quantitative)

    if llm_output:

        for action in llm_output.actions:
            qualitative_scores.append(
                {
                    "locode": city_locode,
                    "cityName": city_name,
                    "region": city_region,
                    "regionName": city_regionName,
                    "actionId": action.action_id,
                    "actionName": action.action_name,
                    "actionPriority": action.actionPriority,
                    "explanation": action.explanation,
                }
            )
        print("Qualitative prioritization completed.")
        return qualitative_scores
    else:
        print("No qualitative prioritization data.")
        return []

def main(locode: str):
    try:
        cities = read_city_inventory(locode)
        actions = read_actions()
    except Exception as e:
        print("Error reading data:", e)
        return

    # Quantitative prioritization
    top_adaptation, top_mitigation = quantitative_prioritizer(cities, actions)

    # Qualitative prioritization
    top_qualitative_adaptation = qualitative_prioritizer(
        top_adaptation, actions, cities
    )
    top_qualitative_mitigation = qualitative_prioritizer(
        top_mitigation, actions, cities
    )

    # Save outputs to separate files
    write_output(top_qualitative_adaptation, f"output_{locode}_adaptation.json")
    write_output(top_qualitative_mitigation, f"output_{locode}_mitigation.json")

if __name__ == "__main__":
    parser = argparse.ArgumentParser(
        description="Prioritize climate actions for a given city."
    )
    parser.add_argument(
        "--locode",
        type=str,
        required=True,
        help="The UN/LOCODE of the city for which to prioritize actions.",
    )
    args = parser.parse_args()

    main(locode=args.locode)<|MERGE_RESOLUTION|>--- conflicted
+++ resolved
@@ -1,32 +1,27 @@
 import argparse
 import sys
 import os
+import csv
+from dotenv import load_dotenv
+from openai import OpenAI
+import re
 import json
+import pandas as pd
+from pydantic import BaseModel
+from typing import List
 from pathlib import Path
 from utils.reading_writing_data import read_city_inventory, read_actions, write_output
 from utils.additional_scoring_functions import (
     count_matching_hazards,
     find_highest_emission,
-    calculate_emissions_reduction,
-    adaptation_effectiveness_score,
-    time_implementation_score,
-    cost_score,
-    dependency_count_score,
-    load_mappings
 )
 from utils.prompt import return_prompt
-from pydantic import BaseModel
-from typing import List
-from dotenv import load_dotenv
-from openai import OpenAI
 
 load_dotenv()
 
 api_key = os.getenv("OPENAI_API_KEY")
 client = OpenAI(api_key=api_key)
 
-<<<<<<< HEAD
-=======
 # TODO a dynamic adaptation of how many fields we calculate for an action ( if there are nulls )
 scale_scores = {
     "Very High": 1.0,
@@ -202,7 +197,6 @@
     return score
 
 
->>>>>>> fcab121e
 class Action(BaseModel):
     action_id: str
     action_name: str
@@ -210,10 +204,13 @@
     explanation: str
     city_name: str
 
+
 class PrioritizedActions(BaseModel):
     actions: List[Action]
 
+
 def send_to_llm(prompt):
+
     response = client.beta.chat.completions.parse(
         model="gpt-4o-2024-08-06",
         messages=[
@@ -224,81 +221,12 @@
     )
     return response.choices[0].message.parsed
 
+
 def qualitative_score(city, action):
     prompt = return_prompt(action, city)
     llm_response = send_to_llm(prompt)
     return llm_response
 
-def quantitative_score(city, action):
-    """
-    Calculates a quantitative score for a given action in a city based on several criteria.
-
-    Args:
-        city (dict): A dictionary containing information about the city, including its budget.
-        action (dict): A dictionary containing information about the action.
-
-    Returns:
-        float: The calculated quantitative score for the action.
-    """
-
-    # Load weights and mappings
-    weights_path = "CAP_data/weights.json"
-    with open(weights_path, "r", encoding="utf-8") as f:
-        weights = json.load(f)
-
-    mappings = load_mappings()
-
-    scores = 0
-
-    # Hazard matching score
-    print("# Calculating hazard matching score")
-    hazard_weight = weights.get("Hazard", 1)
-    scores += count_matching_hazards(city, action) * hazard_weight
-    print(f"Score after hazard matching: {scores}")
-
-    # Dependencies penalty
-    print("# Calculating dependencies penalty")
-    dependencies_weight = weights.get("Dependencies", 1)
-    scores -= dependency_count_score(action) * dependencies_weight
-    print(f"Score after dependencies penalty: {scores}")
-
-    # Emissions reduction score
-    print("# Calculating emissions reduction score")
-    ghg_weight = weights.get("GHGReductionPotential", 1)
-    scores += calculate_emissions_reduction(city, action) * ghg_weight
-    print(f"Score after emissions reduction: {scores}")
-
-    # Sector match score
-    print("# Calculating sector emissions match score")
-    most_emissions, percentage_emissions_value = find_highest_emission(city)
-    if action.get("Sector") == most_emissions:
-        sector_weight = weights.get("GHGReductionPotential", 1)
-        scores += (percentage_emissions_value / 100) * sector_weight
-    print(f"Score after sector match: {scores}")
-
-    # Adaptation effectiveness score
-    print("# Calculating adaptation effectiveness score")
-    adaptation_weight = weights.get("AdaptationEffectiveness", 1)
-    adaptation_score = adaptation_effectiveness_score(action)
-    scores += adaptation_score * adaptation_weight
-    print(f"Score after adaptation effectiveness: {scores}")
-
-    # Time for implementation score
-    print("# Calculating time for implementation score")
-    timeline_weight = weights.get("TimelineForImplementation", 1)
-    implementation_score = time_implementation_score(action, mappings)
-    scores += implementation_score * timeline_weight
-    print(f"Score after implementation timeline: {scores}")
-
-    # Cost score
-    print("# Calculating cost score")
-    cost_weight = weights.get("CostInvestmentNeeded", 1)
-    cost_score_value = cost_score(action, mappings)
-    scores += cost_score_value * cost_weight
-    print(f"Score after cost calculation: {scores}")
-
-    print("# Final Score:", scores)
-    return scores
 
 def quantitative_prioritizer(cities, actions):
     all_scores = []
@@ -308,9 +236,11 @@
         all_scores.append(
             {
                 "city": cities.get("name", "Unknown City"),
-                "action_id": action["ActionID"],
+                "action_id": action[
+                    "ActionID"
+                ],  # Use ActionID for unique identification
                 "action_type": (
-                    action["ActionType"][0] if action.get("ActionType") else "Unknown"
+                    action["ActionType"][0] if action["ActionType"] else "Unknown"
                 ),
                 "action_name": action["ActionName"],
                 "quantitative_score": quant_score,
@@ -329,8 +259,9 @@
         score for score in sorted_scores if score["action_type"] == "mitigation"
     ]
 
-    # Return top 20 for each category
+    # Return top 15 for each category
     return adaptation_actions[:20], mitigation_actions[:20]
+
 
 def qualitative_prioritizer(top_quantitative, actions, city):
     print("Qualitative prioritization started...")
@@ -362,13 +293,14 @@
         print("No qualitative prioritization data.")
         return []
 
+
 def main(locode: str):
     try:
         cities = read_city_inventory(locode)
         actions = read_actions()
     except Exception as e:
         print("Error reading data:", e)
-        return
+        sys.exit(1)
 
     # Quantitative prioritization
     top_adaptation, top_mitigation = quantitative_prioritizer(cities, actions)
@@ -382,8 +314,9 @@
     )
 
     # Save outputs to separate files
-    write_output(top_qualitative_adaptation, f"output_{locode}_adaptation.json")
-    write_output(top_qualitative_mitigation, f"output_{locode}_mitigation.json")
+    write_output(top_qualitative_adaptation, "output_" + locode + "_adaptation.json")
+    write_output(top_qualitative_mitigation, "output_" + locode + "_mitigation.json")
+
 
 if __name__ == "__main__":
     parser = argparse.ArgumentParser(
