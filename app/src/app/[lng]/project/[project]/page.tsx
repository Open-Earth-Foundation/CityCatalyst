"use client";

import { useState } from "react";
import { api } from "@/services/api";
import ProjectMap from "./ProjectMap";
<<<<<<< HEAD
import NavigationBar from "./components/Navbar";
import { Box, Heading, HStack, Link } from "@chakra-ui/react";
=======
import { NavigationBar } from "@/components/navigation-bar";
import { Box, Center, HStack } from "@chakra-ui/react";
>>>>>>> 6dd2fb3d
import Footer from "./components/Footer";
import Hero from "@/app/[lng]/project/[project]/components/Hero";
import PartnerLogos from "@/app/[lng]/project/[project]/components/PartnerLogo";
import Metrics from "@/app/[lng]/project/[project]/components/Metrics";

export interface PartnerLogo {
  id: string;
  name: string;
  logo?: string;
}

const footerProps = {
  copyright: "© 2025 CHAMP Brazil Cities Initiative",
  links: [
    { label: "Privacy Policy", href: "#privacy" },
    { label: "Terms of Use", href: "#terms" },
    { label: "Contact", href: "#contact" },
  ],
};

const partners: PartnerLogo[] = [
  {
    id: "1",
    name: "CDP - Disclosure Insight Action",
    logo: "/assets/projects_dashboard/cdp_logo.png",
  },
  {
    id: "2",
    name: "Ministério do Meio Ambiente e Mudança do Clima",
    logo: "/assets/projects_dashboard/brazil_ministry_logo.png",
  },
  {
    id: "3",
    name: "C40 Cities",
    logo: "/assets/projects_dashboard/c40_cities_logo.png",
  },
  {
    id: "4",
    name: "Global Covenant of Mayors for Climate & Energy",
    logo: "/assets/projects_dashboard/global_covenant.png",
  },
];

interface MetricItem {
  value: number | string;
  label: string;
}

export default function ProjectPage({
  params: { project, lng },
}: {
  params: { project: string; lng: string };
}) {
  const {
    data: projectSummary,
    isLoading,
    error,
  } = api.useGetProjectSummaryQuery(project!, {
    skip: !project,
  });
  const [selectedCityId, setSelectedCityId] = useState<string | null>(null);

  // Metrics section content
  const metricsProps = {
    title: "Impact",
    description:
      "Real-time data from Brazilian cities participating in the CHAMP initiative",
    metrics: [
      {
        value: projectSummary?.totalCities,
        label: "Cities",
      },
      {
        value: projectSummary?.totalEmissions,
        label: "Total Emissions",
      },
      {
        value: projectSummary?.totalPopulation,
        label: "Population",
      },
      {
        value: projectSummary?.totalDataSources,
        label: "Data Sources",
      },
    ] as MetricItem[],
  };

  return (
    <HStack className="min-h-screen" gap={0} flexDirection="column">
      <NavigationBar lng={lng} project={project} />
      <Box flex={1} className="flex-grow" w="100%">
        <Hero />
        <PartnerLogos partners={partners} />
        <Metrics {...metricsProps} />
        <Center w="full">
          <ProjectMap
            height={569}
            width={1240}
            projectId={project}
            setSelectedCityId={setSelectedCityId}
          />
        </Center>
        {JSON.stringify(projectSummary)}
        {selectedCityId}
      </Box>
      <Footer {...footerProps} />
    </HStack>
  );
}<|MERGE_RESOLUTION|>--- conflicted
+++ resolved
@@ -3,13 +3,8 @@
 import { useState } from "react";
 import { api } from "@/services/api";
 import ProjectMap from "./ProjectMap";
-<<<<<<< HEAD
 import NavigationBar from "./components/Navbar";
-import { Box, Heading, HStack, Link } from "@chakra-ui/react";
-=======
-import { NavigationBar } from "@/components/navigation-bar";
-import { Box, Center, HStack } from "@chakra-ui/react";
->>>>>>> 6dd2fb3d
+import { Box, Heading, HStack, Center, Link } from "@chakra-ui/react";
 import Footer from "./components/Footer";
 import Hero from "@/app/[lng]/project/[project]/components/Hero";
 import PartnerLogos from "@/app/[lng]/project/[project]/components/PartnerLogo";
