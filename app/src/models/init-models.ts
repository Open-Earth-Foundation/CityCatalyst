import type { Sequelize } from "sequelize";
import { ActivityData as _ActivityData } from "./ActivityData";
import type {
  ActivityDataAttributes,
  ActivityDataCreationAttributes,
} from "./ActivityData";
import { City as _City } from "./City";
import type { CityAttributes, CityCreationAttributes } from "./City";
import { CityUser as _CityUser } from "./CityUser";
import type {
  CityUserAttributes,
  CityUserCreationAttributes,
} from "./CityUser";
import { DataSource as _DataSource } from "./DataSource";
import type {
  DataSourceAttributes,
  DataSourceCreationAttributes,
} from "./DataSource";
import { DataSourceActivityData as _DataSourceActivityData } from "./DataSourceActivityData";
import type {
  DataSourceActivityDataAttributes,
  DataSourceActivityDataCreationAttributes,
} from "./DataSourceActivityData";
import { DataSourceEmissionsFactor as _DataSourceEmissionsFactor } from "./DataSourceEmissionsFactor";
import type {
  DataSourceEmissionsFactorAttributes,
  DataSourceEmissionsFactorCreationAttributes,
} from "./DataSourceEmissionsFactor";
import { DataSourceGHGs as _DataSourceGHGs } from "./DataSourceGHGs";
import type {
  DataSourceGHGsAttributes,
  DataSourceGHGsCreationAttributes,
} from "./DataSourceGHGs";
import { DataSourceMethodology as _DataSourceMethodology } from "./DataSourceMethodology";
import type {
  DataSourceMethodologyAttributes,
  DataSourceMethodologyCreationAttributes,
} from "./DataSourceMethodology";
import { DataSourceReportingLevel as _DataSourceReportingLevel } from "./DataSourceReportingLevel";
import type {
  DataSourceReportingLevelAttributes,
  DataSourceReportingLevelCreationAttributes,
} from "./DataSourceReportingLevel";
import { DataSourceScope as _DataSourceScope } from "./DataSourceScope";
import type {
  DataSourceScopeAttributes,
  DataSourceScopeCreationAttributes,
} from "./DataSourceScope";
import { EmissionsFactor as _EmissionsFactor } from "./EmissionsFactor";
import type {
  EmissionsFactorAttributes,
  EmissionsFactorCreationAttributes,
} from "./EmissionsFactor";
import { GDP as _GDP } from "./GDP";
import type { GDPAttributes, GDPCreationAttributes } from "./GDP";
import { GHGs as _GHGs } from "./GHGs";
import type { GHGsAttributes, GHGsCreationAttributes } from "./GHGs";
import { Inventory as _Inventory } from "./Inventory";
import type {
  InventoryAttributes,
  InventoryCreationAttributes,
} from "./Inventory";
import { Methodology as _Methodology } from "./Methodology";
import type {
  MethodologyAttributes,
  MethodologyCreationAttributes,
} from "./Methodology";
import { Population as _Population } from "./Population";
import type {
  PopulationAttributes,
  PopulationCreationAttributes,
} from "./Population";
import { Publisher as _Publisher } from "./Publisher";
import type {
  PublisherAttributes,
  PublisherCreationAttributes,
} from "./Publisher";
import { ReportingLevel as _ReportingLevel } from "./ReportingLevel";
import type {
  ReportingLevelAttributes,
  ReportingLevelCreationAttributes,
} from "./ReportingLevel";
import { Scope as _Scope } from "./Scope";
import type { ScopeAttributes, ScopeCreationAttributes } from "./Scope";
import { Sector as _Sector } from "./Sector";
import type { SectorAttributes, SectorCreationAttributes } from "./Sector";
import { SectorValue as _SectorValue } from "./SectorValue";
import type {
  SectorValueAttributes,
  SectorValueCreationAttributes,
} from "./SectorValue";
import { SubCategory as _SubCategory } from "./SubCategory";
import type {
  SubCategoryAttributes,
  SubCategoryCreationAttributes,
} from "./SubCategory";
import { SubCategoryValue as _SubCategoryValue } from "./SubCategoryValue";
import type {
  SubCategoryValueAttributes,
  SubCategoryValueCreationAttributes,
} from "./SubCategoryValue";
import { SubSector as _SubSector } from "./SubSector";
import type {
  SubSectorAttributes,
  SubSectorCreationAttributes,
} from "./SubSector";
import { SubSectorReportingLevel as _SubSectorReportingLevel } from "./SubSectorReportingLevel";
import type {
  SubSectorReportingLevelAttributes,
  SubSectorReportingLevelCreationAttributes,
} from "./SubSectorReportingLevel";
import { SubSectorValue as _SubSectorValue } from "./SubSectorValue";
import type {
  SubSectorValueAttributes,
  SubSectorValueCreationAttributes,
} from "./SubSectorValue";
import { User as _User } from "./User";
import type { UserAttributes, UserCreationAttributes } from "./User";
import { Version as _Version } from "./Version";
import type { VersionAttributes, VersionCreationAttributes } from "./Version";

export {
  _ActivityData as ActivityData,
  _City as City,
  _CityUser as CityUser,
  _DataSource as DataSource,
  _DataSourceActivityData as DataSourceActivityData,
  _DataSourceEmissionsFactor as DataSourceEmissionsFactor,
  _DataSourceGHGs as DataSourceGHGs,
  _DataSourceMethodology as DataSourceMethodology,
  _DataSourceReportingLevel as DataSourceReportingLevel,
  _DataSourceScope as DataSourceScope,
  _EmissionsFactor as EmissionsFactor,
  _GDP as GDP,
  _GHGs as GHGs,
  _Inventory as Inventory,
  _Methodology as Methodology,
  _Population as Population,
  _Publisher as Publisher,
  _ReportingLevel as ReportingLevel,
  _Scope as Scope,
  _Sector as Sector,
  _SectorValue as SectorValue,
  _SubCategory as SubCategory,
  _SubCategoryValue as SubCategoryValue,
  _SubSector as SubSector,
  _SubSectorReportingLevel as SubSectorReportingLevel,
  _SubSectorValue as SubSectorValue,
  _User as User,
  _Version as Version,
};

export type {
  ActivityDataAttributes,
  ActivityDataCreationAttributes,
  CityAttributes,
  CityCreationAttributes,
  CityUserAttributes,
  CityUserCreationAttributes,
  DataSourceAttributes,
  DataSourceCreationAttributes,
  DataSourceActivityDataAttributes,
  DataSourceActivityDataCreationAttributes,
  DataSourceEmissionsFactorAttributes,
  DataSourceEmissionsFactorCreationAttributes,
  DataSourceGHGsAttributes,
  DataSourceGHGsCreationAttributes,
  DataSourceMethodologyAttributes,
  DataSourceMethodologyCreationAttributes,
  DataSourceReportingLevelAttributes,
  DataSourceReportingLevelCreationAttributes,
  DataSourceScopeAttributes,
  DataSourceScopeCreationAttributes,
  EmissionsFactorAttributes,
  EmissionsFactorCreationAttributes,
  GDPAttributes,
  GDPCreationAttributes,
  GHGsAttributes,
  GHGsCreationAttributes,
  InventoryAttributes,
  InventoryCreationAttributes,
  MethodologyAttributes,
  MethodologyCreationAttributes,
  PopulationAttributes,
  PopulationCreationAttributes,
  PublisherAttributes,
  PublisherCreationAttributes,
  ReportingLevelAttributes,
  ReportingLevelCreationAttributes,
  ScopeAttributes,
  ScopeCreationAttributes,
  SectorAttributes,
  SectorCreationAttributes,
  SectorValueAttributes,
  SectorValueCreationAttributes,
  SubCategoryAttributes,
  SubCategoryCreationAttributes,
  SubCategoryValueAttributes,
  SubCategoryValueCreationAttributes,
  SubSectorAttributes,
  SubSectorCreationAttributes,
  SubSectorReportingLevelAttributes,
  SubSectorReportingLevelCreationAttributes,
  SubSectorValueAttributes,
  SubSectorValueCreationAttributes,
  UserAttributes,
  UserCreationAttributes,
  VersionAttributes,
  VersionCreationAttributes,
};

export function initModels(sequelize: Sequelize) {
  const ActivityData = _ActivityData.initModel(sequelize);
  const City = _City.initModel(sequelize);
  const CityUser = _CityUser.initModel(sequelize);
  const DataSource = _DataSource.initModel(sequelize);
  const DataSourceActivityData = _DataSourceActivityData.initModel(sequelize);
  const DataSourceEmissionsFactor =
    _DataSourceEmissionsFactor.initModel(sequelize);
  const DataSourceGHGs = _DataSourceGHGs.initModel(sequelize);
  const DataSourceMethodology = _DataSourceMethodology.initModel(sequelize);
  const DataSourceReportingLevel =
    _DataSourceReportingLevel.initModel(sequelize);
  const DataSourceScope = _DataSourceScope.initModel(sequelize);
  const EmissionsFactor = _EmissionsFactor.initModel(sequelize);
  const GDP = _GDP.initModel(sequelize);
  const GHGs = _GHGs.initModel(sequelize);
  const Inventory = _Inventory.initModel(sequelize);
  const Methodology = _Methodology.initModel(sequelize);
  const Population = _Population.initModel(sequelize);
  const Publisher = _Publisher.initModel(sequelize);
  const ReportingLevel = _ReportingLevel.initModel(sequelize);
  const Scope = _Scope.initModel(sequelize);
  const Sector = _Sector.initModel(sequelize);
  const SectorValue = _SectorValue.initModel(sequelize);
  const SubCategory = _SubCategory.initModel(sequelize);
  const SubCategoryValue = _SubCategoryValue.initModel(sequelize);
  const SubSector = _SubSector.initModel(sequelize);
  const SubSectorReportingLevel = _SubSectorReportingLevel.initModel(sequelize);
  const SubSectorValue = _SubSectorValue.initModel(sequelize);
  const User = _User.initModel(sequelize);
  const Version = _Version.initModel(sequelize);

  ActivityData.belongsToMany(DataSource, {
    as: "datasourceIdDataSources",
    through: DataSourceActivityData,
    foreignKey: "activitydataId",
    otherKey: "datasourceId",
  });
  DataSource.belongsToMany(ActivityData, {
    as: "activitydataIdActivityData",
    through: DataSourceActivityData,
    foreignKey: "datasourceId",
    otherKey: "activitydataId",
  });
  DataSource.belongsToMany(EmissionsFactor, {
    as: "emissionsFactorIdEmissionsFactors",
    through: DataSourceEmissionsFactor,
    foreignKey: "datasourceId",
    otherKey: "emissionsFactorId",
  });
  DataSource.belongsToMany(GHGs, {
    as: "ghgIdGhgs",
    through: DataSourceGHGs,
    foreignKey: "datasourceId",
    otherKey: "ghgId",
  });
  DataSource.belongsToMany(Methodology, {
    as: "methodologyIdMethodologies",
    through: DataSourceMethodology,
    foreignKey: "datasourceId",
    otherKey: "methodologyId",
  });
  DataSource.belongsToMany(ReportingLevel, {
    as: "reportinglevelIdReportingLevels",
    through: DataSourceReportingLevel,
    foreignKey: "datasourceId",
    otherKey: "reportinglevelId",
  });
  DataSource.belongsToMany(Scope, {
    as: "scopeIdScopes",
    through: DataSourceScope,
    foreignKey: "datasourceId",
    otherKey: "scopeId",
  });
  DataSource.hasOne(Sector, {
    as: "sector",
    foreignKey: "datasourceId",
  });
  DataSource.hasOne(SubCategory, {
    as: "subCategory",
    foreignKey: "datasourceId",
  });
  DataSource.hasOne(SubSector, {
    as: "subSector",
    foreignKey: "datasourceId",
  });
  SubSectorValue.belongsTo(DataSource, { as: "dataSource", foreignKey: "datasourceId" });
  SubCategoryValue.belongsTo(DataSource, { as: "dataSource", foreignKey: "datasourceId" });
  EmissionsFactor.belongsToMany(DataSource, {
    as: "datasourceIdDataSourceDataSourceEmissionsFactors",
    through: DataSourceEmissionsFactor,
    foreignKey: "emissionsFactorId",
    otherKey: "datasourceId",
  });
  GHGs.belongsToMany(DataSource, {
    as: "datasourceIdDataSourceDataSourceGhgs",
    through: DataSourceGHGs,
    foreignKey: "ghgId",
    otherKey: "datasourceId",
  });
  Methodology.belongsToMany(DataSource, {
    as: "datasourceIdDataSourceDataSourceMethodologies",
    through: DataSourceMethodology,
    foreignKey: "methodologyId",
    otherKey: "datasourceId",
  });
  ReportingLevel.belongsToMany(DataSource, {
    as: "datasourceIdDataSourceDataSourceReportingLevels",
    through: DataSourceReportingLevel,
    foreignKey: "reportinglevelId",
    otherKey: "datasourceId",
  });
  ReportingLevel.belongsToMany(SubSector, {
    as: "subsectorIdSubSectorSubSectorReportingLevels",
    through: SubSectorReportingLevel,
    foreignKey: "reportinglevelId",
    otherKey: "subsectorId",
  });
  Scope.belongsToMany(DataSource, {
    as: "datasourceIdDataSourceDataSourceScopes",
    through: DataSourceScope,
    foreignKey: "scopeId",
    otherKey: "datasourceId",
  });
  Scope.hasMany(SubSector, {
    as: "subsectors",
    foreignKey: "scopeId",
  });
  Sector.hasMany(DataSource, {
    as: "dataSources",
    foreignKey: "sectorId",
  });
  SubCategory.hasMany(DataSource, {
    as: "dataSources",
    foreignKey: "subcategoryId",
  });
  SubSector.hasMany(DataSource, {
    as: "dataSources",
    foreignKey: "subsectorId",
  });
  SubSector.belongsToMany(ReportingLevel, {
    as: "reportinglevelIdReportingLevelSubSectorReportingLevels",
    through: SubSectorReportingLevel,
    foreignKey: "subsectorId",
    otherKey: "reportinglevelId",
  });
  SubSector.hasOne(Scope, {
    as: "scope",
    foreignKey: "scopeId",
  });
  DataSourceActivityData.belongsTo(ActivityData, {
    as: "activitydatum",
    foreignKey: "activitydataId",
  });
  ActivityData.hasMany(DataSourceActivityData, {
    as: "dataSourceActivityData",
    foreignKey: "activitydataId",
  });
  User.belongsToMany(City, { through: CityUser, as: "cities", foreignKey: "cityId", otherKey: "userId" });
  City.belongsToMany(User, { through: CityUser, as: "users", foreignKey: "userId", otherKey: "cityId" });
  GDP.belongsTo(City, { as: "city", foreignKey: "cityId" });
  City.hasMany(GDP, { as: "gdps", foreignKey: "cityId" });
  Inventory.belongsTo(City, { as: "city", foreignKey: "cityId" });
  City.hasMany(Inventory, { as: "inventories", foreignKey: "cityId" });
  Population.belongsTo(City, { as: "city", foreignKey: "cityId" });
  City.hasMany(Population, { as: "populations", foreignKey: "cityId" });
  DataSourceActivityData.belongsTo(DataSource, {
    as: "datasource",
    foreignKey: "datasourceId",
  });
  DataSource.hasMany(DataSourceActivityData, {
    as: "dataSourceActivityData",
    foreignKey: "datasourceId",
  });
  DataSourceEmissionsFactor.belongsTo(DataSource, {
    as: "datasource",
    foreignKey: "datasourceId",
  });
  DataSource.hasMany(DataSourceEmissionsFactor, {
    as: "dataSourceEmissionsFactors",
    foreignKey: "datasourceId",
  });
  DataSourceGHGs.belongsTo(DataSource, {
    as: "datasource",
    foreignKey: "datasourceId",
  });
  DataSource.hasMany(DataSourceGHGs, {
    as: "dataSourceGhgs",
    foreignKey: "datasourceId",
  });
  DataSourceMethodology.belongsTo(DataSource, {
    as: "datasource",
    foreignKey: "datasourceId",
  });
  DataSource.hasMany(DataSourceMethodology, {
    as: "dataSourceMethodologies",
    foreignKey: "datasourceId",
  });
  DataSourceReportingLevel.belongsTo(DataSource, {
    as: "datasource",
    foreignKey: "datasourceId",
  });
  DataSource.hasMany(DataSourceReportingLevel, {
    as: "dataSourceReportingLevels",
    foreignKey: "datasourceId",
  });
  DataSourceScope.belongsTo(DataSource, {
    as: "datasource",
    foreignKey: "datasourceId",
  });
  DataSource.hasMany(DataSourceScope, {
    as: "dataSourceScopes",
    foreignKey: "datasourceId",
  });
  GDP.belongsTo(DataSource, { as: "datasource", foreignKey: "datasourceId" });
  DataSource.hasMany(GDP, { as: "gdps", foreignKey: "datasourceId" });
  Methodology.belongsTo(DataSource, {
    as: "datasource",
    foreignKey: "datasourceId",
  });
  DataSource.hasMany(Methodology, {
    as: "methodologies",
    foreignKey: "datasourceId",
  });
  Population.belongsTo(DataSource, {
    as: "datasource",
    foreignKey: "datasourceId",
  });
  DataSource.hasMany(Population, {
    as: "populations",
    foreignKey: "datasourceId",
  });
  DataSourceEmissionsFactor.belongsTo(EmissionsFactor, {
    as: "emissionsFactor",
    foreignKey: "emissionsFactorId",
  });
  EmissionsFactor.hasMany(DataSourceEmissionsFactor, {
    as: "dataSourceEmissionsFactors",
    foreignKey: "emissionsFactorId",
  });
  SubCategoryValue.belongsTo(EmissionsFactor, {
    as: "emissionsFactor",
    foreignKey: "emissionsFactorId",
  });
  EmissionsFactor.hasMany(SubCategoryValue, {
    as: "subCategoryValues",
    foreignKey: "emissionsFactorId",
  });
  SubSectorValue.belongsTo(EmissionsFactor, {
    as: "emissionsFactor",
    foreignKey: "emissionsFactorId",
  });
  EmissionsFactor.hasMany(SubSectorValue, {
    as: "subSectorValues",
    foreignKey: "emissionsFactorId",
  });
  DataSourceGHGs.belongsTo(GHGs, { as: "ghg", foreignKey: "ghgId" });
  GHGs.hasMany(DataSourceGHGs, { as: "dataSourceGhgs", foreignKey: "ghgId" });
  SectorValue.belongsTo(Inventory, {
    as: "inventory",
    foreignKey: "inventoryId",
  });
  Inventory.hasMany(SectorValue, {
    as: "sectorValues",
    foreignKey: "inventoryId",
  });
  SubCategoryValue.belongsTo(Inventory, {
    as: "inventory",
    foreignKey: "inventoryId",
  });
  Inventory.hasMany(SubCategoryValue, {
    as: "subCategoryValues",
    foreignKey: "inventoryId",
  });
  SubSectorValue.belongsTo(Inventory, {
    as: "inventory",
    foreignKey: "inventoryId",
  });
  Inventory.hasMany(SubSectorValue, {
    as: "subSectorValues",
    foreignKey: "inventoryId",
  });
  Version.belongsTo(Inventory, { as: "inventory", foreignKey: "inventoryId" });
  Inventory.hasMany(Version, { as: "versions", foreignKey: "inventoryId" });
  DataSourceMethodology.belongsTo(Methodology, {
    as: "methodology",
    foreignKey: "methodologyId",
  });
  Methodology.hasMany(DataSourceMethodology, {
    as: "dataSourceMethodologies",
    foreignKey: "methodologyId",
  });
  DataSource.belongsTo(Publisher, {
    as: "publisher",
    foreignKey: "publisherId",
  });
  Publisher.hasMany(DataSource, {
    as: "dataSources",
    foreignKey: "publisherId",
  });
  ActivityData.belongsTo(ReportingLevel, {
    as: "reportinglevel",
    foreignKey: "reportinglevelId",
  });
  ReportingLevel.hasMany(ActivityData, {
    as: "activityData",
    foreignKey: "reportinglevelId",
  });
  DataSourceReportingLevel.belongsTo(ReportingLevel, {
    as: "reportinglevel",
    foreignKey: "reportinglevelId",
  });
  ReportingLevel.hasMany(DataSourceReportingLevel, {
    as: "dataSourceReportingLevels",
    foreignKey: "reportinglevelId",
  });
  SubCategory.belongsTo(ReportingLevel, {
    as: "reportinglevel",
    foreignKey: "reportinglevelId",
  });
  ReportingLevel.hasMany(SubCategory, {
    as: "subCategories",
    foreignKey: "reportinglevelId",
  });
  SubSectorReportingLevel.belongsTo(ReportingLevel, {
    as: "reportinglevel",
    foreignKey: "reportinglevelId",
  });
  ReportingLevel.hasMany(SubSectorReportingLevel, {
    as: "subSectorReportingLevels",
    foreignKey: "reportinglevelId",
  });
  ActivityData.belongsTo(Scope, { as: "scope", foreignKey: "scopeId" });
  Scope.hasMany(ActivityData, { as: "activityData", foreignKey: "scopeId" });
  DataSourceScope.belongsTo(Scope, { as: "scope", foreignKey: "scopeId" });
  Scope.hasMany(DataSourceScope, {
    as: "dataSourceScopes",
    foreignKey: "scopeId",
  });
  SubCategory.belongsTo(Scope, { as: "scope", foreignKey: "scopeId" });
  Scope.hasMany(SubCategory, { as: "subCategories", foreignKey: "scopeId" });
<<<<<<< HEAD
  SubSectorScope.belongsTo(Scope, { as: "scope", foreignKey: "scopeId" });
  Scope.hasMany(SubSectorScope, {
    as: "subSectorScopes",
    foreignKey: "scopeId",
=======
  DataSourceSector.belongsTo(Sector, { as: "sector", foreignKey: "sectorId" });
  Sector.hasMany(DataSourceSector, {
    as: "dataSourceSectors",
    foreignKey: "sectorId",
>>>>>>> 90a53742
  });
  SectorValue.belongsTo(Sector, { as: "sector", foreignKey: "sectorId" });
  Sector.hasMany(SectorValue, { as: "sectorValues", foreignKey: "sectorId" });
  SubSector.belongsTo(Sector, { as: "sector", foreignKey: "sectorId" });
  Sector.hasMany(SubSector, { as: "subSectors", foreignKey: "sectorId" });
  SubCategoryValue.belongsTo(SectorValue, {
    as: "sectorValue",
    foreignKey: "sectorValueId",
  });
  SectorValue.hasMany(SubCategoryValue, {
    as: "subCategoryValues",
    foreignKey: "sectorValueId",
  });
  SubSectorValue.belongsTo(SectorValue, {
    as: "sectorValue",
    foreignKey: "sectorValueId",
  });
  SectorValue.hasMany(SubSectorValue, {
    as: "subSectorValues",
    foreignKey: "sectorValueId",
  });
  ActivityData.belongsTo(SubCategory, {
    as: "subcategory",
    foreignKey: "subcategoryId",
  });
  SubCategory.hasMany(ActivityData, {
    as: "activityData",
    foreignKey: "subcategoryId",
  });
  SubCategoryValue.belongsTo(SubCategory, {
    as: "subcategory",
    foreignKey: "subcategoryId",
  });
  SubCategory.hasMany(SubCategoryValue, {
    as: "subCategoryValues",
    foreignKey: "subcategoryId",
  });
  SubCategory.belongsTo(SubSector, {
    as: "subsector",
    foreignKey: "subsectorId",
  });
  SubSector.hasMany(SubCategory, {
    as: "subCategories",
    foreignKey: "subsectorId",
  });
  SubSectorReportingLevel.belongsTo(SubSector, {
    as: "subsector",
    foreignKey: "subsectorId",
  });
  SubSector.hasMany(SubSectorReportingLevel, {
    as: "subSectorReportingLevels",
    foreignKey: "subsectorId",
  });
  SubSectorValue.belongsTo(SubSector, {
    as: "subsector",
    foreignKey: "subsectorId",
  });
  SubSector.hasMany(SubSectorValue, {
    as: "subSectorValues",
    foreignKey: "subsectorId",
  });
  User.belongsTo(User, { as: "organization", foreignKey: "organizationId" });
  User.hasMany(User, { as: "users", foreignKey: "organizationId" });

  return {
    ActivityData: ActivityData,
    City: City,
    CityUser: CityUser,
    DataSource: DataSource,
    DataSourceActivityData: DataSourceActivityData,
    DataSourceEmissionsFactor: DataSourceEmissionsFactor,
    DataSourceGHGs: DataSourceGHGs,
    DataSourceMethodology: DataSourceMethodology,
    DataSourceReportingLevel: DataSourceReportingLevel,
    DataSourceScope: DataSourceScope,
    EmissionsFactor: EmissionsFactor,
    GDP: GDP,
    GHGs: GHGs,
    Inventory: Inventory,
    Methodology: Methodology,
    Population: Population,
    Publisher: Publisher,
    ReportingLevel: ReportingLevel,
    Scope: Scope,
    Sector: Sector,
    SectorValue: SectorValue,
    SubCategory: SubCategory,
    SubCategoryValue: SubCategoryValue,
    SubSector: SubSector,
    SubSectorReportingLevel: SubSectorReportingLevel,
    SubSectorValue: SubSectorValue,
    User: User,
    Version: Version,
  };
}<|MERGE_RESOLUTION|>--- conflicted
+++ resolved
@@ -550,18 +550,6 @@
   });
   SubCategory.belongsTo(Scope, { as: "scope", foreignKey: "scopeId" });
   Scope.hasMany(SubCategory, { as: "subCategories", foreignKey: "scopeId" });
-<<<<<<< HEAD
-  SubSectorScope.belongsTo(Scope, { as: "scope", foreignKey: "scopeId" });
-  Scope.hasMany(SubSectorScope, {
-    as: "subSectorScopes",
-    foreignKey: "scopeId",
-=======
-  DataSourceSector.belongsTo(Sector, { as: "sector", foreignKey: "sectorId" });
-  Sector.hasMany(DataSourceSector, {
-    as: "dataSourceSectors",
-    foreignKey: "sectorId",
->>>>>>> 90a53742
-  });
   SectorValue.belongsTo(Sector, { as: "sector", foreignKey: "sectorId" });
   Sector.hasMany(SectorValue, { as: "sectorValues", foreignKey: "sectorId" });
   SubSector.belongsTo(Sector, { as: "sector", foreignKey: "sectorId" });
