--- conflicted
+++ resolved
@@ -48,11 +48,7 @@
   });
 
   const inventoryValuesBySector = Object.fromEntries(
-<<<<<<< HEAD
-    inventoryStructure.map((sector) => {
-=======
     applicableSectors.map((sector) => {
->>>>>>> 4c1554ab
       const inventoryValues = sector.subSectors.flatMap((subSector) => {
         return subSector.subCategories
           .map((subCategory) => {
