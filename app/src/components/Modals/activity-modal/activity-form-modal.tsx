--- conflicted
+++ resolved
@@ -216,16 +216,13 @@
         emissionFactorType: activity.emissionFactorType,
         activityId: activityId,
         activityTitle: title,
-<<<<<<< HEAD
         ...(methodology.activitySelectionField && {
           [methodology.activitySelectionField.id]: (activity as any)[
             methodology.activitySelectionField.id
           ],
         }),
-=======
         dataQuality: activity.dataQuality,
         sourceExplanation: activity.dataComments,
->>>>>>> 735f8b10
       },
       ...(inventoryValue ? { inventoryValueId: inventoryValue.id } : {}),
       ...(!inventoryValue
