--- conflicted
+++ resolved
@@ -3,15 +3,10 @@
 import type { City, CityId } from "./City";
 import type { InventoryValue, InventoryValueId } from "./InventoryValue";
 import type { Version, VersionId } from "./Version";
-<<<<<<< HEAD
-import { GlobalWarmingPotentialType, InventoryType } from "@/util/enums";
-=======
-
-export enum InventoryTypeEnum {
-  GPC_BASIC = "gpc_basic",
-  GPC_BASIC_PLUS = "gpc_basic_plus",
-}
->>>>>>> adef03c0
+import {
+  GlobalWarmingPotentialTypeEnum,
+  InventoryTypeEnum,
+} from "@/util/enums";
 
 export interface InventoryAttributes {
   inventoryId: string;
@@ -22,12 +17,8 @@
   totalCountryEmissions?: number;
   isPublic?: boolean;
   publishedAt?: Date | null;
-<<<<<<< HEAD
-  inventoryType?: InventoryType;
-  globalWarmingPotentialType?: GlobalWarmingPotentialType;
-=======
   inventoryType?: InventoryTypeEnum;
->>>>>>> adef03c0
+  globalWarmingPotentialType?: GlobalWarmingPotentialTypeEnum;
 }
 
 export type InventoryPk = "inventoryId";
@@ -60,12 +51,8 @@
   totalCountryEmissions?: number;
   isPublic?: boolean;
   publishedAt?: Date | null;
-<<<<<<< HEAD
-  inventoryType?: InventoryType;
-  globalWarmingPotentialType?: GlobalWarmingPotentialType;
-=======
   inventoryType?: InventoryTypeEnum;
->>>>>>> adef03c0
+  globalWarmingPotentialType?: GlobalWarmingPotentialTypeEnum;
   // Inventory belongsTo City via cityId
   city!: City;
   getCity!: Sequelize.BelongsToGetAssociationMixin<City>;
@@ -170,7 +157,9 @@
           field: "inventory_type",
         },
         globalWarmingPotentialType: {
-          type: DataTypes.ENUM(...Object.values(GlobalWarmingPotentialType)),
+          type: DataTypes.ENUM(
+            ...Object.values(GlobalWarmingPotentialTypeEnum),
+          ),
           allowNull: true,
           field: "global_warming_potential_type",
         },
