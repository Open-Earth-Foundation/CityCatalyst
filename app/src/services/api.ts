import type { CityAttributes, InventoryAttributes } from "@/models/init-models";
import type {
<<<<<<< HEAD
  InventoryProgressResponse,
  InventoryResponse,
=======
  InventoryResponse,
  InventoryProgressResponse,
>>>>>>> 408e154d
} from "@/util/types";
import { createApi, fetchBaseQuery } from "@reduxjs/toolkit/query/react";

export const api = createApi({
  reducerPath: "api",
  baseQuery: fetchBaseQuery({ baseUrl: "/api/v0/", credentials: "include" }),
  endpoints: (builder) => ({
    getCity: builder.query<CityAttributes, string>({
      query: (locode) => `city/${locode}`,
      transformResponse: (response: { data: CityAttributes }) => response.data,
    }),
    getCityBoundary: builder.query<GeoJSON.GeoJSON, string>({
      query: (locode) => `city/${locode}/boundary`,
      transformResponse: (response: { data: GeoJSON.GeoJSON }) => response.data,
    }),
    getInventory: builder.query<
      InventoryResponse,
      { locode: string; year: number }
    >({
      query: ({ locode, year }) => `city/${locode}/inventory/${year}`,
      transformResponse: (response: { data: InventoryAttributes }) =>
        response.data,
    }),
    getInventoryProgress: builder.query<
      InventoryProgressResponse,
      { locode: string; year: number }
    >({
      query: ({ locode, year }) => `city/${locode}/inventory/${year}/progress`,
      transformResponse: (response: { data: InventoryProgressResponse }) =>
        response.data,
    }),
    addCity: builder.mutation<CityAttributes, {}>({
      query: (data) => ({
        url: `/city`,
        method: "POST",
        body: data,
      }),
    }),
  }),
});

export const openclimateAPI = createApi({
  reducerPath: "openclimateapi",
  baseQuery: fetchBaseQuery({
    baseUrl:
      process.env.NODE_ENV === "production"
        ? "https://openclimate.network"
        : "https://openclimate.openearth.dev",
  }),
  endpoints: (builder) => ({
    getOCCity: builder.query<any, string>({
      query: (q) => `/api/v1/search/actor?q=${q}`,
    }),
  }),
});

// hooks are automatically generated
export const { useGetCityQuery, useAddCityMutation } = api;
export const { useGetOCCityQuery } = openclimateAPI;<|MERGE_RESOLUTION|>--- conflicted
+++ resolved
@@ -1,12 +1,7 @@
 import type { CityAttributes, InventoryAttributes } from "@/models/init-models";
 import type {
-<<<<<<< HEAD
   InventoryProgressResponse,
   InventoryResponse,
-=======
-  InventoryResponse,
-  InventoryProgressResponse,
->>>>>>> 408e154d
 } from "@/util/types";
 import { createApi, fetchBaseQuery } from "@reduxjs/toolkit/query/react";
 
