--- conflicted
+++ resolved
@@ -1,19 +1,8 @@
-<<<<<<< HEAD
--- Create a staging table
-CREATE TEMP TABLE IF NOT EXISTS ENARGAS_staging (LIKE regionwide_emissions INCLUDING ALL);
-
--- Clear the staging table
-TRUNCATE ENARGAS_staging;
-
--- Load the staging table from the downloaded file
-\copy ENARGAS_staging ("GPC_refno",activity_name,activity_units,activity_value,emission_factor_units,emission_factor_value,emissions_units,emissions_value,gas_name,id,region_name,region_code,source_name,temporal_granularity,year) FROM 'processed_enargas_gas_consumption_AR.csv' WITH (FORMAT CSV, HEADER);
-=======
 -- The ID column is not unique based on the processed records, 
 -- we have multiple acitivty records for single region_code, year, gas_name, GPC_refno
 -- rather than upsert we will just delete existing source data and insert fresh with egenerated id to make record unique
 -- the route for regions will need to be aggregated over region_code, year, gas_name, GPC_refno
 DELETE FROM regionwide_emissions WHERE source_name = 'ENARGAS';
->>>>>>> 5f6ffa6d
 
 -- Update the main table with the staging table
 INSERT INTO regionwide_emissions (
