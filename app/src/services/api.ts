import type { CityAttributes, InventoryAttributes } from "@/models/init-models";
import type { InventoryResponse, InventoryProgressResponse } from "@/util/types";
import { createApi, fetchBaseQuery } from "@reduxjs/toolkit/query/react";

export const api = createApi({
  reducerPath: "api",
  baseQuery: fetchBaseQuery({ baseUrl: "/api/v0/", credentials: "include" }),
  endpoints: (builder) => ({
    getCity: builder.query<CityAttributes, string>({
      query: (locode) => `city/${locode}`,
      transformResponse: (response: { data: CityAttributes }) => response.data,
    }),
    getInventory: builder.query<
      InventoryResponse,
      { locode: string; year: number }
    >({
      query: ({ locode, year }) => `city/${locode}/inventory/${year}`,
      transformResponse: (response: { data: InventoryAttributes }) =>
        response.data,
    }),
    getInventoryProgress: builder.query<
      InventoryProgressResponse,
      { locode: string; year: number }
    >({
      query: ({ locode, year }) => `city/${locode}/inventory/${year}/progress`,
      transformResponse: (response: { data: InventoryProgressResponse }) =>
        response.data,
    }),
    addCity: builder.mutation<CityAttributes, {}>({
      query: (data) => ({
        url: `/city`,
        method: "POST",
        body: data,
      }),
    }),
  }),
});

export const openclimateAPI = createApi({
  reducerPath: "openclimateapi",
  baseQuery: fetchBaseQuery({
    baseUrl: "https://openclimate.openearth.dev",
  }),
  endpoints: (builder) => ({
    getOCCity: builder.query<any, string>({
      query: (q) => `/api/v1/search/actor?q=${q}`,
    }),
  }),
<<<<<<< HEAD
});

// hooks are automatically generated
export const { useGetCityQuery, useAddCityMutation } = api;
export const { useGetOCCityQuery } = openclimateAPI;
=======
});
>>>>>>> 2967b79e
<|MERGE_RESOLUTION|>--- conflicted
+++ resolved
@@ -1,5 +1,8 @@
 import type { CityAttributes, InventoryAttributes } from "@/models/init-models";
-import type { InventoryResponse, InventoryProgressResponse } from "@/util/types";
+import type {
+  InventoryResponse,
+  InventoryProgressResponse,
+} from "@/util/types";
 import { createApi, fetchBaseQuery } from "@reduxjs/toolkit/query/react";
 
 export const api = createApi({
@@ -46,12 +49,8 @@
       query: (q) => `/api/v1/search/actor?q=${q}`,
     }),
   }),
-<<<<<<< HEAD
 });
 
 // hooks are automatically generated
 export const { useGetCityQuery, useAddCityMutation } = api;
-export const { useGetOCCityQuery } = openclimateAPI;
-=======
-});
->>>>>>> 2967b79e
+export const { useGetOCCityQuery } = openclimateAPI;