--- conflicted
+++ resolved
@@ -70,19 +70,6 @@
           </Box>
         </Card.Root>
       </NextLink>
-<<<<<<< HEAD
-      <Box display="flex">
-        <Box className="flex-[2_2_0%] flex flex-col gap-[8px]">
-          <AddCollaboratorButton lng={lng} />
-          <DownloadButton
-            lng={lng}
-            t={t}
-            inventoryId={inventoryId!}
-            city={city}
-            inventory={inventory}
-          />
-        </Box>
-=======
       <Box className="flex flex-col gap-[8px]">
         <AddCollaboratorButton lng={lng} />
         <DownloadButton
@@ -92,7 +79,6 @@
           city={city}
           inventory={inventory}
         />
->>>>>>> dcb294f0
       </Box>
     </Box>
   );
