--- conflicted
+++ resolved
@@ -29,13 +29,10 @@
 import { AssistantStream } from "openai/lib/AssistantStream";
 // @ts-expect-error - no types for this yet
 import { AssistantStreamEvent } from "openai/resources/beta/assistants/assistants";
-<<<<<<< HEAD
 import { exportThreadIdtoDB } from "@/util/helpers";
 
-=======
 import ReactMarkdown from "react-markdown";
 import remarkGfm from "remark-gfm";
->>>>>>> 34325238
 interface Message {
   role: "user" | "assistant" | "code";
   text: string;
@@ -102,8 +99,6 @@
     scrollToBottom();
   }, [messages]);
 
-<<<<<<< HEAD
-=======
   // Create function here to store the threadIdRef in an database
   const storeThreadId = async (threadId: string) => {
     // Store the threadId in the database
@@ -112,7 +107,6 @@
     // Implement logic here to store the threadId in the database
   };
 
->>>>>>> 34325238
   const initializeThread = async () => {
     try {
       const result = await createThreadId({
