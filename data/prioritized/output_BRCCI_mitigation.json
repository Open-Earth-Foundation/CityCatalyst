[
    {
        "locode": "BRCCI",
        "cityName": "Cama\u00e7ari",
        "region": "BR-BA",
        "regionName": "Bahia",
        "actionId": "ipcc_0039",
        "actionName": "Carbon Capture and Storage (CCS)",
        "actionPriority": 1,
<<<<<<< HEAD
        "explanation": "CCS is highly effective in reducing emissions from industrial processes, which is the largest emission sector in Cama\u00e7ari. It aligns with the city's need to address industrial emissions and offers significant GHG reduction potential."
=======
        "explanation": "Sanitary landfills address the city's largest emission sector, waste, and offer significant GHG reduction. They are cost-effective and align with the city's waste management needs."
>>>>>>> fcab121e
    },
    {
        "locode": "BRCCI",
        "cityName": "Cama\u00e7ari",
        "region": "BR-BA",
        "regionName": "Bahia",
        "actionId": "ipcc_0033",
        "actionName": "Electrification of Processes",
        "actionPriority": 2,
<<<<<<< HEAD
        "explanation": "Electrification targets the industrial sector, which is a major emission source in Cama\u00e7ari. It offers substantial emissions reduction by replacing fossil fuels with cleaner electricity."
=======
        "explanation": "Electrification reduces emissions in industrial processes, a major emission sector. It is cost-effective and aligns with the city's industrial profile."
>>>>>>> fcab121e
    },
    {
        "locode": "BRCCI",
        "cityName": "Cama\u00e7ari",
        "region": "BR-BA",
        "regionName": "Bahia",
        "actionId": "ipcc_0037",
        "actionName": "Feedstock Decarbonisation",
        "actionPriority": 3,
<<<<<<< HEAD
        "explanation": "This action focuses on reducing emissions from industrial feedstocks, directly addressing a significant emission source in the city."
=======
        "explanation": "Promoting behavioral changes is cost-effective and reduces waste emissions significantly. It is quick to implement and has a broad socio-demographic appeal."
>>>>>>> fcab121e
    },
    {
        "locode": "BRCCI",
        "cityName": "Cama\u00e7ari",
        "region": "BR-BA",
        "regionName": "Bahia",
        "actionId": "c40_0035",
        "actionName": "Waste Efficiency",
        "actionPriority": 4,
<<<<<<< HEAD
        "explanation": "Waste management is a major emission sector in Cama\u00e7ari. Improving waste efficiency can significantly reduce emissions and align with the city's environmental goals."
=======
        "explanation": "Improving waste efficiency directly targets the city's largest emission sector. It is cost-effective and aligns with existing waste management systems."
>>>>>>> fcab121e
    },
    {
        "locode": "BRCCI",
        "cityName": "Cama\u00e7ari",
        "region": "BR-BA",
        "regionName": "Bahia",
        "actionId": "ipcc_0026",
        "actionName": "Heat Recovery and Reuse through Heat Exchanger Networks or Heat Pumps",
        "actionPriority": 5,
<<<<<<< HEAD
        "explanation": "This action targets energy efficiency in industrial processes, offering emissions reduction and cost savings, making it highly relevant for Cama\u00e7ari's industrial sector."
=======
        "explanation": "This action targets industrial emissions, offering significant reductions. It is cost-effective and aligns with the city's industrial capacity."
>>>>>>> fcab121e
    },
    {
        "locode": "BRCCI",
        "cityName": "Cama\u00e7ari",
        "region": "BR-BA",
        "regionName": "Bahia",
        "actionId": "ipcc_0027",
        "actionName": "Process Coupling and Improvements",
        "actionPriority": 6,
<<<<<<< HEAD
        "explanation": "Enhancing industrial process efficiency can lead to significant emissions reduction, aligning with the city's need to address industrial emissions."
=======
        "explanation": "Enhancing process efficiency in industries reduces emissions and is cost-effective. It aligns with the city's industrial sector needs."
>>>>>>> fcab121e
    },
    {
        "locode": "BRCCI",
        "cityName": "Cama\u00e7ari",
        "region": "BR-BA",
        "regionName": "Bahia",
        "actionId": "ipcc_0032",
        "actionName": "Fuel Switching to Renewable Fuels",
        "actionPriority": 7,
<<<<<<< HEAD
        "explanation": "Switching to renewable fuels in industrial processes can significantly reduce emissions, addressing a major emission source in Cama\u00e7ari."
=======
        "explanation": "Switching to renewable fuels reduces emissions in industrial processes. It is cost-effective and aligns with the city's energy transition goals."
>>>>>>> fcab121e
    },
    {
        "locode": "BRCCI",
        "cityName": "Cama\u00e7ari",
        "region": "BR-BA",
        "regionName": "Bahia",
        "actionId": "ipcc_0034",
        "actionName": "Energy Recycling in Furnaces and Kilns",
        "actionPriority": 8,
<<<<<<< HEAD
        "explanation": "This action improves energy efficiency in industrial processes, offering emissions reduction and cost savings."
=======
        "explanation": "Energy recycling reduces industrial emissions and is cost-effective. It aligns with the city's industrial energy efficiency goals."
>>>>>>> fcab121e
    },
    {
        "locode": "BRCCI",
        "cityName": "Cama\u00e7ari",
        "region": "BR-BA",
        "regionName": "Bahia",
        "actionId": "ipcc_0042",
        "actionName": "Design for Recovery, Reuse, or Repurposing",
        "actionPriority": 9,
<<<<<<< HEAD
        "explanation": "Promoting circular economy practices can reduce waste emissions, aligning with Cama\u00e7ari's environmental goals."
=======
        "explanation": "Promoting design for recovery reduces waste emissions and is cost-effective. It aligns with the city's circular economy goals."
>>>>>>> fcab121e
    },
    {
        "locode": "BRCCI",
        "cityName": "Cama\u00e7ari",
        "region": "BR-BA",
        "regionName": "Bahia",
        "actionId": "ipcc_0044",
        "actionName": "Alternative feedstocks (e.g. in cement)",
        "actionPriority": 10,
<<<<<<< HEAD
        "explanation": "Using alternative feedstocks can reduce emissions in industrial processes, addressing a significant emission source in Cama\u00e7ari."
=======
        "explanation": "Using alternative feedstocks reduces industrial emissions and is cost-effective. It aligns with the city's industrial sector needs."
>>>>>>> fcab121e
    },
    {
        "locode": "BRCCI",
        "cityName": "Cama\u00e7ari",
        "region": "BR-BA",
        "regionName": "Bahia",
        "actionId": "c40_0038",
        "actionName": "Sanitary Landfills",
        "actionPriority": 11,
<<<<<<< HEAD
        "explanation": "Improving landfill management can reduce waste emissions, a major sector in Cama\u00e7ari."
=======
        "explanation": "Zero emission buses reduce transportation emissions, a significant sector. They are cost-effective and align with the city's public transport goals."
>>>>>>> fcab121e
    },
    {
        "locode": "BRCCI",
        "cityName": "Cama\u00e7ari",
        "region": "BR-BA",
        "regionName": "Bahia",
        "actionId": "ipcc_0076",
        "actionName": "Switching to Net-zero-emissions Materials and Supply Chains",
        "actionPriority": 12,
<<<<<<< HEAD
        "explanation": "This action targets emissions across supply chains, offering comprehensive emissions reduction potential."
=======
        "explanation": "Improving landfill management reduces waste emissions and is cost-effective. It aligns with the city's waste management needs."
>>>>>>> fcab121e
    },
    {
        "locode": "BRCCI",
        "cityName": "Cama\u00e7ari",
        "region": "BR-BA",
        "regionName": "Bahia",
        "actionId": "ipcc_0035",
        "actionName": "Technology Improvements of Processes",
        "actionPriority": 13,
<<<<<<< HEAD
        "explanation": "Enhancing technology in industrial processes can lead to emissions reduction and efficiency gains."
=======
        "explanation": "Promoting active transport reduces transportation emissions and is cost-effective. It aligns with the city's public health and transport goals."
>>>>>>> fcab121e
    },
    {
        "locode": "BRCCI",
        "cityName": "Cama\u00e7ari",
        "region": "BR-BA",
        "regionName": "Bahia",
        "actionId": "ipcc_0043",
        "actionName": "Circular Economy Policies",
        "actionPriority": 14,
<<<<<<< HEAD
        "explanation": "Implementing circular economy policies can reduce waste emissions and promote sustainability."
=======
        "explanation": "Improving industrial processes reduces emissions and is cost-effective. It aligns with the city's industrial sector needs."
>>>>>>> fcab121e
    },
    {
        "locode": "BRCCI",
        "cityName": "Cama\u00e7ari",
        "region": "BR-BA",
        "regionName": "Bahia",
        "actionId": "c40_0041",
        "actionName": "Waste Collection",
        "actionPriority": 15,
<<<<<<< HEAD
        "explanation": "Improving waste collection can reduce emissions from waste management, a significant sector in Cama\u00e7ari."
=======
        "explanation": "Implementing circular economy policies reduces waste emissions and is cost-effective. It aligns with the city's sustainability goals."
>>>>>>> fcab121e
    },
    {
        "locode": "BRCCI",
        "cityName": "Cama\u00e7ari",
        "region": "BR-BA",
        "regionName": "Bahia",
        "actionId": "ipcc_0030",
        "actionName": "Material Recycling",
        "actionPriority": 16,
<<<<<<< HEAD
        "explanation": "Recycling materials can reduce waste emissions and promote resource efficiency."
=======
        "explanation": "Energy efficiency in processing reduces industrial emissions and is cost-effective. It aligns with the city's industrial energy goals."
>>>>>>> fcab121e
    },
    {
        "locode": "BRCCI",
        "cityName": "Cama\u00e7ari",
        "region": "BR-BA",
        "regionName": "Bahia",
        "actionId": "ipcc_0047",
        "actionName": "Enhanced product service levels per product (e.g. product sharing)",
        "actionPriority": 17,
<<<<<<< HEAD
        "explanation": "Enhancing product service levels can reduce demand and emissions associated with production."
=======
        "explanation": "Smart energy management reduces emissions in various sectors and is cost-effective. It aligns with the city's energy efficiency goals."
>>>>>>> fcab121e
    },
    {
        "locode": "BRCCI",
        "cityName": "Cama\u00e7ari",
        "region": "BR-BA",
        "regionName": "Bahia",
        "actionId": "ipcc_0048",
        "actionName": "Design for extended product life-time",
        "actionPriority": 18,
<<<<<<< HEAD
        "explanation": "Designing products for longer life can reduce emissions from production and waste."
=======
        "explanation": "CHP systems reduce industrial emissions and are cost-effective. They align with the city's industrial energy needs."
>>>>>>> fcab121e
    },
    {
        "locode": "BRCCI",
        "cityName": "Cama\u00e7ari",
        "region": "BR-BA",
        "regionName": "Bahia",
        "actionId": "ipcc_0049",
        "actionName": "Improved product stock maintenance to extend life-time",
        "actionPriority": 19,
<<<<<<< HEAD
        "explanation": "Maintaining product stock can extend product life and reduce emissions from production and waste."
=======
        "explanation": "CCU reduces industrial emissions and is cost-effective. It aligns with the city's industrial sector needs."
>>>>>>> fcab121e
    },
    {
        "locode": "BRCCI",
        "cityName": "Cama\u00e7ari",
        "region": "BR-BA",
        "regionName": "Bahia",
        "actionId": "ipcc_0051",
        "actionName": "Reducing overall demand for product services",
        "actionPriority": 20,
<<<<<<< HEAD
        "explanation": "Reducing demand can lower emissions associated with production and consumption."
=======
        "explanation": "Improving heat and energy recovery reduces industrial emissions and is cost-effective. It aligns with the city's industrial energy goals."
>>>>>>> fcab121e
    }
]<|MERGE_RESOLUTION|>--- conflicted
+++ resolved
@@ -7,11 +7,8 @@
         "actionId": "ipcc_0039",
         "actionName": "Carbon Capture and Storage (CCS)",
         "actionPriority": 1,
-<<<<<<< HEAD
         "explanation": "CCS is highly effective in reducing emissions from industrial processes, which is the largest emission sector in Cama\u00e7ari. It aligns with the city's need to address industrial emissions and offers significant GHG reduction potential."
-=======
-        "explanation": "Sanitary landfills address the city's largest emission sector, waste, and offer significant GHG reduction. They are cost-effective and align with the city's waste management needs."
->>>>>>> fcab121e
+
     },
     {
         "locode": "BRCCI",
@@ -21,11 +18,8 @@
         "actionId": "ipcc_0033",
         "actionName": "Electrification of Processes",
         "actionPriority": 2,
-<<<<<<< HEAD
         "explanation": "Electrification targets the industrial sector, which is a major emission source in Cama\u00e7ari. It offers substantial emissions reduction by replacing fossil fuels with cleaner electricity."
-=======
-        "explanation": "Electrification reduces emissions in industrial processes, a major emission sector. It is cost-effective and aligns with the city's industrial profile."
->>>>>>> fcab121e
+
     },
     {
         "locode": "BRCCI",
@@ -35,11 +29,8 @@
         "actionId": "ipcc_0037",
         "actionName": "Feedstock Decarbonisation",
         "actionPriority": 3,
-<<<<<<< HEAD
         "explanation": "This action focuses on reducing emissions from industrial feedstocks, directly addressing a significant emission source in the city."
-=======
-        "explanation": "Promoting behavioral changes is cost-effective and reduces waste emissions significantly. It is quick to implement and has a broad socio-demographic appeal."
->>>>>>> fcab121e
+
     },
     {
         "locode": "BRCCI",
@@ -49,11 +40,8 @@
         "actionId": "c40_0035",
         "actionName": "Waste Efficiency",
         "actionPriority": 4,
-<<<<<<< HEAD
         "explanation": "Waste management is a major emission sector in Cama\u00e7ari. Improving waste efficiency can significantly reduce emissions and align with the city's environmental goals."
-=======
-        "explanation": "Improving waste efficiency directly targets the city's largest emission sector. It is cost-effective and aligns with existing waste management systems."
->>>>>>> fcab121e
+
     },
     {
         "locode": "BRCCI",
@@ -63,11 +51,8 @@
         "actionId": "ipcc_0026",
         "actionName": "Heat Recovery and Reuse through Heat Exchanger Networks or Heat Pumps",
         "actionPriority": 5,
-<<<<<<< HEAD
         "explanation": "This action targets energy efficiency in industrial processes, offering emissions reduction and cost savings, making it highly relevant for Cama\u00e7ari's industrial sector."
-=======
-        "explanation": "This action targets industrial emissions, offering significant reductions. It is cost-effective and aligns with the city's industrial capacity."
->>>>>>> fcab121e
+
     },
     {
         "locode": "BRCCI",
@@ -77,11 +62,8 @@
         "actionId": "ipcc_0027",
         "actionName": "Process Coupling and Improvements",
         "actionPriority": 6,
-<<<<<<< HEAD
         "explanation": "Enhancing industrial process efficiency can lead to significant emissions reduction, aligning with the city's need to address industrial emissions."
-=======
-        "explanation": "Enhancing process efficiency in industries reduces emissions and is cost-effective. It aligns with the city's industrial sector needs."
->>>>>>> fcab121e
+
     },
     {
         "locode": "BRCCI",
@@ -91,11 +73,8 @@
         "actionId": "ipcc_0032",
         "actionName": "Fuel Switching to Renewable Fuels",
         "actionPriority": 7,
-<<<<<<< HEAD
         "explanation": "Switching to renewable fuels in industrial processes can significantly reduce emissions, addressing a major emission source in Cama\u00e7ari."
-=======
-        "explanation": "Switching to renewable fuels reduces emissions in industrial processes. It is cost-effective and aligns with the city's energy transition goals."
->>>>>>> fcab121e
+
     },
     {
         "locode": "BRCCI",
@@ -105,11 +84,8 @@
         "actionId": "ipcc_0034",
         "actionName": "Energy Recycling in Furnaces and Kilns",
         "actionPriority": 8,
-<<<<<<< HEAD
         "explanation": "This action improves energy efficiency in industrial processes, offering emissions reduction and cost savings."
-=======
-        "explanation": "Energy recycling reduces industrial emissions and is cost-effective. It aligns with the city's industrial energy efficiency goals."
->>>>>>> fcab121e
+
     },
     {
         "locode": "BRCCI",
@@ -119,11 +95,8 @@
         "actionId": "ipcc_0042",
         "actionName": "Design for Recovery, Reuse, or Repurposing",
         "actionPriority": 9,
-<<<<<<< HEAD
         "explanation": "Promoting circular economy practices can reduce waste emissions, aligning with Cama\u00e7ari's environmental goals."
-=======
-        "explanation": "Promoting design for recovery reduces waste emissions and is cost-effective. It aligns with the city's circular economy goals."
->>>>>>> fcab121e
+
     },
     {
         "locode": "BRCCI",
@@ -133,11 +106,8 @@
         "actionId": "ipcc_0044",
         "actionName": "Alternative feedstocks (e.g. in cement)",
         "actionPriority": 10,
-<<<<<<< HEAD
         "explanation": "Using alternative feedstocks can reduce emissions in industrial processes, addressing a significant emission source in Cama\u00e7ari."
-=======
-        "explanation": "Using alternative feedstocks reduces industrial emissions and is cost-effective. It aligns with the city's industrial sector needs."
->>>>>>> fcab121e
+
     },
     {
         "locode": "BRCCI",
@@ -147,11 +117,8 @@
         "actionId": "c40_0038",
         "actionName": "Sanitary Landfills",
         "actionPriority": 11,
-<<<<<<< HEAD
         "explanation": "Improving landfill management can reduce waste emissions, a major sector in Cama\u00e7ari."
-=======
-        "explanation": "Zero emission buses reduce transportation emissions, a significant sector. They are cost-effective and align with the city's public transport goals."
->>>>>>> fcab121e
+
     },
     {
         "locode": "BRCCI",
@@ -161,11 +128,8 @@
         "actionId": "ipcc_0076",
         "actionName": "Switching to Net-zero-emissions Materials and Supply Chains",
         "actionPriority": 12,
-<<<<<<< HEAD
         "explanation": "This action targets emissions across supply chains, offering comprehensive emissions reduction potential."
-=======
-        "explanation": "Improving landfill management reduces waste emissions and is cost-effective. It aligns with the city's waste management needs."
->>>>>>> fcab121e
+
     },
     {
         "locode": "BRCCI",
@@ -175,11 +139,8 @@
         "actionId": "ipcc_0035",
         "actionName": "Technology Improvements of Processes",
         "actionPriority": 13,
-<<<<<<< HEAD
         "explanation": "Enhancing technology in industrial processes can lead to emissions reduction and efficiency gains."
-=======
-        "explanation": "Promoting active transport reduces transportation emissions and is cost-effective. It aligns with the city's public health and transport goals."
->>>>>>> fcab121e
+
     },
     {
         "locode": "BRCCI",
@@ -189,11 +150,8 @@
         "actionId": "ipcc_0043",
         "actionName": "Circular Economy Policies",
         "actionPriority": 14,
-<<<<<<< HEAD
         "explanation": "Implementing circular economy policies can reduce waste emissions and promote sustainability."
-=======
-        "explanation": "Improving industrial processes reduces emissions and is cost-effective. It aligns with the city's industrial sector needs."
->>>>>>> fcab121e
+
     },
     {
         "locode": "BRCCI",
@@ -203,11 +161,8 @@
         "actionId": "c40_0041",
         "actionName": "Waste Collection",
         "actionPriority": 15,
-<<<<<<< HEAD
         "explanation": "Improving waste collection can reduce emissions from waste management, a significant sector in Cama\u00e7ari."
-=======
-        "explanation": "Implementing circular economy policies reduces waste emissions and is cost-effective. It aligns with the city's sustainability goals."
->>>>>>> fcab121e
+
     },
     {
         "locode": "BRCCI",
@@ -217,11 +172,8 @@
         "actionId": "ipcc_0030",
         "actionName": "Material Recycling",
         "actionPriority": 16,
-<<<<<<< HEAD
         "explanation": "Recycling materials can reduce waste emissions and promote resource efficiency."
-=======
-        "explanation": "Energy efficiency in processing reduces industrial emissions and is cost-effective. It aligns with the city's industrial energy goals."
->>>>>>> fcab121e
+
     },
     {
         "locode": "BRCCI",
@@ -231,11 +183,8 @@
         "actionId": "ipcc_0047",
         "actionName": "Enhanced product service levels per product (e.g. product sharing)",
         "actionPriority": 17,
-<<<<<<< HEAD
         "explanation": "Enhancing product service levels can reduce demand and emissions associated with production."
-=======
-        "explanation": "Smart energy management reduces emissions in various sectors and is cost-effective. It aligns with the city's energy efficiency goals."
->>>>>>> fcab121e
+
     },
     {
         "locode": "BRCCI",
@@ -245,11 +194,8 @@
         "actionId": "ipcc_0048",
         "actionName": "Design for extended product life-time",
         "actionPriority": 18,
-<<<<<<< HEAD
         "explanation": "Designing products for longer life can reduce emissions from production and waste."
-=======
-        "explanation": "CHP systems reduce industrial emissions and are cost-effective. They align with the city's industrial energy needs."
->>>>>>> fcab121e
+
     },
     {
         "locode": "BRCCI",
@@ -259,11 +205,8 @@
         "actionId": "ipcc_0049",
         "actionName": "Improved product stock maintenance to extend life-time",
         "actionPriority": 19,
-<<<<<<< HEAD
         "explanation": "Maintaining product stock can extend product life and reduce emissions from production and waste."
-=======
-        "explanation": "CCU reduces industrial emissions and is cost-effective. It aligns with the city's industrial sector needs."
->>>>>>> fcab121e
+
     },
     {
         "locode": "BRCCI",
@@ -273,10 +216,7 @@
         "actionId": "ipcc_0051",
         "actionName": "Reducing overall demand for product services",
         "actionPriority": 20,
-<<<<<<< HEAD
         "explanation": "Reducing demand can lower emissions associated with production and consumption."
-=======
-        "explanation": "Improving heat and energy recovery reduces industrial emissions and is cost-effective. It aligns with the city's industrial energy goals."
->>>>>>> fcab121e
+
     }
 ]